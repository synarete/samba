--- conflicted
+++ resolved
@@ -25,11 +25,7 @@
 ########################################################
 SAMBA_VERSION_MAJOR=4
 SAMBA_VERSION_MINOR=14
-<<<<<<< HEAD
-SAMBA_VERSION_RELEASE=1
-=======
 SAMBA_VERSION_RELEASE=2
->>>>>>> 5b5f4deb
 
 ########################################################
 # If a official release has a serious bug              #
