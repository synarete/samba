/* 
   ctdb daemon code

   Copyright (C) Andrew Tridgell  2007
   Copyright (C) Ronnie Sahlberg  2007

   This library is free software; you can redistribute it and/or
   modify it under the terms of the GNU Lesser General Public
   License as published by the Free Software Foundation; either
   version 2 of the License, or (at your option) any later version.

   This library is distributed in the hope that it will be useful,
   but WITHOUT ANY WARRANTY; without even the implied warranty of
   MERCHANTABILITY or FITNESS FOR A PARTICULAR PURPOSE.  See the GNU
   Lesser General Public License for more details.

   You should have received a copy of the GNU Lesser General Public
   License along with this library; if not, write to the Free Software
   Foundation, Inc., 59 Temple Place, Suite 330, Boston, MA  02111-1307  USA
*/

#include "includes.h"
#include "db_wrap.h"
#include "lib/tdb/include/tdb.h"
#include "lib/events/events.h"
#include "lib/util/dlinklist.h"
#include "system/network.h"
#include "system/filesys.h"
#include "../include/ctdb.h"
#include "../include/ctdb_private.h"

/*
  queue a packet for sending from client to daemon
*/
static int ctdb_client_queue_pkt(struct ctdb_context *ctdb, struct ctdb_req_header *hdr)
{
	return ctdb_queue_send(ctdb->daemon.queue, (uint8_t *)hdr, hdr->length);
}


/*
  handle a connect wait reply packet
 */
static void ctdb_reply_connect_wait(struct ctdb_context *ctdb, 
				    struct ctdb_req_header *hdr)
{
	struct ctdb_reply_connect_wait *r = (struct ctdb_reply_connect_wait *)hdr;
	ctdb->vnn = r->vnn;
	ctdb->num_connected = r->num_connected;
}

/*
  state of a in-progress ctdb call in client
*/
struct ctdb_client_call_state {
	enum call_state state;
	uint32_t reqid;
	struct ctdb_db_context *ctdb_db;
	struct ctdb_call call;
};

/*
  called when a CTDB_REPLY_CALL packet comes in in the client

  This packet comes in response to a CTDB_REQ_CALL request packet. It
  contains any reply data from the call
*/
static void ctdb_client_reply_call(struct ctdb_context *ctdb, struct ctdb_req_header *hdr)
{
	struct ctdb_reply_call *c = (struct ctdb_reply_call *)hdr;
	struct ctdb_client_call_state *state;

	state = ctdb_reqid_find(ctdb, hdr->reqid, struct ctdb_client_call_state);
	if (state == NULL) {
		DEBUG(0,(__location__ " reqid %d not found\n", hdr->reqid));
		return;
	}

	if (hdr->reqid != state->reqid) {
		/* we found a record  but it was the wrong one */
		DEBUG(0, ("Dropped orphaned reply with reqid:%d\n",hdr->reqid));
		return;
	}

	state->call.reply_data.dptr = c->data;
	state->call.reply_data.dsize = c->datalen;
	state->call.status = c->status;

	talloc_steal(state, c);

	state->state = CTDB_CALL_DONE;
}

static void ctdb_client_reply_control(struct ctdb_context *ctdb, struct ctdb_req_header *hdr);

/*
  this is called in the client, when data comes in from the daemon
 */
static void ctdb_client_read_cb(uint8_t *data, size_t cnt, void *args)
{
	struct ctdb_context *ctdb = talloc_get_type(args, struct ctdb_context);
	struct ctdb_req_header *hdr = (struct ctdb_req_header *)data;
	TALLOC_CTX *tmp_ctx;

	/* place the packet as a child of a tmp_ctx. We then use
	   talloc_free() below to free it. If any of the calls want
	   to keep it, then they will steal it somewhere else, and the
	   talloc_free() will be a no-op */
	tmp_ctx = talloc_new(ctdb);
	talloc_steal(tmp_ctx, hdr);

	if (cnt == 0) {
		DEBUG(2,("Daemon has exited - shutting down client\n"));
		exit(0);
	}

	if (cnt < sizeof(*hdr)) {
		DEBUG(0,("Bad packet length %d in client\n", cnt));
		goto done;
	}
	if (cnt != hdr->length) {
		ctdb_set_error(ctdb, "Bad header length %u expected %u in client\n", 
			       (unsigned)hdr->length, (unsigned)cnt);
		goto done;
	}

	if (hdr->ctdb_magic != CTDB_MAGIC) {
		ctdb_set_error(ctdb, "Non CTDB packet rejected in client\n");
		goto done;
	}

	if (hdr->ctdb_version != CTDB_VERSION) {
		ctdb_set_error(ctdb, "Bad CTDB version 0x%x rejected in client\n", hdr->ctdb_version);
		goto done;
	}

	switch (hdr->operation) {
	case CTDB_REPLY_CALL:
		ctdb_client_reply_call(ctdb, hdr);
		break;

	case CTDB_REQ_MESSAGE:
		ctdb_request_message(ctdb, hdr);
		break;

	case CTDB_REPLY_CONNECT_WAIT:
		ctdb_reply_connect_wait(ctdb, hdr);
		break;

	case CTDB_REPLY_CONTROL:
		ctdb_client_reply_control(ctdb, hdr);
		break;

	default:
		DEBUG(0,("bogus operation code:%d\n",hdr->operation));
	}

done:
	talloc_free(tmp_ctx);
}

/*
  connect to a unix domain socket
*/
int ctdb_socket_connect(struct ctdb_context *ctdb)
{
	struct sockaddr_un addr;

	memset(&addr, 0, sizeof(addr));
	addr.sun_family = AF_UNIX;
	strncpy(addr.sun_path, ctdb->daemon.name, sizeof(addr.sun_path));

	ctdb->daemon.sd = socket(AF_UNIX, SOCK_STREAM, 0);
	if (ctdb->daemon.sd == -1) {
		return -1;
	}
	
	if (connect(ctdb->daemon.sd, (struct sockaddr *)&addr, sizeof(addr)) == -1) {
		close(ctdb->daemon.sd);
		ctdb->daemon.sd = -1;
		return -1;
	}

	ctdb->daemon.queue = ctdb_queue_setup(ctdb, ctdb, ctdb->daemon.sd, 
					      CTDB_DS_ALIGNMENT, 
					      ctdb_client_read_cb, ctdb);
	return 0;
}


struct ctdb_record_handle {
	struct ctdb_db_context *ctdb_db;
	TDB_DATA key;
	TDB_DATA *data;
	struct ctdb_ltdb_header header;
};


/*
  make a recv call to the local ctdb daemon - called from client context

  This is called when the program wants to wait for a ctdb_call to complete and get the 
  results. This call will block unless the call has already completed.
*/
int ctdb_call_recv(struct ctdb_client_call_state *state, struct ctdb_call *call)
{
	while (state->state < CTDB_CALL_DONE) {
		event_loop_once(state->ctdb_db->ctdb->ev);
	}
	if (state->state != CTDB_CALL_DONE) {
		DEBUG(0,(__location__ " ctdb_call_recv failed\n"));
		talloc_free(state);
		return -1;
	}

	if (state->call.reply_data.dsize) {
		call->reply_data.dptr = talloc_memdup(state->ctdb_db,
						      state->call.reply_data.dptr,
						      state->call.reply_data.dsize);
		call->reply_data.dsize = state->call.reply_data.dsize;
	} else {
		call->reply_data.dptr = NULL;
		call->reply_data.dsize = 0;
	}
	call->status = state->call.status;
	talloc_free(state);

	return 0;
}




/*
  destroy a ctdb_call in client
*/
static int ctdb_client_call_destructor(struct ctdb_client_call_state *state)	
{
	ctdb_reqid_remove(state->ctdb_db->ctdb, state->reqid);
	return 0;
}

/*
  construct an event driven local ctdb_call

  this is used so that locally processed ctdb_call requests are processed
  in an event driven manner
*/
static struct ctdb_client_call_state *ctdb_client_call_local_send(struct ctdb_db_context *ctdb_db, 
								  struct ctdb_call *call,
								  struct ctdb_ltdb_header *header,
								  TDB_DATA *data)
{
	struct ctdb_client_call_state *state;
	struct ctdb_context *ctdb = ctdb_db->ctdb;
	int ret;

	state = talloc_zero(ctdb_db, struct ctdb_client_call_state);
	CTDB_NO_MEMORY_NULL(ctdb, state);

	talloc_steal(state, data->dptr);

	state->state = CTDB_CALL_DONE;
	state->call = *call;
	state->ctdb_db = ctdb_db;

	ret = ctdb_call_local(ctdb_db, &state->call, header, data, ctdb->vnn);
	talloc_steal(state, state->call.reply_data.dptr);

	return state;
}

/*
  make a ctdb call to the local daemon - async send. Called from client context.

  This constructs a ctdb_call request and queues it for processing. 
  This call never blocks.
*/
struct ctdb_client_call_state *ctdb_call_send(struct ctdb_db_context *ctdb_db, 
				       struct ctdb_call *call)
{
	struct ctdb_client_call_state *state;
	struct ctdb_context *ctdb = ctdb_db->ctdb;
	struct ctdb_ltdb_header header;
	TDB_DATA data;
	int ret;
	size_t len;
	struct ctdb_req_call *c;

	/* if the domain socket is not yet open, open it */
	if (ctdb->daemon.sd==-1) {
		ctdb_socket_connect(ctdb);
	}

	ret = ctdb_ltdb_lock(ctdb_db, call->key);
	if (ret != 0) {
		DEBUG(0,(__location__ " Failed to get chainlock\n"));
		return NULL;
	}

	ret = ctdb_ltdb_fetch(ctdb_db, call->key, &header, ctdb_db, &data);
	if (ret != 0) {
		ctdb_ltdb_unlock(ctdb_db, call->key);
		DEBUG(0,(__location__ " Failed to fetch record\n"));
		return NULL;
	}

	if (header.dmaster == ctdb->vnn && !(ctdb->flags & CTDB_FLAG_SELF_CONNECT)) {
		state = ctdb_client_call_local_send(ctdb_db, call, &header, &data);
		talloc_free(data.dptr);
		ctdb_ltdb_unlock(ctdb_db, call->key);
		return state;
	}

	ctdb_ltdb_unlock(ctdb_db, call->key);
	talloc_free(data.dptr);

	state = talloc_zero(ctdb_db, struct ctdb_client_call_state);
	if (state == NULL) {
		DEBUG(0, (__location__ " failed to allocate state\n"));
		return NULL;
	}

	len = offsetof(struct ctdb_req_call, data) + call->key.dsize + call->call_data.dsize;
	c = ctdbd_allocate_pkt(ctdb, state, CTDB_REQ_CALL, len, struct ctdb_req_call);
	if (c == NULL) {
		DEBUG(0, (__location__ " failed to allocate packet\n"));
		return NULL;
	}

	/* this limits us to 16k outstanding messages - not unreasonable */
	c->hdr.reqid     = ctdb_reqid_new(ctdb, state);
	c->flags         = call->flags;
	c->db_id         = ctdb_db->db_id;
	c->callid        = call->call_id;
	c->keylen        = call->key.dsize;
	c->calldatalen   = call->call_data.dsize;
	memcpy(&c->data[0], call->key.dptr, call->key.dsize);
	memcpy(&c->data[call->key.dsize], 
	       call->call_data.dptr, call->call_data.dsize);
	state->call                = *call;
	state->call.call_data.dptr = &c->data[call->key.dsize];
	state->call.key.dptr       = &c->data[0];

	state->state  = CTDB_CALL_WAIT;
	state->ctdb_db = ctdb_db;
	state->reqid = c->hdr.reqid;

	talloc_set_destructor(state, ctdb_client_call_destructor);

	ctdb_client_queue_pkt(ctdb, &c->hdr);

	return state;
}


/*
  full ctdb_call. Equivalent to a ctdb_call_send() followed by a ctdb_call_recv()
*/
int ctdb_call(struct ctdb_db_context *ctdb_db, struct ctdb_call *call)
{
	struct ctdb_client_call_state *state;

	state = ctdb_call_send(ctdb_db, call);
	return ctdb_call_recv(state, call);
}


/*
  tell the daemon what messaging srvid we will use, and register the message
  handler function in the client
*/
int ctdb_set_message_handler(struct ctdb_context *ctdb, uint64_t srvid, 
			     ctdb_message_fn_t handler,
			     void *private_data)
				    
{
	struct ctdb_req_register *c;
	int res;

	/* if the domain socket is not yet open, open it */
	if (ctdb->daemon.sd==-1) {
		ctdb_socket_connect(ctdb);
	}

	c = ctdbd_allocate_pkt(ctdb, ctdb, CTDB_REQ_REGISTER, sizeof(*c), 
			       struct ctdb_req_register);
	CTDB_NO_MEMORY(ctdb, c);
	c->srvid            = srvid;

	res = ctdb_client_queue_pkt(ctdb, &c->hdr);
	talloc_free(c);
	if (res != 0) {
		return res;
	}

	/* also need to register the handler with our ctdb structure */
	return ctdb_register_message_handler(ctdb, ctdb, srvid, handler, private_data);
}


/*
  send a message - from client context
 */
int ctdb_send_message(struct ctdb_context *ctdb, uint32_t vnn,
		      uint64_t srvid, TDB_DATA data)
{
	struct ctdb_req_message *r;
	int len, res;

	len = offsetof(struct ctdb_req_message, data) + data.dsize;
	r = ctdbd_allocate_pkt(ctdb, ctdb, CTDB_REQ_MESSAGE, 
			       len, struct ctdb_req_message);
	CTDB_NO_MEMORY(ctdb, r);

	r->hdr.destnode  = vnn;
	r->hdr.srcnode   = ctdb->vnn;
	r->srvid         = srvid;
	r->datalen       = data.dsize;
	memcpy(&r->data[0], data.dptr, data.dsize);
	
	res = ctdb_client_queue_pkt(ctdb, &r->hdr);
	if (res != 0) {
		return res;
	}

	talloc_free(r);
	return 0;
}

/*
  wait for all nodes to be connected - from client
 */
void ctdb_connect_wait(struct ctdb_context *ctdb)
{
	struct ctdb_req_connect_wait *r;
	int res;

	r = ctdbd_allocate_pkt(ctdb, ctdb, CTDB_REQ_CONNECT_WAIT, sizeof(*r), 
			       struct ctdb_req_connect_wait);
	CTDB_NO_MEMORY_VOID(ctdb, r);

	DEBUG(3,("ctdb_connect_wait: sending to ctdbd\n"));

	/* if the domain socket is not yet open, open it */
	if (ctdb->daemon.sd==-1) {
		ctdb_socket_connect(ctdb);
	}
	
	res = ctdb_queue_send(ctdb->daemon.queue, (uint8_t *)&r->hdr, r->hdr.length);
	talloc_free(r);
	if (res != 0) {
		DEBUG(0,(__location__ " Failed to queue a connect wait request\n"));
		return;
	}

	DEBUG(3,("ctdb_connect_wait: waiting\n"));

	/* now we can go into the normal wait routine, as the reply packet
	   will update the ctdb->num_connected variable */
	ctdb_daemon_connect_wait(ctdb);

	/* get other config variables */
	ctdb_get_config(ctdb);
}

/*
  cancel a ctdb_fetch_lock operation, releasing the lock
 */
static int fetch_lock_destructor(struct ctdb_record_handle *h)
{
	ctdb_ltdb_unlock(h->ctdb_db, h->key);
	return 0;
}

/*
  force the migration of a record to this node
 */
static int ctdb_client_force_migration(struct ctdb_db_context *ctdb_db, TDB_DATA key)
{
	struct ctdb_call call;
	ZERO_STRUCT(call);
	call.call_id = CTDB_NULL_FUNC;
	call.key = key;
	call.flags = CTDB_IMMEDIATE_MIGRATION;
	return ctdb_call(ctdb_db, &call);
}

/*
  get a lock on a record, and return the records data. Blocks until it gets the lock
 */
struct ctdb_record_handle *ctdb_fetch_lock(struct ctdb_db_context *ctdb_db, TALLOC_CTX *mem_ctx, 
					   TDB_DATA key, TDB_DATA *data)
{
	int ret;
	struct ctdb_record_handle *h;

	/*
	  procedure is as follows:

	  1) get the chain lock. 
	  2) check if we are dmaster
	  3) if we are the dmaster then return handle 
	  4) if not dmaster then ask ctdb daemon to make us dmaster, and wait for
	     reply from ctdbd
	  5) when we get the reply, goto (1)
	 */

	h = talloc_zero(mem_ctx, struct ctdb_record_handle);
	if (h == NULL) {
		return NULL;
	}

	h->ctdb_db = ctdb_db;
	h->key     = key;
	h->key.dptr = talloc_memdup(h, key.dptr, key.dsize);
	if (h->key.dptr == NULL) {
		talloc_free(h);
		return NULL;
	}
	h->data    = data;

	DEBUG(3,("ctdb_fetch_lock: key=%*.*s\n", key.dsize, key.dsize, 
		 (const char *)key.dptr));

again:
	/* step 1 - get the chain lock */
	ret = ctdb_ltdb_lock(ctdb_db, key);
	if (ret != 0) {
		DEBUG(0, (__location__ " failed to lock ltdb record\n"));
		talloc_free(h);
		return NULL;
	}

	DEBUG(4,("ctdb_fetch_lock: got chain lock\n"));

	talloc_set_destructor(h, fetch_lock_destructor);

	ret = ctdb_ltdb_fetch(ctdb_db, key, &h->header, h, data);
	if (ret != 0) {
		ctdb_ltdb_unlock(ctdb_db, key);
		talloc_free(h);
		return NULL;
	}

	/* when torturing, ensure we test the remote path */
	if ((ctdb_db->ctdb->flags & CTDB_FLAG_TORTURE) &&
	    random() % 5 == 0) {
		h->header.dmaster = (uint32_t)-1;
	}


	DEBUG(4,("ctdb_fetch_lock: done local fetch\n"));

	if (h->header.dmaster != ctdb_db->ctdb->vnn) {
		ctdb_ltdb_unlock(ctdb_db, key);
		ret = ctdb_client_force_migration(ctdb_db, key);
		if (ret != 0) {
			DEBUG(4,("ctdb_fetch_lock: force_migration failed\n"));
			talloc_free(h);
			return NULL;
		}
		goto again;
	}

	DEBUG(4,("ctdb_fetch_lock: we are dmaster - done\n"));
	return h;
}

/*
  store some data to the record that was locked with ctdb_fetch_lock()
*/
int ctdb_record_store(struct ctdb_record_handle *h, TDB_DATA data)
{
	return ctdb_ltdb_store(h->ctdb_db, h->key, &h->header, data);
}

/*
  wait until we're the only node left.
  this function never returns
*/
void ctdb_shutdown(struct ctdb_context *ctdb)
{
	struct ctdb_req_shutdown *r;

	/* if the domain socket is not yet open, open it */
	if (ctdb->daemon.sd==-1) {
		ctdb_socket_connect(ctdb);
	}

	r = ctdbd_allocate_pkt(ctdb, ctdb, CTDB_REQ_SHUTDOWN, sizeof(*r), 
			       struct ctdb_req_shutdown);
	CTDB_NO_MEMORY_VOID(ctdb, r);

	ctdb_client_queue_pkt(ctdb, &(r->hdr));

	talloc_free(r);

	/* this event loop will terminate once we receive the reply */
	while (1) {
		event_loop_once(ctdb->ev);
	}
}


struct ctdb_client_control_state {
	uint32_t reqid;
	int32_t status;
	TDB_DATA outdata;
	enum call_state state;
};

/*
  called when a CTDB_REPLY_CONTROL packet comes in in the client

  This packet comes in response to a CTDB_REQ_CONTROL request packet. It
  contains any reply data from the control
*/
static void ctdb_client_reply_control(struct ctdb_context *ctdb, 
				      struct ctdb_req_header *hdr)
{
	struct ctdb_reply_control *c = (struct ctdb_reply_control *)hdr;
	struct ctdb_client_control_state *state;

	state = ctdb_reqid_find(ctdb, hdr->reqid, struct ctdb_client_control_state);
	if (state == NULL) {
		DEBUG(0,(__location__ " reqid %d not found\n", hdr->reqid));
		return;
	}

	if (hdr->reqid != state->reqid) {
		/* we found a record  but it was the wrong one */
		DEBUG(0, ("Dropped orphaned reply control with reqid:%d\n",hdr->reqid));
		return;
	}

	state->outdata.dptr = c->data;
	state->outdata.dsize = c->datalen;
	state->status = c->status;

	talloc_steal(state, c);

	state->state = CTDB_CALL_DONE;
}


/*
  send a ctdb control message
 */
int ctdb_control(struct ctdb_context *ctdb, uint32_t destnode, uint64_t srvid, 
		 uint32_t opcode, TDB_DATA data, 
		 TALLOC_CTX *mem_ctx, TDB_DATA *outdata, int32_t *status)
{
	struct ctdb_client_control_state *state;
	struct ctdb_req_control *c;
	size_t len;
	int ret;

	/* if the domain socket is not yet open, open it */
	if (ctdb->daemon.sd==-1) {
		ctdb_socket_connect(ctdb);
	}

	state = talloc_zero(ctdb, struct ctdb_client_control_state);
	CTDB_NO_MEMORY(ctdb, state);

	state->reqid = ctdb_reqid_new(ctdb, state);
	state->state = CTDB_CALL_WAIT;

	len = offsetof(struct ctdb_req_control, data) + data.dsize;
	c = ctdbd_allocate_pkt(ctdb, state, CTDB_REQ_CONTROL, 
			       len, struct ctdb_req_control);
	CTDB_NO_MEMORY(ctdb, c);
	
	c->hdr.reqid        = state->reqid;
	c->hdr.destnode     = destnode;
	c->hdr.srcnode      = ctdb->vnn;
	c->hdr.reqid        = state->reqid;
	c->opcode           = opcode;
	c->srvid            = srvid;
	c->datalen          = data.dsize;
	if (data.dsize) {
		memcpy(&c->data[0], data.dptr, data.dsize);
	}

	ret = ctdb_client_queue_pkt(ctdb, &(c->hdr));
	if (ret != 0) {
		talloc_free(state);
		return -1;
	}

	/* semi-async operation */
	while (state->state == CTDB_CALL_WAIT) {
		event_loop_once(ctdb->ev);
	}

	if (outdata) {
		*outdata = state->outdata;
		outdata->dptr = talloc_memdup(mem_ctx, outdata->dptr, outdata->dsize);
	}

	*status = state->status;

	talloc_free(state);

	return 0;	
}



/*
  a process exists call. Returns 0 if process exists, -1 otherwise
 */
int ctdb_process_exists(struct ctdb_context *ctdb, uint32_t destnode, pid_t pid)
{
	int ret;
	TDB_DATA data;
	int32_t status;

	data.dptr = (uint8_t*)&pid;
	data.dsize = sizeof(pid);

	ret = ctdb_control(ctdb, destnode, 0, 
			   CTDB_CONTROL_PROCESS_EXISTS, data, 
			   NULL, NULL, &status);
	if (ret != 0) {
		DEBUG(0,(__location__ " ctdb_control for process_exists failed\n"));
		return -1;
	}

	return status;
}

/*
  get remote status
 */
int ctdb_status(struct ctdb_context *ctdb, uint32_t destnode, struct ctdb_status *status)
{
	int ret;
	TDB_DATA data;
	int32_t res;

	ZERO_STRUCT(data);
	ret = ctdb_control(ctdb, destnode, 0, 
			   CTDB_CONTROL_STATUS, data, 
			   ctdb, &data, &res);
	if (ret != 0 || res != 0) {
		DEBUG(0,(__location__ " ctdb_control for status failed\n"));
		return -1;
	}

	if (data.dsize != sizeof(struct ctdb_status)) {
		DEBUG(0,(__location__ " Wrong status size %u - expected %u\n",
			 data.dsize, sizeof(struct ctdb_status)));
		      return -1;
	}

	*status = *(struct ctdb_status *)data.dptr;
	talloc_free(data.dptr);
			
	return 0;
}

/*
  get vnn map from a remote node
 */
int ctdb_getvnnmap(struct ctdb_context *ctdb, uint32_t destnode, struct ctdb_vnn_map *vnnmap)
{
	int ret;
	TDB_DATA data, outdata;
	int32_t i, res;

	ZERO_STRUCT(data);
	ret = ctdb_control(ctdb, destnode, 0, 
			   CTDB_CONTROL_GETVNNMAP, data, 
			   ctdb, &outdata, &res);
	if (ret != 0 || res != 0) {
		DEBUG(0,(__location__ " ctdb_control for getvnnmap failed\n"));
		return -1;
	}

	vnnmap->generation = ((uint32_t *)outdata.dptr)[0];
	vnnmap->size = ((uint32_t *)outdata.dptr)[1];
	if (vnnmap->map) {
		talloc_free(vnnmap->map);
		vnnmap->map = NULL;
	}
	vnnmap->map = talloc_array(vnnmap, uint32_t, vnnmap->size);
	for (i=0;i<vnnmap->size;i++) {
		vnnmap->map[i] = ((uint32_t *)outdata.dptr)[i+2];
	}
		    
	return 0;
}

/*
  get the recovery mode of a remote node
 */
int ctdb_getrecmode(struct ctdb_context *ctdb, uint32_t destnode, uint32_t *recmode)
{
	int ret;
	TDB_DATA data, outdata;
	int32_t res;

	ZERO_STRUCT(data);
	ret = ctdb_control(ctdb, destnode, 0, 
			   CTDB_CONTROL_GET_RECMODE, data, 
			   ctdb, &outdata, &res);
	if (ret != 0 || res != 0) {
		DEBUG(0,(__location__ " ctdb_control for getrecmode failed\n"));
		return -1;
	}

	*recmode = ((uint32_t *)outdata.dptr)[0];

	return 0;
}

/*
  set the recovery mode of a remote node
 */
int ctdb_setrecmode(struct ctdb_context *ctdb, uint32_t destnode, uint32_t recmode)
{
	int ret;
	TDB_DATA data, outdata;
	int32_t res;

	ZERO_STRUCT(data);
	data.dsize = sizeof(uint32_t);
	data.dptr = (unsigned char *)&recmode;

	ret = ctdb_control(ctdb, destnode, 0, 
			   CTDB_CONTROL_SET_RECMODE, data, 
			   ctdb, &outdata, &res);
	if (ret != 0 || res != 0) {
		DEBUG(0,(__location__ " ctdb_control for getrecmode failed\n"));
		return -1;
	}

	return 0;
}

/*
  get a list of databases off a remote node
 */
int ctdb_getdbmap(struct ctdb_context *ctdb, uint32_t destnode, struct ctdb_dbid_map *dbmap)
{
	int ret;
	TDB_DATA data, outdata;
	int32_t i, res;

	ZERO_STRUCT(data);
	ret = ctdb_control(ctdb, destnode, 0, 
			   CTDB_CONTROL_GET_DBMAP, data, 
			   ctdb, &outdata, &res);
	if (ret != 0 || res != 0) {
		DEBUG(0,(__location__ " ctdb_control for getvnnmap failed\n"));
		return -1;
	}

	dbmap->num = ((uint32_t *)outdata.dptr)[0];
	if (dbmap->dbids) {
		talloc_free(dbmap->dbids);
		dbmap->dbids=NULL;
	}
	dbmap->dbids=talloc_array(dbmap, uint32_t, dbmap->num);
	if (!dbmap->dbids) {
		DEBUG(0,(__location__ " failed to talloc dbmap\n"));
		return -1;
	}
	for (i=0;i<dbmap->num;i++) {
		dbmap->dbids[i] = ((uint32_t *)outdata.dptr)[i+1];
	}
		    
	return 0;
}


/*
  get a list of nodes (vnn and flags ) from a remote node
 */
int ctdb_getnodemap(struct ctdb_context *ctdb, uint32_t destnode, 
		    TALLOC_CTX *mem_ctx, struct ctdb_node_map *nodemap)
{
	int ret;
	TDB_DATA data, outdata;
	int32_t i, res;

	ZERO_STRUCT(data);
	ZERO_STRUCT(*nodemap);
	ret = ctdb_control(ctdb, destnode, 0, 
			   CTDB_CONTROL_GET_NODEMAP, data, 
			   ctdb, &outdata, &res);
	if (ret != 0 || res != 0) {
		DEBUG(0,(__location__ " ctdb_control for getnodes failed\n"));
		return -1;
	}

	nodemap->num = ((uint32_t *)outdata.dptr)[0];
	nodemap->nodes=talloc_array(mem_ctx, struct ctdb_node_and_flags, nodemap->num);
	CTDB_NO_MEMORY(ctdb, nodemap->nodes);

	for (i=0;i<nodemap->num;i++) {
		nodemap->nodes[i].vnn = ((uint32_t *)outdata.dptr)[2*i+1];
		nodemap->nodes[i].flags = ((uint32_t *)outdata.dptr)[2*i+2];
	}
		    
	return 0;
}

/*
  set vnn map on a node
 */
int ctdb_setvnnmap(struct ctdb_context *ctdb, uint32_t destnode, struct ctdb_vnn_map *vnnmap)
{
	int ret;
	TDB_DATA *data, outdata;
	int32_t i, res;

	data = talloc_zero(ctdb, TDB_DATA);
	data->dsize = (vnnmap->size+2)*sizeof(uint32_t);
	data->dptr = (unsigned char *)talloc_array(data, uint32_t, vnnmap->size+2);

	((uint32_t *)&data->dptr[0])[0] = vnnmap->generation;
	((uint32_t *)&data->dptr[0])[1] = vnnmap->size;
	for (i=0;i<vnnmap->size;i++) {
		((uint32_t *)&data->dptr[0])[i+2] = vnnmap->map[i];
	}

	ret = ctdb_control(ctdb, destnode, 0, 
			   CTDB_CONTROL_SETVNNMAP, *data, 
			   ctdb, &outdata, &res);
	if (ret != 0 || res != 0) {
		DEBUG(0,(__location__ " ctdb_control for setvnnmap failed\n"));
		return -1;
	}

	talloc_free(data);		    
	return 0;
}

/*
<<<<<<< HEAD
  get all keys for a specific database
 */
int ctdb_getkeys(struct ctdb_context *ctdb, uint32_t destnode, uint32_t dbid, TALLOC_CTX *mem_ctx, struct ctdb_key_list *keys)
{
	int i, ret;
	TDB_DATA indata, outdata;
	int32_t res;
	unsigned char *ptr;

	indata.dsize = sizeof(uint32_t);
	indata.dptr = (unsigned char *)&dbid;

	ret = ctdb_control(ctdb, destnode, 0, 
			   CTDB_CONTROL_GET_KEYS, indata, 
			   mem_ctx, &outdata, &res);
	if (ret != 0 || res != 0) {
		DEBUG(0,(__location__ " ctdb_control for getkeys failed\n"));
		return -1;
	}


	keys->num= *((uint32_t *)(&outdata.dptr[0]));
	keys->keys=talloc_array(mem_ctx, TDB_DATA, keys->num);
	keys->headers=talloc_array(mem_ctx, struct ctdb_ltdb_header, keys->num);
	keys->lmasters=talloc_array(mem_ctx, uint32_t, keys->num);
	keys->data=talloc_array(mem_ctx, TDB_DATA, keys->num);

	/* loop over all key/data pairs */
	ptr=&outdata.dptr[4];
	for(i=0;i<keys->num;i++){
		uint32_t len;
		TDB_DATA *key, *data;

		keys->lmasters[i]= *((uint32_t *)ptr);
		ptr+=4;

		key=&keys->keys[i];
		key->dsize= *((uint32_t *)ptr);
		ptr+=4;
		key->dptr=talloc_size(mem_ctx, key->dsize);
		memcpy(key->dptr, ptr, key->dsize);
		len = (key->dsize+CTDB_DS_ALIGNMENT-1)& ~(CTDB_DS_ALIGNMENT-1);
		ptr+=len;

		memcpy(&keys->headers[i], ptr, sizeof(struct ctdb_ltdb_header));
		len = (sizeof(struct ctdb_ltdb_header)+CTDB_DS_ALIGNMENT-1)& ~(CTDB_DS_ALIGNMENT-1);
		ptr+=len;

		data=&keys->data[i];
		data->dsize= *((uint32_t *)ptr);
		ptr+=4;
		data->dptr=talloc_size(mem_ctx, data->dsize);
		memcpy(data->dptr, ptr, data->dsize);
		len = (data->dsize+CTDB_DS_ALIGNMENT-1)& ~(CTDB_DS_ALIGNMENT-1);
		ptr+=len;

	}

	return 0;
}

/*
  change dmaster for all keys in the database to the new value
 */
int ctdb_setdmaster(struct ctdb_context *ctdb, uint32_t destnode, TALLOC_CTX *mem_ctx, uint32_t dbid, uint32_t dmaster)
{
	int ret;
	TDB_DATA indata, outdata;
	int32_t res;

	indata.dsize = 2*sizeof(uint32_t);
	indata.dptr = (unsigned char *)talloc_array(mem_ctx, uint32_t, 2);

	((uint32_t *)(&indata.dptr[0]))[0] = dbid;
	((uint32_t *)(&indata.dptr[0]))[1] = dmaster;

	ret = ctdb_control(ctdb, destnode, 0, 
			   CTDB_CONTROL_SET_DMASTER, indata, 
			   mem_ctx, &outdata, &res);
	if (ret != 0 || res != 0) {
		DEBUG(0,(__location__ " ctdb_control for setdmaster failed\n"));
		return -1;
	}

	return 0;
}

/*
  delete all records from a tdb
 */
int ctdb_cleardb(struct ctdb_context *ctdb, uint32_t destnode, TALLOC_CTX *mem_ctx, uint32_t dbid)
{
	int ret;
	TDB_DATA indata, outdata;
	int32_t res;

	indata.dsize = sizeof(uint32_t);
	indata.dptr = (unsigned char *)talloc_array(mem_ctx, uint32_t, 1);

	((uint32_t *)(&indata.dptr[0]))[0] = dbid;

	ret = ctdb_control(ctdb, destnode, 0, 
			   CTDB_CONTROL_CLEAR_DB, indata, 
			   mem_ctx, &outdata, &res);
	if (ret != 0 || res != 0) {
		DEBUG(0,(__location__ " ctdb_control for cleardb failed\n"));
		return -1;
	}

	return 0;
}

/*
  pull a db from a remote node
 */
int ctdb_pulldb(struct ctdb_context *ctdb, uint32_t destnode, TALLOC_CTX *mem_ctx, uint32_t dbid, uint32_t from_vnn)
{
	int ret;
	TDB_DATA indata, outdata;
	int32_t res;

	indata.dsize = 2*sizeof(uint32_t);
	indata.dptr = (unsigned char *)talloc_array(mem_ctx, uint32_t, 2);

	((uint32_t *)(&indata.dptr[0]))[0] = dbid;
	((uint32_t *)(&indata.dptr[0]))[1] = from_vnn;

	ret = ctdb_control(ctdb, destnode, 0, 
			   CTDB_CONTROL_PULL_DB, indata, 
			   mem_ctx, &outdata, &res);
	if (ret != 0 || res != 0) {
		DEBUG(0,(__location__ " ctdb_control for pulldb failed\n"));
		return -1;
	}

	return 0;
}

/*
  ping a node
=======
  ping a node, return number of clients connected
>>>>>>> 10910f52
 */
int ctdb_ping(struct ctdb_context *ctdb, uint32_t destnode)
{
	int ret;
	int32_t res;
	TDB_DATA data;

	ZERO_STRUCT(data);
	ret = ctdb_control(ctdb, destnode, 0, CTDB_CONTROL_PING, data, NULL, NULL, &res);
	if (ret != 0) {
		return -1;
	}
	return res;
}

/*
  get ctdb config
 */
int ctdb_get_config(struct ctdb_context *ctdb)
{
	int ret;
	int32_t res;
	TDB_DATA data;
	struct ctdb_context c;

	ZERO_STRUCT(data);
	ret = ctdb_control(ctdb, CTDB_CURRENT_NODE, 0, CTDB_CONTROL_CONFIG, data, 
			   ctdb, &data, &res);
	if (ret != 0 || res != 0) {
		return -1;
	}
	if (data.dsize != sizeof(c)) {
		DEBUG(0,("Bad config size %u - expected %u\n", data.dsize, sizeof(c)));
		return -1;
	}

	c = *(struct ctdb_context *)data.dptr;
	talloc_free(data.dptr);

	ctdb->num_nodes = c.num_nodes;
	ctdb->num_connected = c.num_connected;
	ctdb->vnn = c.vnn;
	ctdb->max_lacount = c.max_lacount;
	
	return 0;
}

/*
  find the real path to a ltdb 
 */
int ctdb_getdbpath(struct ctdb_context *ctdb, uint32_t dbid, TALLOC_CTX *mem_ctx, 
		   const char **path)
{
	int ret;
	int32_t res;
	TDB_DATA data;

	data.dptr = (uint8_t *)&dbid;
	data.dsize = sizeof(dbid);

	ret = ctdb_control(ctdb, CTDB_CURRENT_NODE, 0, 
			   CTDB_CONTROL_GETDBPATH, data, 
			   mem_ctx, &data, &res);
	if (ret != 0 || res != 0) {
		return -1;
	}

	(*path) = talloc_strndup(mem_ctx, (const char *)data.dptr, data.dsize);
	if ((*path) == NULL) {
		return -1;
	}

	talloc_free(data.dptr);

	return 0;
}

/*
  get debug level on a node
 */
int ctdb_get_debuglevel(struct ctdb_context *ctdb, uint32_t destnode, uint32_t *level)
{
	int ret;
	int32_t res;
	TDB_DATA data;

	ZERO_STRUCT(data);
	ret = ctdb_control(ctdb, destnode, 0, CTDB_CONTROL_GET_DEBUG, data, 
			   ctdb, &data, &res);
	if (ret != 0 || res != 0) {
		return -1;
	}
	if (data.dsize != sizeof(uint32_t)) {
		DEBUG(0,("Bad control reply size in ctdb_get_debuglevel (got %u)\n",
			      data.dsize));
		return -1;
	}
	*level = *(uint32_t *)data.dptr;
	talloc_free(data.dptr);
	return 0;
}

/*
  set debug level on a node
 */
int ctdb_set_debuglevel(struct ctdb_context *ctdb, uint32_t destnode, uint32_t level)
{
	int ret;
	int32_t res;
	TDB_DATA data;

	data.dptr = (uint8_t *)&level;
	data.dsize = sizeof(level);

	ret = ctdb_control(ctdb, destnode, 0, CTDB_CONTROL_SET_DEBUG, data, 
			   NULL, NULL, &res);
	if (ret != 0 || res != 0) {
		return -1;
	}
	return 0;
}


/*
  get a list of connected nodes
 */
uint32_t *ctdb_get_connected_nodes(struct ctdb_context *ctdb, TALLOC_CTX *mem_ctx,
				   uint32_t *num_nodes)
{
	struct ctdb_node_map *map;
	int ret, i;
	uint32_t *nodes;

	*num_nodes = 0;

	map = talloc(mem_ctx, struct ctdb_node_map);
	CTDB_NO_MEMORY_VOID(ctdb, map);

	ret = ctdb_getnodemap(ctdb, CTDB_CURRENT_NODE, map, map);
	if (ret != 0) {
		talloc_free(map);
		return NULL;
	}

	nodes = talloc_array(mem_ctx, uint32_t, map->num);
	if (nodes == NULL) {
		talloc_free(map);
		return NULL;
	}

	for (i=0;i<map->num;i++) {
		if (map->nodes[i].flags & NODE_FLAGS_CONNECTED) {
			nodes[*num_nodes] = map->nodes[i].vnn;
			(*num_nodes)++;
		}
	}

	talloc_free(map);
	return nodes;
}


/*
  reset remote status
 */
int ctdb_status_reset(struct ctdb_context *ctdb, uint32_t destnode)
{
	int ret;
	TDB_DATA data;
	int32_t res;

	ZERO_STRUCT(data);
	ret = ctdb_control(ctdb, destnode, 0, 
			   CTDB_CONTROL_STATUS_RESET, data, 
			   NULL, NULL, &res);
	if (ret != 0 || res != 0) {
		DEBUG(0,(__location__ " ctdb_control for reset status failed\n"));
		return -1;
	}
	return 0;
}<|MERGE_RESOLUTION|>--- conflicted
+++ resolved
@@ -940,7 +940,6 @@
 }
 
 /*
-<<<<<<< HEAD
   get all keys for a specific database
  */
 int ctdb_getkeys(struct ctdb_context *ctdb, uint32_t destnode, uint32_t dbid, TALLOC_CTX *mem_ctx, struct ctdb_key_list *keys)
@@ -1080,10 +1079,7 @@
 }
 
 /*
-  ping a node
-=======
   ping a node, return number of clients connected
->>>>>>> 10910f52
  */
 int ctdb_ping(struct ctdb_context *ctdb, uint32_t destnode)
 {
