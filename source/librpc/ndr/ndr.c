--- conflicted
+++ resolved
@@ -169,11 +169,7 @@
 	if (size < ndr->offset) {
 		/* extra_size overflowed the offset */
 		return ndr_push_error(ndr, NDR_ERR_BUFSIZE, "Overflow in push_expand to %u",
-<<<<<<< HEAD
-					size);
-=======
 				      size);
->>>>>>> 4eda9ebb
 	}
 
 	if (ndr->alloc_size > size) {
