/*
 * Unix SMB/CIFS implementation.
 * collected prototypes header
 *
 * frozen from "make proto" in May 2008
 *
 * Copyright (C) Michael Adam 2008
 *
 * This program is free software; you can redistribute it and/or modify
 * it under the terms of the GNU General Public License as published by
 * the Free Software Foundation; either version 3 of the License, or
 * (at your option) any later version.
 *
 * This program is distributed in the hope that it will be useful,
 * but WITHOUT ANY WARRANTY; without even the implied warranty of
 * MERCHANTABILITY or FITNESS FOR A PARTICULAR PURPOSE.  See the
 * GNU General Public License for more details.
 *
 * You should have received a copy of the GNU General Public License
 * along with this program; if not, see <http://www.gnu.org/licenses/>.
 */

#ifndef _PROTO_H_
#define _PROTO_H_


/* The following definitions come from auth/auth.c  */

NTSTATUS smb_register_auth(int version, const char *name, auth_init_function init);
bool load_auth_module(struct auth_context *auth_context, 
		      const char *module, auth_methods **ret) ;
NTSTATUS make_auth_context_subsystem(struct auth_context **auth_context) ;
NTSTATUS make_auth_context_fixed(struct auth_context **auth_context, uchar chal[8]) ;

/* The following definitions come from auth/auth_builtin.c  */

NTSTATUS auth_builtin_init(void);

/* The following definitions come from auth/auth_compat.c  */

NTSTATUS check_plaintext_password(const char *smb_name, DATA_BLOB plaintext_password, auth_serversupplied_info **server_info);
bool password_ok(const char *smb_name, DATA_BLOB password_blob);

/* The following definitions come from auth/auth_domain.c  */

void attempt_machine_password_change(void);
NTSTATUS auth_domain_init(void);

NTSTATUS auth_netlogond_init(void);

/* The following definitions come from auth/auth_ntlmssp.c  */

NTSTATUS auth_ntlmssp_start(AUTH_NTLMSSP_STATE **auth_ntlmssp_state);
void auth_ntlmssp_end(AUTH_NTLMSSP_STATE **auth_ntlmssp_state);
NTSTATUS auth_ntlmssp_update(AUTH_NTLMSSP_STATE *auth_ntlmssp_state, 
			     const DATA_BLOB request, DATA_BLOB *reply) ;

/* The following definitions come from auth/auth_sam.c  */

NTSTATUS auth_sam_init(void);

/* The following definitions come from auth/auth_server.c  */

NTSTATUS auth_server_init(void);

/* The following definitions come from auth/auth_unix.c  */

NTSTATUS auth_unix_init(void);

/* The following definitions come from auth/auth_util.c  */

NTSTATUS make_user_info_map(auth_usersupplied_info **user_info, 
			    const char *smb_name, 
			    const char *client_domain, 
			    const char *wksta_name, 
 			    DATA_BLOB *lm_pwd, DATA_BLOB *nt_pwd,
 			    DATA_BLOB *lm_interactive_pwd, DATA_BLOB *nt_interactive_pwd,
			    DATA_BLOB *plaintext, 
			    bool encrypted);
bool make_user_info_netlogon_network(auth_usersupplied_info **user_info, 
				     const char *smb_name, 
				     const char *client_domain, 
				     const char *wksta_name, 
				     uint32 logon_parameters,
				     const uchar *lm_network_pwd,
				     int lm_pwd_len,
				     const uchar *nt_network_pwd,
				     int nt_pwd_len);
bool make_user_info_netlogon_interactive(auth_usersupplied_info **user_info, 
					 const char *smb_name, 
					 const char *client_domain, 
					 const char *wksta_name, 
					 uint32 logon_parameters,
					 const uchar chal[8], 
					 const uchar lm_interactive_pwd[16], 
					 const uchar nt_interactive_pwd[16], 
					 const uchar *dc_sess_key);
bool make_user_info_for_reply(auth_usersupplied_info **user_info, 
			      const char *smb_name, 
			      const char *client_domain,
			      const uint8 chal[8],
			      DATA_BLOB plaintext_password);
NTSTATUS make_user_info_for_reply_enc(auth_usersupplied_info **user_info, 
                                      const char *smb_name,
                                      const char *client_domain, 
                                      DATA_BLOB lm_resp, DATA_BLOB nt_resp);
bool make_user_info_guest(auth_usersupplied_info **user_info) ;
NTSTATUS make_server_info_sam(auth_serversupplied_info **server_info, 
			      struct samu *sampass);
NTSTATUS create_local_token(auth_serversupplied_info *server_info);
NTSTATUS create_token_from_username(TALLOC_CTX *mem_ctx, const char *username,
				    bool is_guest,
				    uid_t *uid, gid_t *gid,
				    char **found_username,
				    struct nt_user_token **token);
bool user_in_group_sid(const char *username, const DOM_SID *group_sid);
bool user_in_group(const char *username, const char *groupname);
NTSTATUS make_server_info_pw(auth_serversupplied_info **server_info, 
                             char *unix_username,
			     struct passwd *pwd);
NTSTATUS make_serverinfo_from_username(TALLOC_CTX *mem_ctx,
				       const char *username,
				       bool is_guest,
				       struct auth_serversupplied_info **presult);
struct auth_serversupplied_info *copy_serverinfo(TALLOC_CTX *mem_ctx,
						 auth_serversupplied_info *src);
bool init_guest_info(void);
bool server_info_set_session_key(struct auth_serversupplied_info *info,
				 DATA_BLOB session_key);
NTSTATUS make_server_info_guest(TALLOC_CTX *mem_ctx,
				auth_serversupplied_info **server_info);
bool copy_current_user(struct current_user *dst, struct current_user *src);
struct passwd *smb_getpwnam( TALLOC_CTX *mem_ctx, char *domuser,
			     fstring save_username, bool create );
NTSTATUS make_server_info_info3(TALLOC_CTX *mem_ctx, 
				const char *sent_nt_username,
				const char *domain,
				auth_serversupplied_info **server_info, 
				struct netr_SamInfo3 *info3);
NTSTATUS make_server_info_wbcAuthUserInfo(TALLOC_CTX *mem_ctx,
					  const char *sent_nt_username,
					  const char *domain,
					  const struct wbcAuthUserInfo *info,
					  auth_serversupplied_info **server_info);
void free_user_info(auth_usersupplied_info **user_info);
bool make_auth_methods(struct auth_context *auth_context, auth_methods **auth_method) ;
bool is_trusted_domain(const char* dom_name);

/* The following definitions come from auth/auth_winbind.c  */

NTSTATUS auth_winbind_init(void);

/* The following definitions come from auth/pampass.c  */

bool smb_pam_claim_session(char *user, char *tty, char *rhost);
bool smb_pam_close_session(char *user, char *tty, char *rhost);
NTSTATUS smb_pam_accountcheck(const char * user);
NTSTATUS smb_pam_passcheck(const char * user, const char * password);
bool smb_pam_passchange(const char * user, const char * oldpassword, const char * newpassword);
NTSTATUS smb_pam_accountcheck(const char * user);
bool smb_pam_claim_session(char *user, char *tty, char *rhost);
bool smb_pam_close_session(char *in_user, char *tty, char *rhost);

/* The following definitions come from auth/pass_check.c  */

void dfs_unlogin(void);
NTSTATUS pass_check(const struct passwd *pass, const char *user, const char *password, 
		    int pwlen, bool (*fn) (const char *, const char *), bool run_cracker);

/* The following definitions come from auth/token_util.c  */

bool nt_token_check_sid ( const DOM_SID *sid, const NT_USER_TOKEN *token );
bool nt_token_check_domain_rid( NT_USER_TOKEN *token, uint32 rid );
NT_USER_TOKEN *get_root_nt_token( void );
NTSTATUS add_aliases(const DOM_SID *domain_sid,
		     struct nt_user_token *token);
NTSTATUS create_builtin_users(const DOM_SID *sid);
NTSTATUS create_builtin_administrators(const DOM_SID *sid);
struct nt_user_token *create_local_nt_token(TALLOC_CTX *mem_ctx,
					    const DOM_SID *user_sid,
					    bool is_guest,
					    int num_groupsids,
					    const DOM_SID *groupsids);
void debug_nt_user_token(int dbg_class, int dbg_lev, NT_USER_TOKEN *token);
void debug_unix_user_token(int dbg_class, int dbg_lev, uid_t uid, gid_t gid,
			   int n_groups, gid_t *groups);

/* The following definitions come from groupdb/mapping.c  */

NTSTATUS add_initial_entry(gid_t gid, const char *sid, enum lsa_SidType sid_name_use, const char *nt_name, const char *comment);
bool get_domain_group_from_sid(DOM_SID sid, GROUP_MAP *map);
int smb_create_group(const char *unix_group, gid_t *new_gid);
int smb_delete_group(const char *unix_group);
int smb_set_primary_group(const char *unix_group, const char* unix_user);
int smb_add_user_group(const char *unix_group, const char *unix_user);
int smb_delete_user_group(const char *unix_group, const char *unix_user);
NTSTATUS pdb_default_getgrsid(struct pdb_methods *methods, GROUP_MAP *map,
				 DOM_SID sid);
NTSTATUS pdb_default_getgrgid(struct pdb_methods *methods, GROUP_MAP *map,
				 gid_t gid);
NTSTATUS pdb_default_getgrnam(struct pdb_methods *methods, GROUP_MAP *map,
				 const char *name);
NTSTATUS pdb_default_add_group_mapping_entry(struct pdb_methods *methods,
						GROUP_MAP *map);
NTSTATUS pdb_default_update_group_mapping_entry(struct pdb_methods *methods,
						   GROUP_MAP *map);
NTSTATUS pdb_default_delete_group_mapping_entry(struct pdb_methods *methods,
						   DOM_SID sid);
NTSTATUS pdb_default_enum_group_mapping(struct pdb_methods *methods,
					   const DOM_SID *sid, enum lsa_SidType sid_name_use,
					   GROUP_MAP **pp_rmap, size_t *p_num_entries,
					   bool unix_only);
NTSTATUS pdb_default_create_alias(struct pdb_methods *methods,
				  const char *name, uint32 *rid);
NTSTATUS pdb_default_delete_alias(struct pdb_methods *methods,
				  const DOM_SID *sid);
NTSTATUS pdb_default_get_aliasinfo(struct pdb_methods *methods,
				   const DOM_SID *sid,
				   struct acct_info *info);
NTSTATUS pdb_default_set_aliasinfo(struct pdb_methods *methods,
				   const DOM_SID *sid,
				   struct acct_info *info);
NTSTATUS pdb_default_add_aliasmem(struct pdb_methods *methods,
				  const DOM_SID *alias, const DOM_SID *member);
NTSTATUS pdb_default_del_aliasmem(struct pdb_methods *methods,
				  const DOM_SID *alias, const DOM_SID *member);
NTSTATUS pdb_default_enum_aliasmem(struct pdb_methods *methods,
				   const DOM_SID *alias, DOM_SID **pp_members,
				   size_t *p_num_members);
NTSTATUS pdb_default_alias_memberships(struct pdb_methods *methods,
				       TALLOC_CTX *mem_ctx,
				       const DOM_SID *domain_sid,
				       const DOM_SID *members,
				       size_t num_members,
				       uint32 **pp_alias_rids,
				       size_t *p_num_alias_rids);
NTSTATUS pdb_nop_getgrsid(struct pdb_methods *methods, GROUP_MAP *map,
				 DOM_SID sid);
NTSTATUS pdb_nop_getgrgid(struct pdb_methods *methods, GROUP_MAP *map,
				 gid_t gid);
NTSTATUS pdb_nop_getgrnam(struct pdb_methods *methods, GROUP_MAP *map,
				 const char *name);
NTSTATUS pdb_nop_add_group_mapping_entry(struct pdb_methods *methods,
						GROUP_MAP *map);
NTSTATUS pdb_nop_update_group_mapping_entry(struct pdb_methods *methods,
						   GROUP_MAP *map);
NTSTATUS pdb_nop_delete_group_mapping_entry(struct pdb_methods *methods,
						   DOM_SID sid);
NTSTATUS pdb_nop_enum_group_mapping(struct pdb_methods *methods,
					   enum lsa_SidType sid_name_use,
					   GROUP_MAP **rmap, size_t *num_entries,
					   bool unix_only);
bool pdb_get_dom_grp_info(const DOM_SID *sid, struct acct_info *info);
bool pdb_set_dom_grp_info(const DOM_SID *sid, const struct acct_info *info);
NTSTATUS pdb_create_builtin_alias(uint32 rid);

/* The following definitions come from groupdb/mapping_ldb.c  */

const struct mapping_backend *groupdb_ldb_init(void);

/* The following definitions come from groupdb/mapping_tdb.c  */

const struct mapping_backend *groupdb_tdb_init(void);

/* The following definitions come from intl/lang_tdb.c  */

bool lang_tdb_init(const char *lang);
const char *lang_msg(const char *msgid);
void lang_msg_free(const char *msgstr);
char *lang_tdb_current(void);

/* The following definitions come from lib/access.c  */

bool client_match(const char *tok, const void *item);
bool list_match(const char **list,const void *item,
		bool (*match_fn)(const char *, const void *));
bool allow_access(const char **deny_list,
		const char **allow_list,
		const char *cname,
		const char *caddr);
bool check_access(int sock, const char **allow_list, const char **deny_list);

/* The following definitions come from lib/account_pol.c  */

void account_policy_names_list(const char ***names, int *num_names);
const char *decode_account_policy_name(int field);
const char *get_account_policy_attr(int field);
const char *account_policy_get_desc(int field);
int account_policy_name_to_fieldnum(const char *name);
bool account_policy_get_default(int account_policy, uint32 *val);
bool init_account_policy(void);
bool account_policy_get(int field, uint32 *value);
bool account_policy_set(int field, uint32 value);
bool cache_account_policy_set(int field, uint32 value);
bool cache_account_policy_get(int field, uint32 *value);
struct db_context *get_account_pol_db( void );

/* The following definitions come from lib/adt_tree.c  */


/* The following definitions come from lib/afs.c  */

char *afs_createtoken_str(const char *username, const char *cell);
bool afs_login(connection_struct *conn);
bool afs_login(connection_struct *conn);
char *afs_createtoken_str(const char *username, const char *cell);

/* The following definitions come from lib/afs_settoken.c  */

int afs_syscall( int subcall,
	  char * path,
	  int cmd,
	  char * cmarg,
	  int follow);
bool afs_settoken_str(const char *token_string);
bool afs_settoken_str(const char *token_string);

/* The following definitions come from lib/audit.c  */

const char *audit_category_str(uint32 category);
const char *audit_param_str(uint32 category);
const char *audit_description_str(uint32 category);
bool get_audit_category_from_param(const char *param, uint32 *audit_category);
const char *audit_policy_str(TALLOC_CTX *mem_ctx, uint32 policy);

/* The following definitions come from lib/bitmap.c  */

struct bitmap *bitmap_allocate(int n);
void bitmap_free(struct bitmap *bm);
struct bitmap *bitmap_talloc(TALLOC_CTX *mem_ctx, int n);
int bitmap_copy(struct bitmap * const dst, const struct bitmap * const src);
bool bitmap_set(struct bitmap *bm, unsigned i);
bool bitmap_clear(struct bitmap *bm, unsigned i);
bool bitmap_query(struct bitmap *bm, unsigned i);
int bitmap_find(struct bitmap *bm, unsigned ofs);

/* The following definitions come from lib/charcnv.c  */

char lp_failed_convert_char(void);
void lazy_initialize_conv(void);
void gfree_charcnv(void);
void init_iconv(void);
size_t convert_string(charset_t from, charset_t to,
		      void const *src, size_t srclen, 
		      void *dest, size_t destlen, bool allow_bad_conv);
bool convert_string_allocate(TALLOC_CTX *ctx, charset_t from, charset_t to,
			     void const *src, size_t srclen, void *dst,
			     size_t *converted_size, bool allow_bad_conv);
bool convert_string_talloc(TALLOC_CTX *ctx, charset_t from, charset_t to,
			   void const *src, size_t srclen, void *dst,
			   size_t *converted_size, bool allow_bad_conv);
size_t unix_strupper(const char *src, size_t srclen, char *dest, size_t destlen);
char *strdup_upper(const char *s);
char *talloc_strdup_upper(TALLOC_CTX *ctx, const char *s);
size_t unix_strlower(const char *src, size_t srclen, char *dest, size_t destlen);
char *strdup_lower(const char *s);
char *talloc_strdup_lower(TALLOC_CTX *ctx, const char *s);
size_t ucs2_align(const void *base_ptr, const void *p, int flags);
size_t push_ascii(void *dest, const char *src, size_t dest_len, int flags);
size_t push_ascii_fstring(void *dest, const char *src);
size_t push_ascii_nstring(void *dest, const char *src);
bool push_ascii_allocate(char **dest, const char *src, size_t *converted_size);
size_t pull_ascii(char *dest, const void *src, size_t dest_len, size_t src_len, int flags);
size_t pull_ascii_fstring(char *dest, const void *src);
size_t pull_ascii_nstring(char *dest, size_t dest_len, const void *src);
size_t push_ucs2(const void *base_ptr, void *dest, const char *src, size_t dest_len, int flags);
bool push_ucs2_allocate(smb_ucs2_t **dest, const char *src,
			size_t *converted_size);
size_t push_utf8_fstring(void *dest, const char *src);
bool push_utf8_talloc(TALLOC_CTX *ctx, char **dest, const char *src,
		      size_t *converted_size);
bool push_utf8_allocate(char **dest, const char *src, size_t *converted_size);
size_t pull_ucs2(const void *base_ptr, char *dest, const void *src, size_t dest_len, size_t src_len, int flags);
size_t pull_ucs2_base_talloc(TALLOC_CTX *ctx,
			const void *base_ptr,
			char **ppdest,
			const void *src,
			size_t src_len,
			int flags);
size_t pull_ucs2_fstring(char *dest, const void *src);
bool push_ucs2_talloc(TALLOC_CTX *ctx, smb_ucs2_t **dest, const char *src,
		      size_t *converted_size);
bool pull_ucs2_allocate(char **dest, const smb_ucs2_t *src,
			size_t *converted_size);
bool pull_utf8_talloc(TALLOC_CTX *ctx, char **dest, const char *src,
		      size_t *converted_size);
bool pull_utf8_allocate(char **dest, const char *src, size_t *converted_size);
bool pull_ucs2_talloc(TALLOC_CTX *ctx, char **dest, const smb_ucs2_t *src,
		      size_t *converted_size);
bool pull_ascii_talloc(TALLOC_CTX *ctx, char **dest, const char *src,
		       size_t *converted_size);
size_t push_string_fn(const char *function, unsigned int line,
		      const void *base_ptr, uint16 flags2,
		      void *dest, const char *src,
		      size_t dest_len, int flags);
size_t pull_string_fn(const char *function,
			unsigned int line,
			const void *base_ptr,
			uint16 smb_flags2,
			char *dest,
			const void *src,
			size_t dest_len,
			size_t src_len,
			int flags);
size_t pull_string_talloc_fn(const char *function,
			unsigned int line,
			TALLOC_CTX *ctx,
			const void *base_ptr,
			uint16 smb_flags2,
			char **ppdest,
			const void *src,
			size_t src_len,
			int flags);
size_t align_string(const void *base_ptr, const char *p, int flags);
codepoint_t next_codepoint(const char *str, size_t *size);

/* The following definitions come from lib/clobber.c  */

void clobber_region(const char *fn, unsigned int line, char *dest, size_t len);

/* The following definitions come from lib/conn_tdb.c  */

struct db_record *connections_fetch_record(TALLOC_CTX *mem_ctx,
					   TDB_DATA key);
struct db_record *connections_fetch_entry(TALLOC_CTX *mem_ctx,
					  connection_struct *conn,
					  const char *name);
int connections_traverse(int (*fn)(struct db_record *rec,
				   void *private_data),
			 void *private_data);
int connections_forall(int (*fn)(struct db_record *rec,
				 const struct connections_key *key,
				 const struct connections_data *data,
				 void *private_data),
		       void *private_data);
bool connections_init(bool rw);

/* The following definitions come from lib/dbwrap_util.c  */

int32_t dbwrap_fetch_int32(struct db_context *db, const char *keystr);
int dbwrap_store_int32(struct db_context *db, const char *keystr, int32_t v);
bool dbwrap_fetch_uint32(struct db_context *db, const char *keystr,
			 uint32_t *val);
bool dbwrap_store_uint32(struct db_context *db, const char *keystr, uint32_t v);
uint32_t dbwrap_change_uint32_atomic(struct db_context *db, const char *keystr,
				     uint32_t *oldval, uint32_t change_val);
int32 dbwrap_change_int32_atomic(struct db_context *db, const char *keystr,
				 int32 *oldval, int32 change_val);
NTSTATUS dbwrap_trans_store(struct db_context *db, TDB_DATA key, TDB_DATA dbuf,
			    int flag);
NTSTATUS dbwrap_trans_delete(struct db_context *db, TDB_DATA key);
NTSTATUS dbwrap_trans_store_int32(struct db_context *db, const char *keystr,
				  int32_t v);
NTSTATUS dbwrap_trans_store_uint32(struct db_context *db, const char *keystr,
				   uint32_t v);
NTSTATUS dbwrap_trans_store_bystring(struct db_context *db, const char *key,
				     TDB_DATA data, int flags);
NTSTATUS dbwrap_trans_delete_bystring(struct db_context *db, const char *key);

/* The following definitions come from lib/debug.c  */

void gfree_debugsyms(void);
const char *debug_classname_from_index(int ndx);
int debug_add_class(const char *classname);
int debug_lookup_classname(const char *classname);
bool debug_parse_levels(const char *params_str);
void debug_message(struct messaging_context *msg_ctx, void *private_data, uint32_t msg_type, struct server_id src, DATA_BLOB *data);
void debug_init(void);
void debug_register_msgs(struct messaging_context *msg_ctx);
void setup_logging(const char *pname, bool interactive);
void debug_set_logfile(const char *name);
bool reopen_logs( void );
void force_check_log_size( void );
bool need_to_check_log_size( void );
void check_log_size( void );
void dbgflush( void );
bool dbghdrclass(int level, int cls, const char *location, const char *func);
bool dbghdr(int level, const char *location, const char *func);
TALLOC_CTX *debug_ctx(void);

/* The following definitions come from lib/display_sec.c  */

char *get_sec_mask_str(TALLOC_CTX *ctx, uint32 type);
void display_sec_access(uint32_t *info);
void display_sec_ace_flags(uint8_t flags);
void display_sec_ace(SEC_ACE *ace);
void display_sec_acl(SEC_ACL *sec_acl);
void display_acl_type(uint16 type);
void display_sec_desc(SEC_DESC *sec);

/* The following definitions come from lib/dmallocmsg.c  */

void register_dmalloc_msgs(struct messaging_context *msg_ctx);

/* The following definitions come from lib/dprintf.c  */

void display_set_stderr(void);

/* The following definitions come from lib/errmap_unix.c  */

NTSTATUS map_nt_error_from_unix(int unix_error);
int map_errno_from_nt_status(NTSTATUS status);

/* The following definitions come from lib/events.c  */

struct timed_event *event_add_timed(struct event_context *event_ctx,
				TALLOC_CTX *mem_ctx,
				struct timeval when,
				const char *event_name,
				void (*handler)(struct event_context *event_ctx,
						struct timed_event *te,
						const struct timeval *now,
						void *private_data),
				void *private_data);
struct fd_event *event_add_fd(struct event_context *event_ctx,
			      TALLOC_CTX *mem_ctx,
			      int fd, uint16_t flags,
			      void (*handler)(struct event_context *event_ctx,
					      struct fd_event *event,
					      uint16 flags,
					      void *private_data),
			      void *private_data);
void event_fd_set_writeable(struct fd_event *fde);
void event_fd_set_not_writeable(struct fd_event *fde);
void event_fd_set_readable(struct fd_event *fde);
void event_fd_set_not_readable(struct fd_event *fde);
bool event_add_to_select_args(struct event_context *event_ctx,
			      const struct timeval *now,
			      fd_set *read_fds, fd_set *write_fds,
			      struct timeval *timeout, int *maxfd);
bool events_pending(struct event_context *event_ctx);
bool run_events(struct event_context *event_ctx,
		int selrtn, fd_set *read_fds, fd_set *write_fds);
struct timeval *get_timed_events_timeout(struct event_context *event_ctx,
					 struct timeval *to_ret);
int event_loop_once(struct event_context *ev);
struct event_context *event_context_init(TALLOC_CTX *mem_ctx);
int set_event_dispatch_time(struct event_context *event_ctx,
			    const char *event_name, struct timeval when);
int cancel_named_event(struct event_context *event_ctx,
		       const char *event_name);
void dump_event_list(struct event_context *event_ctx);

/* The following definitions come from lib/fault.c  */
void fault_setup(void (*fn)(void *));
void dump_core_setup(const char *progname);

/* The following definitions come from lib/file_id.c  */

struct file_id file_id_create_dev(SMB_DEV_T dev, SMB_INO_T inode);
struct file_id vfs_file_id_from_sbuf(connection_struct *conn, const SMB_STRUCT_STAT *sbuf);
bool file_id_equal(const struct file_id *id1, const struct file_id *id2);
const char *file_id_string_tos(const struct file_id *id);
void push_file_id_16(char *buf, const struct file_id *id);
void pull_file_id_16(char *buf, struct file_id *id);

/* The following definitions come from lib/gencache.c  */

bool gencache_init(void);
bool gencache_shutdown(void);
bool gencache_set(const char *keystr, const char *value, time_t timeout);
bool gencache_del(const char *keystr);
bool gencache_get(const char *keystr, char **valstr, time_t *timeout);
bool gencache_get_data_blob(const char *keystr, DATA_BLOB *blob, bool *expired);
bool gencache_set_data_blob(const char *keystr, const DATA_BLOB *blob, time_t timeout);
void gencache_iterate(void (*fn)(const char* key, const char *value, time_t timeout, void* dptr),
                      void* data, const char* keystr_pattern);
int gencache_lock_entry( const char *key );
void gencache_unlock_entry( const char *key );

/* The following definitions come from lib/iconv.c  */

NTSTATUS smb_register_charset(struct charset_functions *funcs) ;
size_t smb_iconv(smb_iconv_t cd, 
		 const char **inbuf, size_t *inbytesleft,
		 char **outbuf, size_t *outbytesleft);
smb_iconv_t smb_iconv_open(const char *tocode, const char *fromcode);
int smb_iconv_close (smb_iconv_t cd);

/* The following definitions come from lib/interface.c  */

bool ismyaddr(const struct sockaddr *ip);
bool ismyip_v4(struct in_addr ip);
bool is_local_net(const struct sockaddr *from);
void setup_linklocal_scope_id(struct sockaddr *pss);
bool is_local_net_v4(struct in_addr from);
int iface_count(void);
int iface_count_v4_nl(void);
const struct in_addr *first_ipv4_iface(void);
struct interface *get_interface(int n);
const struct sockaddr_storage *iface_n_sockaddr_storage(int n);
const struct in_addr *iface_n_ip_v4(int n);
const struct in_addr *iface_n_bcast_v4(int n);
const struct sockaddr_storage *iface_n_bcast(int n);
const struct sockaddr_storage *iface_ip(const struct sockaddr *ip);
bool iface_local(const struct sockaddr *ip);
void load_interfaces(void);
void gfree_interfaces(void);
bool interfaces_changed(void);

/* The following definitions come from lib/ldap_debug_handler.c  */

void init_ldap_debugging(void);

/* The following definitions come from lib/ldap_escape.c  */

char *escape_ldap_string_alloc(const char *s);
char *escape_rdn_val_string_alloc(const char *s);

/* The following definitions come from lib/module.c  */

NTSTATUS smb_load_module(const char *module_name);
int smb_load_modules(const char **modules);
NTSTATUS smb_probe_module(const char *subsystem, const char *module);
NTSTATUS smb_load_module(const char *module_name);
int smb_load_modules(const char **modules);
NTSTATUS smb_probe_module(const char *subsystem, const char *module);
void init_modules(void);

/* The following definitions come from lib/ms_fnmatch.c  */

int ms_fnmatch(const char *pattern, const char *string, bool translate_pattern,
	       bool is_case_sensitive);
int gen_fnmatch(const char *pattern, const char *string);

/* The following definitions come from lib/pam_errors.c  */

NTSTATUS pam_to_nt_status(int pam_error);
int nt_status_to_pam(NTSTATUS nt_status);
NTSTATUS pam_to_nt_status(int pam_error);
int nt_status_to_pam(NTSTATUS nt_status);

/* The following definitions come from lib/pidfile.c  */

pid_t pidfile_pid(const char *name);
void pidfile_create(const char *program_name);

/* The following definitions come from lib/popt_common.c  */


/* The following definitions come from lib/privileges.c  */

bool get_privileges_for_sids(SE_PRIV *privileges, DOM_SID *slist, int scount);
NTSTATUS privilege_enumerate_accounts(DOM_SID **sids, int *num_sids);
NTSTATUS privilege_enum_sids(const SE_PRIV *mask, TALLOC_CTX *mem_ctx,
			     DOM_SID **sids, int *num_sids);
bool grant_privilege(const DOM_SID *sid, const SE_PRIV *priv_mask);
bool grant_privilege_by_name(DOM_SID *sid, const char *name);
bool revoke_privilege(const DOM_SID *sid, const SE_PRIV *priv_mask);
bool revoke_all_privileges( DOM_SID *sid );
bool revoke_privilege_by_name(DOM_SID *sid, const char *name);
NTSTATUS privilege_create_account(const DOM_SID *sid );
NTSTATUS privilege_set_init(PRIVILEGE_SET *priv_set);
NTSTATUS privilege_set_init_by_ctx(TALLOC_CTX *mem_ctx, PRIVILEGE_SET *priv_set);
void privilege_set_free(PRIVILEGE_SET *priv_set);
NTSTATUS dup_luid_attr(TALLOC_CTX *mem_ctx, LUID_ATTR **new_la, LUID_ATTR *old_la, int count);
bool is_privileged_sid( const DOM_SID *sid );
bool grant_all_privileges( const DOM_SID *sid );

/* The following definitions come from lib/privileges_basic.c  */

bool se_priv_copy( SE_PRIV *dst, const SE_PRIV *src );
bool se_priv_put_all_privileges(SE_PRIV *mask);
void se_priv_add( SE_PRIV *mask, const SE_PRIV *addpriv );
void se_priv_remove( SE_PRIV *mask, const SE_PRIV *removepriv );
bool se_priv_equal( const SE_PRIV *mask1, const SE_PRIV *mask2 );
bool se_priv_from_name( const char *name, SE_PRIV *mask );
void dump_se_priv( int dbg_cl, int dbg_lvl, const SE_PRIV *mask );
bool is_privilege_assigned(const SE_PRIV *privileges,
			   const SE_PRIV *check);
const char* get_privilege_dispname( const char *name );
bool user_has_privileges(const NT_USER_TOKEN *token, const SE_PRIV *privilege);
bool user_has_any_privilege(NT_USER_TOKEN *token, const SE_PRIV *privilege);
int count_all_privileges( void );
LUID_ATTR get_privilege_luid( SE_PRIV *mask );
const char *luid_to_privilege_name(const LUID *set);
bool se_priv_to_privilege_set( PRIVILEGE_SET *set, SE_PRIV *mask );
bool privilege_set_to_se_priv( SE_PRIV *mask, struct lsa_PrivilegeSet *privset );

/* The following definitions come from lib/readline.c  */

void smb_readline_done(void);
char *smb_readline(const char *prompt, void (*callback)(void),
		   char **(completion_fn)(const char *text, int start, int end));
const char *smb_readline_get_line_buffer(void);
void smb_readline_ca_char(char c);
int cmd_history(void);

/* The following definitions come from lib/recvfile.c  */

ssize_t sys_recvfile(int fromfd,
			int tofd,
			SMB_OFF_T offset,
			size_t count);
ssize_t sys_recvfile(int fromfd,
			int tofd,
			SMB_OFF_T offset,
			size_t count);
ssize_t drain_socket(int sockfd, size_t count);

/* The following definitions come from lib/secace.c  */

bool sec_ace_object(uint8 type);
void sec_ace_copy(SEC_ACE *ace_dest, SEC_ACE *ace_src);
void init_sec_ace(SEC_ACE *t, const DOM_SID *sid, enum security_ace_type type,
		  uint32 mask, uint8 flag);
NTSTATUS sec_ace_add_sid(TALLOC_CTX *ctx, SEC_ACE **pp_new, SEC_ACE *old, unsigned *num, DOM_SID *sid, uint32 mask);
NTSTATUS sec_ace_mod_sid(SEC_ACE *ace, size_t num, DOM_SID *sid, uint32 mask);
NTSTATUS sec_ace_del_sid(TALLOC_CTX *ctx, SEC_ACE **pp_new, SEC_ACE *old, uint32 *num, DOM_SID *sid);
bool sec_ace_equal(SEC_ACE *s1, SEC_ACE *s2);
int nt_ace_inherit_comp( SEC_ACE *a1, SEC_ACE *a2);
int nt_ace_canon_comp( SEC_ACE *a1, SEC_ACE *a2);
void dacl_sort_into_canonical_order(SEC_ACE *srclist, unsigned int num_aces);
bool token_sid_in_ace(const NT_USER_TOKEN *token, const SEC_ACE *ace);

/* The following definitions come from lib/secacl.c  */

SEC_ACL *make_sec_acl(TALLOC_CTX *ctx, enum security_acl_revision revision,
		      int num_aces, SEC_ACE *ace_list);
SEC_ACL *dup_sec_acl(TALLOC_CTX *ctx, SEC_ACL *src);
bool sec_acl_equal(SEC_ACL *s1, SEC_ACL *s2);

/* The following definitions come from lib/secdesc.c  */

bool sec_desc_equal(SEC_DESC *s1, SEC_DESC *s2);
SEC_DESC_BUF *sec_desc_merge(TALLOC_CTX *ctx, SEC_DESC_BUF *new_sdb, SEC_DESC_BUF *old_sdb);
SEC_DESC *make_sec_desc(TALLOC_CTX *ctx,
			enum security_descriptor_revision revision,
			uint16 type,
			const DOM_SID *owner_sid, const DOM_SID *grp_sid,
			SEC_ACL *sacl, SEC_ACL *dacl, size_t *sd_size);
SEC_DESC *dup_sec_desc(TALLOC_CTX *ctx, const SEC_DESC *src);
NTSTATUS marshall_sec_desc(TALLOC_CTX *mem_ctx,
			   struct security_descriptor *secdesc,
			   uint8 **data, size_t *len);
NTSTATUS unmarshall_sec_desc(TALLOC_CTX *mem_ctx, uint8 *data, size_t len,
			     struct security_descriptor **psecdesc);
SEC_DESC *make_standard_sec_desc(TALLOC_CTX *ctx, const DOM_SID *owner_sid, const DOM_SID *grp_sid,
				 SEC_ACL *dacl, size_t *sd_size);
SEC_DESC_BUF *make_sec_desc_buf(TALLOC_CTX *ctx, size_t len, SEC_DESC *sec_desc);
SEC_DESC_BUF *dup_sec_desc_buf(TALLOC_CTX *ctx, SEC_DESC_BUF *src);
NTSTATUS sec_desc_add_sid(TALLOC_CTX *ctx, SEC_DESC **psd, DOM_SID *sid, uint32 mask, size_t *sd_size);
NTSTATUS sec_desc_mod_sid(SEC_DESC *sd, DOM_SID *sid, uint32 mask);
NTSTATUS sec_desc_del_sid(TALLOC_CTX *ctx, SEC_DESC **psd, DOM_SID *sid, size_t *sd_size);
NTSTATUS se_create_child_secdesc(TALLOC_CTX *ctx,
                                        SEC_DESC **ppsd,
					size_t *psize,
                                        const SEC_DESC *parent_ctr,
                                        const DOM_SID *owner_sid,
                                        const DOM_SID *group_sid,
                                        bool container);
NTSTATUS se_create_child_secdesc_buf(TALLOC_CTX *ctx,
					SEC_DESC_BUF **ppsdb,
					const SEC_DESC *parent_ctr,
					bool container);

/* The following definitions come from lib/select.c  */

void sys_select_signal(char c);
int sys_select(int maxfd, fd_set *readfds, fd_set *writefds, fd_set *errorfds, struct timeval *tval);
int sys_select_intr(int maxfd, fd_set *readfds, fd_set *writefds, fd_set *errorfds, struct timeval *tval);

/* The following definitions come from lib/sendfile.c  */

ssize_t sys_sendfile(int tofd, int fromfd, const DATA_BLOB *header, SMB_OFF_T offset, size_t count);

/* The following definitions come from lib/server_mutex.c  */

struct named_mutex *grab_named_mutex(TALLOC_CTX *mem_ctx, const char *name,
				     int timeout);

/* The following definitions come from lib/sharesec.c  */

SEC_DESC *get_share_security_default( TALLOC_CTX *ctx, size_t *psize, uint32 def_access);
SEC_DESC *get_share_security( TALLOC_CTX *ctx, const char *servicename,
			      size_t *psize);
bool set_share_security(const char *share_name, SEC_DESC *psd);
bool delete_share_security(const char *servicename);
bool share_access_check(const NT_USER_TOKEN *token, const char *sharename,
			uint32 desired_access);
bool parse_usershare_acl(TALLOC_CTX *ctx, const char *acl_str, SEC_DESC **ppsd);

/* The following definitions come from lib/smbldap.c  */

int smb_ldap_start_tls(LDAP *ldap_struct, int version);
int smb_ldap_setup_conn(LDAP **ldap_struct, const char *uri);
int smb_ldap_upgrade_conn(LDAP *ldap_struct, int *new_version) ;
int smb_ldap_setup_full_conn(LDAP **ldap_struct, const char *uri);
int smbldap_search(struct smbldap_state *ldap_state, 
		   const char *base, int scope, const char *filter, 
		   const char *attrs[], int attrsonly, 
		   LDAPMessage **res);
int smbldap_search_paged(struct smbldap_state *ldap_state, 
			 const char *base, int scope, const char *filter, 
			 const char **attrs, int attrsonly, int pagesize,
			 LDAPMessage **res, void **cookie);
int smbldap_modify(struct smbldap_state *ldap_state, const char *dn, LDAPMod *attrs[]);
int smbldap_add(struct smbldap_state *ldap_state, const char *dn, LDAPMod *attrs[]);
int smbldap_delete(struct smbldap_state *ldap_state, const char *dn);
int smbldap_extended_operation(struct smbldap_state *ldap_state, 
			       LDAP_CONST char *reqoid, struct berval *reqdata, 
			       LDAPControl **serverctrls, LDAPControl **clientctrls, 
			       char **retoidp, struct berval **retdatap);
int smbldap_search_suffix (struct smbldap_state *ldap_state,
			   const char *filter, const char **search_attr,
			   LDAPMessage ** result);
void smbldap_free_struct(struct smbldap_state **ldap_state) ;
NTSTATUS smbldap_init(TALLOC_CTX *mem_ctx, struct event_context *event_ctx,
		      const char *location,
		      struct smbldap_state **smbldap_state);
char *smbldap_get_dn(LDAP *ld, LDAPMessage *entry);
bool smbldap_has_control(LDAP *ld, const char *control);
bool smbldap_has_extension(LDAP *ld, const char *extension);
bool smbldap_has_naming_context(LDAP *ld, const char *naming_context);
bool smbldap_set_creds(struct smbldap_state *ldap_state, bool anon, const char *dn, const char *secret);

/* The following definitions come from lib/smbldap_util.c  */

NTSTATUS smbldap_search_domain_info(struct smbldap_state *ldap_state,
                                    LDAPMessage ** result, const char *domain_name,
                                    bool try_add);

/* The following definitions come from lib/smbrun.c  */

int smbrun_no_sanitize(const char *cmd, int *outfd);
int smbrun(const char *cmd, int *outfd);
int smbrunsecret(const char *cmd, const char *secret);

/* The following definitions come from lib/sock_exec.c  */

int sock_exec(const char *prog);

/* The following definitions come from lib/substitute.c  */

void free_local_machine_name(void);
bool set_local_machine_name(const char *local_name, bool perm);
const char *get_local_machine_name(void);
bool set_remote_machine_name(const char *remote_name, bool perm);
const char *get_remote_machine_name(void);
void sub_set_smb_name(const char *name);
void set_current_user_info(const char *smb_name, const char *unix_name,
			   const char *full_name, const char *domain);
const char *get_current_username(void);
void standard_sub_basic(const char *smb_name, const char *domain_name,
			char *str, size_t len);
char *talloc_sub_basic(TALLOC_CTX *mem_ctx, const char *smb_name,
		       const char *domain_name, const char *str);
char *alloc_sub_basic(const char *smb_name, const char *domain_name,
		      const char *str);
char *talloc_sub_specified(TALLOC_CTX *mem_ctx,
			const char *input_string,
			const char *username,
			const char *domain,
			uid_t uid,
			gid_t gid);
char *talloc_sub_advanced(TALLOC_CTX *mem_ctx,
			  const char *servicename, const char *user,
			  const char *connectpath, gid_t gid,
			  const char *smb_name, const char *domain_name,
			  const char *str);
void standard_sub_advanced(const char *servicename, const char *user,
			   const char *connectpath, gid_t gid,
			   const char *smb_name, const char *domain_name,
			   char *str, size_t len);
char *standard_sub_conn(TALLOC_CTX *ctx, connection_struct *conn, const char *str);

/* The following definitions come from lib/sysacls.c  */

int sys_acl_get_entry(SMB_ACL_T acl_d, int entry_id, SMB_ACL_ENTRY_T *entry_p);
int sys_acl_get_tag_type(SMB_ACL_ENTRY_T entry_d, SMB_ACL_TAG_T *type_p);
int sys_acl_get_permset(SMB_ACL_ENTRY_T entry_d, SMB_ACL_PERMSET_T *permset_p);
void *sys_acl_get_qualifier(SMB_ACL_ENTRY_T entry_d);
int sys_acl_clear_perms(SMB_ACL_PERMSET_T permset_d);
int sys_acl_add_perm(SMB_ACL_PERMSET_T permset_d, SMB_ACL_PERM_T perm);
int sys_acl_get_perm(SMB_ACL_PERMSET_T permset_d, SMB_ACL_PERM_T perm);
char *sys_acl_to_text(SMB_ACL_T acl_d, ssize_t *len_p);
SMB_ACL_T sys_acl_init(int count);
int sys_acl_create_entry(SMB_ACL_T *acl_p, SMB_ACL_ENTRY_T *entry_p);
int sys_acl_set_tag_type(SMB_ACL_ENTRY_T entry_d, SMB_ACL_TAG_T tag_type);
int sys_acl_set_qualifier(SMB_ACL_ENTRY_T entry_d, void *qual_p);
int sys_acl_set_permset(SMB_ACL_ENTRY_T entry_d, SMB_ACL_PERMSET_T permset_d);
int sys_acl_free_text(char *text);
int sys_acl_free_acl(SMB_ACL_T acl_d) ;
int sys_acl_free_qualifier(void *qual, SMB_ACL_TAG_T tagtype);
int sys_acl_valid(SMB_ACL_T acl_d);
SMB_ACL_T sys_acl_get_file(vfs_handle_struct *handle, 
			   const char *path_p, SMB_ACL_TYPE_T type);
SMB_ACL_T sys_acl_get_fd(vfs_handle_struct *handle, files_struct *fsp);
int sys_acl_set_file(vfs_handle_struct *handle,
		     const char *name, SMB_ACL_TYPE_T type, SMB_ACL_T acl_d);
int sys_acl_set_fd(vfs_handle_struct *handle, files_struct *fsp,
		   SMB_ACL_T acl_d);
int sys_acl_delete_def_file(vfs_handle_struct *handle,
			    const char *path);
SMB_ACL_T sys_acl_get_file(vfs_handle_struct *handle,
			   const char *path_p, SMB_ACL_TYPE_T type);
SMB_ACL_T sys_acl_get_fd(vfs_handle_struct *handle, files_struct *fsp);
int sys_acl_set_file(vfs_handle_struct *handle,
		     const char *name, SMB_ACL_TYPE_T type, SMB_ACL_T acl_d);
int sys_acl_set_fd(vfs_handle_struct *handle, files_struct *fsp,
		   SMB_ACL_T acl_d);
int sys_acl_delete_def_file(vfs_handle_struct *handle,
			    const char *path);
SMB_ACL_T sys_acl_get_file(vfs_handle_struct *handle,
			   const char *path_p, SMB_ACL_TYPE_T type);
SMB_ACL_T sys_acl_get_fd(vfs_handle_struct *handle, files_struct *fsp);
int sys_acl_set_file(vfs_handle_struct *handle,
		     const char *name, SMB_ACL_TYPE_T type, SMB_ACL_T acl_d);
int sys_acl_set_fd(vfs_handle_struct *handle, files_struct *fsp,
		   SMB_ACL_T acl_d);
int sys_acl_delete_def_file(vfs_handle_struct *handle,
			    const char *path);
SMB_ACL_T sys_acl_get_file(vfs_handle_struct *handle,
			   const char *path_p, SMB_ACL_TYPE_T type);
SMB_ACL_T sys_acl_get_fd(vfs_handle_struct *handle, files_struct *fsp);
int sys_acl_set_file(vfs_handle_struct *handle,
		     const char *name, SMB_ACL_TYPE_T type, SMB_ACL_T acl_d);
int sys_acl_set_fd(vfs_handle_struct *handle, files_struct *fsp,
		   SMB_ACL_T acl_d);
int sys_acl_delete_def_file(vfs_handle_struct *handle,
			    const char *path);
SMB_ACL_T sys_acl_get_file(vfs_handle_struct *handle,
			   const char *path_p, SMB_ACL_TYPE_T type);
SMB_ACL_T sys_acl_get_fd(vfs_handle_struct *handle, files_struct *fsp);
int sys_acl_set_file(vfs_handle_struct *handle,
		     const char *name, SMB_ACL_TYPE_T type, SMB_ACL_T acl_d);
int sys_acl_set_fd(vfs_handle_struct *handle, files_struct *fsp,
		   SMB_ACL_T acl_d);
int sys_acl_delete_def_file(vfs_handle_struct *handle,
			    const char *path);
SMB_ACL_T sys_acl_get_file(vfs_handle_struct *handle,
			   const char *path_p, SMB_ACL_TYPE_T type);
SMB_ACL_T sys_acl_get_fd(vfs_handle_struct *handle, files_struct *fsp);
int sys_acl_set_file(vfs_handle_struct *handle,
		     const char *name, SMB_ACL_TYPE_T type, SMB_ACL_T acl_d);
int sys_acl_set_fd(vfs_handle_struct *handle, files_struct *fsp,
		   SMB_ACL_T acl_d);
int sys_acl_delete_def_file(vfs_handle_struct *handle,
			    const char *path);
SMB_ACL_T sys_acl_get_file(vfs_handle_struct *handle,
			   const char *path_p, SMB_ACL_TYPE_T type);
SMB_ACL_T sys_acl_get_fd(vfs_handle_struct *handle, files_struct *fsp);
int sys_acl_set_file(vfs_handle_struct *handle,
		     const char *name, SMB_ACL_TYPE_T type, SMB_ACL_T acl_d);
int sys_acl_set_fd(vfs_handle_struct *handle, files_struct *fsp,
		   SMB_ACL_T acl_d);
int sys_acl_delete_def_file(vfs_handle_struct *handle,
			    const char *path);
int no_acl_syscall_error(int err);

/* The following definitions come from lib/sysquotas.c  */

int sys_get_quota(const char *path, enum SMB_QUOTA_TYPE qtype, unid_t id, SMB_DISK_QUOTA *dp);
int sys_set_quota(const char *path, enum SMB_QUOTA_TYPE qtype, unid_t id, SMB_DISK_QUOTA *dp);

/* The following definitions come from lib/sysquotas_4A.c  */

int sys_get_vfs_quota(const char *path, const char *bdev, enum SMB_QUOTA_TYPE qtype, unid_t id, SMB_DISK_QUOTA *dp);
int sys_set_vfs_quota(const char *path, const char *bdev, enum SMB_QUOTA_TYPE qtype, unid_t id, SMB_DISK_QUOTA *dp);

/* The following definitions come from lib/sysquotas_linux.c  */

int sys_get_vfs_quota(const char *path, const char *bdev, enum SMB_QUOTA_TYPE qtype, unid_t id, SMB_DISK_QUOTA *dp);
int sys_set_vfs_quota(const char *path, const char *bdev, enum SMB_QUOTA_TYPE qtype, unid_t id, SMB_DISK_QUOTA *dp);

/* The following definitions come from lib/sysquotas_xfs.c  */

int sys_get_xfs_quota(const char *path, const char *bdev, enum SMB_QUOTA_TYPE qtype, unid_t id, SMB_DISK_QUOTA *dp);
int sys_set_xfs_quota(const char *path, const char *bdev, enum SMB_QUOTA_TYPE qtype, unid_t id, SMB_DISK_QUOTA *dp);

/* The following definitions come from lib/system.c  */

void *sys_memalign( size_t align, size_t size );
int sys_usleep(long usecs);
ssize_t sys_read(int fd, void *buf, size_t count);
ssize_t sys_write(int fd, const void *buf, size_t count);
ssize_t sys_pread(int fd, void *buf, size_t count, SMB_OFF_T off);
ssize_t sys_pwrite(int fd, const void *buf, size_t count, SMB_OFF_T off);
ssize_t sys_send(int s, const void *msg, size_t len, int flags);
ssize_t sys_sendto(int s,  const void *msg, size_t len, int flags, const struct sockaddr *to, socklen_t tolen);
ssize_t sys_recv(int fd, void *buf, size_t count, int flags);
ssize_t sys_recvfrom(int s, void *buf, size_t len, int flags, struct sockaddr *from, socklen_t *fromlen);
int sys_fcntl_ptr(int fd, int cmd, void *arg);
int sys_fcntl_long(int fd, int cmd, long arg);
int sys_stat(const char *fname,SMB_STRUCT_STAT *sbuf);
int sys_fstat(int fd,SMB_STRUCT_STAT *sbuf);
int sys_lstat(const char *fname,SMB_STRUCT_STAT *sbuf);
int sys_ftruncate(int fd, SMB_OFF_T offset);
SMB_OFF_T sys_lseek(int fd, SMB_OFF_T offset, int whence);
int sys_fseek(FILE *fp, SMB_OFF_T offset, int whence);
SMB_OFF_T sys_ftell(FILE *fp);
int sys_creat(const char *path, mode_t mode);
int sys_open(const char *path, int oflag, mode_t mode);
FILE *sys_fopen(const char *path, const char *type);
void kernel_flock(int fd, uint32 share_mode);
SMB_STRUCT_DIR *sys_opendir(const char *name);
SMB_STRUCT_DIRENT *sys_readdir(SMB_STRUCT_DIR *dirp);
void sys_seekdir(SMB_STRUCT_DIR *dirp, long offset);
long sys_telldir(SMB_STRUCT_DIR *dirp);
void sys_rewinddir(SMB_STRUCT_DIR *dirp);
int sys_closedir(SMB_STRUCT_DIR *dirp);
int sys_mknod(const char *path, mode_t mode, SMB_DEV_T dev);
int sys_waitpid(pid_t pid,int *status,int options);
char *sys_getwd(char *s);
void set_effective_capability(enum smbd_capability capability);
void drop_effective_capability(enum smbd_capability capability);
long sys_random(void);
void sys_srandom(unsigned int seed);
int groups_max(void);
int sys_getgroups(int setlen, gid_t *gidset);
int sys_setgroups(gid_t UNUSED(primary_gid), int setlen, gid_t *gidset);
void sys_setpwent(void);
struct passwd *sys_getpwent(void);
void sys_endpwent(void);
struct passwd *sys_getpwnam(const char *name);
struct passwd *sys_getpwuid(uid_t uid);
struct group *sys_getgrnam(const char *name);
struct group *sys_getgrgid(gid_t gid);
pid_t sys_fork(void);
pid_t sys_getpid(void);
int sys_popen(const char *command);
int sys_pclose(int fd);
<<<<<<< HEAD
void *sys_dlopen(const char *name, int flags);
void *sys_dlsym(void *handle, const char *symbol);
int sys_dlclose (void *handle);
const char *sys_dlerror(void);
=======
int sys_dup2(int oldfd, int newfd) ;
>>>>>>> 7b186c48
ssize_t sys_getxattr (const char *path, const char *name, void *value, size_t size);
ssize_t sys_lgetxattr (const char *path, const char *name, void *value, size_t size);
ssize_t sys_fgetxattr (int filedes, const char *name, void *value, size_t size);
ssize_t sys_listxattr (const char *path, char *list, size_t size);
ssize_t sys_llistxattr (const char *path, char *list, size_t size);
ssize_t sys_flistxattr (int filedes, char *list, size_t size);
int sys_removexattr (const char *path, const char *name);
int sys_lremovexattr (const char *path, const char *name);
int sys_fremovexattr (int filedes, const char *name);
int sys_setxattr (const char *path, const char *name, const void *value, size_t size, int flags);
int sys_lsetxattr (const char *path, const char *name, const void *value, size_t size, int flags);
int sys_fsetxattr (int filedes, const char *name, const void *value, size_t size, int flags);
uint32 unix_dev_major(SMB_DEV_T dev);
uint32 unix_dev_minor(SMB_DEV_T dev);
int sys_aio_read(SMB_STRUCT_AIOCB *aiocb);
int sys_aio_write(SMB_STRUCT_AIOCB *aiocb);
ssize_t sys_aio_return(SMB_STRUCT_AIOCB *aiocb);
int sys_aio_cancel(int fd, SMB_STRUCT_AIOCB *aiocb);
int sys_aio_error(const SMB_STRUCT_AIOCB *aiocb);
int sys_aio_fsync(int op, SMB_STRUCT_AIOCB *aiocb);
int sys_aio_suspend(const SMB_STRUCT_AIOCB * const cblist[], int n, const struct timespec *timeout);
int sys_aio_read(SMB_STRUCT_AIOCB *aiocb);
int sys_aio_write(SMB_STRUCT_AIOCB *aiocb);
ssize_t sys_aio_return(SMB_STRUCT_AIOCB *aiocb);
int sys_aio_cancel(int fd, SMB_STRUCT_AIOCB *aiocb);
int sys_aio_error(const SMB_STRUCT_AIOCB *aiocb);
int sys_aio_fsync(int op, SMB_STRUCT_AIOCB *aiocb);
int sys_aio_suspend(const SMB_STRUCT_AIOCB * const cblist[], int n, const struct timespec *timeout);
int sys_getpeereid( int s, uid_t *uid);
int sys_getnameinfo(const struct sockaddr *psa,
			socklen_t salen,
			char *host,
			size_t hostlen,
			char *service,
			size_t servlen,
			int flags);
int sys_connect(int fd, const struct sockaddr * addr);

/* The following definitions come from lib/system_smbd.c  */

bool getgroups_unix_user(TALLOC_CTX *mem_ctx, const char *user,
			 gid_t primary_gid,
			 gid_t **ret_groups, size_t *p_ngroups);

/* The following definitions come from lib/tallocmsg.c  */

void register_msg_pool_usage(struct messaging_context *msg_ctx);

/* The following definitions come from lib/time.c  */

void push_dos_date(uint8_t *buf, int offset, time_t unixdate, int zone_offset);
void push_dos_date2(uint8_t *buf,int offset,time_t unixdate, int zone_offset);
void push_dos_date3(uint8_t *buf,int offset,time_t unixdate, int zone_offset);
time_t pull_dos_date(const uint8_t *date_ptr, int zone_offset);
time_t pull_dos_date2(const uint8_t *date_ptr, int zone_offset);
time_t pull_dos_date3(const uint8_t *date_ptr, int zone_offset);
uint32 convert_time_t_to_uint32(time_t t);
time_t convert_uint32_to_time_t(uint32 u);
bool nt_time_is_zero(const NTTIME *nt);
time_t generalized_to_unix_time(const char *str);
int get_server_zone_offset(void);
int set_server_zone_offset(time_t t);
char *current_timestring(TALLOC_CTX *ctx, bool hires);
void srv_put_dos_date(char *buf,int offset,time_t unixdate);
void srv_put_dos_date2(char *buf,int offset, time_t unixdate);
void srv_put_dos_date3(char *buf,int offset,time_t unixdate);
void put_long_date_timespec(char *p, struct timespec ts);
void put_long_date(char *p, time_t t);
struct timespec get_create_timespec(const SMB_STRUCT_STAT *st,bool fake_dirs);
struct timespec get_atimespec(const SMB_STRUCT_STAT *pst);
void set_atimespec(SMB_STRUCT_STAT *pst, struct timespec ts);
struct timespec get_mtimespec(const SMB_STRUCT_STAT *pst);
void set_mtimespec(SMB_STRUCT_STAT *pst, struct timespec ts);
struct timespec get_ctimespec(const SMB_STRUCT_STAT *pst);
void set_ctimespec(SMB_STRUCT_STAT *pst, struct timespec ts);
void dos_filetime_timespec(struct timespec *tsp);
time_t srv_make_unix_date(const void *date_ptr);
time_t srv_make_unix_date2(const void *date_ptr);
time_t srv_make_unix_date3(const void *date_ptr);
time_t convert_timespec_to_time_t(struct timespec ts);
struct timespec convert_time_t_to_timespec(time_t t);
struct timespec convert_timeval_to_timespec(const struct timeval tv);
struct timeval convert_timespec_to_timeval(const struct timespec ts);
struct timespec timespec_current(void);
struct timespec timespec_min(const struct timespec *ts1,
			   const struct timespec *ts2);
int timespec_compare(const struct timespec *ts1, const struct timespec *ts2);
struct timespec interpret_long_date(const char *p);
void cli_put_dos_date(struct cli_state *cli, char *buf, int offset, time_t unixdate);
void cli_put_dos_date2(struct cli_state *cli, char *buf, int offset, time_t unixdate);
void cli_put_dos_date3(struct cli_state *cli, char *buf, int offset, time_t unixdate);
time_t cli_make_unix_date(struct cli_state *cli, const void *date_ptr);
time_t cli_make_unix_date2(struct cli_state *cli, const void *date_ptr);
time_t cli_make_unix_date3(struct cli_state *cli, const void *date_ptr);
bool nt_time_equals(const NTTIME *nt1, const NTTIME *nt2);
void TimeInit(void);
void get_process_uptime(struct timeval *ret_time);
time_t nt_time_to_unix_abs(const NTTIME *nt);
time_t uint64s_nt_time_to_unix_abs(const uint64_t *src);
void unix_timespec_to_nt_time(NTTIME *nt, struct timespec ts);
void unix_to_nt_time_abs(NTTIME *nt, time_t t);
bool null_mtime(time_t mtime);
const char *time_to_asc(const time_t t);
const char *display_time(NTTIME nttime);
bool nt_time_is_set(const NTTIME *nt);

/* The following definitions come from lib/username.c  */

char *get_user_home_dir(TALLOC_CTX *mem_ctx, const char *user);
struct passwd *Get_Pwnam_alloc(TALLOC_CTX *mem_ctx, const char *user);

/* The following definitions come from lib/util.c  */

bool all_zero(const uint8_t *ptr, size_t size);
bool set_global_myname(const char *myname);
const char *global_myname(void);
bool set_global_myworkgroup(const char *myworkgroup);
const char *lp_workgroup(void);
bool set_global_scope(const char *scope);
const char *global_scope(void);
void gfree_names(void);
void gfree_all( void );
const char *my_netbios_names(int i);
bool set_netbios_aliases(const char **str_array);
bool init_names(void);
const char *get_cmdline_auth_info_username(void);
void set_cmdline_auth_info_username(const char *username);
const char *get_cmdline_auth_info_password(void);
void set_cmdline_auth_info_password(const char *password);
bool set_cmdline_auth_info_signing_state(const char *arg);
int get_cmdline_auth_info_signing_state(void);
void set_cmdline_auth_info_use_kerberos(bool b);
bool get_cmdline_auth_info_use_kerberos(void);
void set_cmdline_auth_info_use_krb5_ticket(void);
void set_cmdline_auth_info_smb_encrypt(void);
void set_cmdline_auth_info_use_machine_account(void);
bool get_cmdline_auth_info_got_pass(void);
bool get_cmdline_auth_info_smb_encrypt(void);
bool get_cmdline_auth_info_use_machine_account(void);
bool get_cmdline_auth_info_copy(struct user_auth_info *info);
bool set_cmdline_auth_info_machine_account_creds(void);
bool add_gid_to_array_unique(TALLOC_CTX *mem_ctx, gid_t gid,
			     gid_t **gids, size_t *num_gids);
const char *get_numlist(const char *p, uint32 **num, int *count);
bool file_exist_stat(const char *fname,SMB_STRUCT_STAT *sbuf);
bool socket_exist(const char *fname);
bool directory_exist_stat(char *dname,SMB_STRUCT_STAT *st);
SMB_OFF_T get_file_size(char *file_name);
char *attrib_string(uint16 mode);
void show_msg(char *buf);
void smb_set_enclen(char *buf,int len,uint16 enc_ctx_num);
void smb_setlen(char *buf,int len);
int set_message_bcc(char *buf,int num_bytes);
ssize_t message_push_blob(uint8 **outbuf, DATA_BLOB blob);
char *unix_clean_name(TALLOC_CTX *ctx, const char *s);
char *clean_name(TALLOC_CTX *ctx, const char *s);
void close_low_fds(bool stderr_too);
ssize_t write_data_at_offset(int fd, const char *buffer, size_t N, SMB_OFF_T pos);
int set_blocking(int fd, bool set);
void smb_msleep(unsigned int t);
void become_daemon(bool Fork, bool no_process_group);
bool reinit_after_fork(struct messaging_context *msg_ctx,
		       bool parent_longlived);
bool yesno(const char *p);
void *malloc_(size_t size);
void *memalign_array(size_t el_size, size_t align, unsigned int count);
void *calloc_array(size_t size, size_t nmemb);
void *Realloc(void *p, size_t size, bool free_old_on_error);
void add_to_large_array(TALLOC_CTX *mem_ctx, size_t element_size,
			void *element, void *_array, uint32 *num_elements,
			ssize_t *array_size);
char *talloc_get_myname(TALLOC_CTX *ctx);
char *get_mydnsdomname(TALLOC_CTX *ctx);
int interpret_protocol(const char *str,int def);
char *automount_lookup(TALLOC_CTX *ctx, const char *user_name);
char *automount_lookup(TALLOC_CTX *ctx, const char *user_name);
bool process_exists(const struct server_id pid);
const char *uidtoname(uid_t uid);
char *gidtoname(gid_t gid);
uid_t nametouid(const char *name);
gid_t nametogid(const char *name);
void smb_panic(const char *const why);
void log_stack_trace(void);
const char *readdirname(SMB_STRUCT_DIR *p);
bool is_in_path(const char *name, name_compare_entry *namelist, bool case_sensitive);
void set_namearray(name_compare_entry **ppname_array, const char *namelist);
void free_namearray(name_compare_entry *name_array);
bool fcntl_lock(int fd, int op, SMB_OFF_T offset, SMB_OFF_T count, int type);
bool fcntl_getlock(int fd, SMB_OFF_T *poffset, SMB_OFF_T *pcount, int *ptype, pid_t *ppid);
bool is_myname(const char *s);
bool is_myworkgroup(const char *s);
void ra_lanman_string( const char *native_lanman );
const char *get_remote_arch_str(void);
void set_remote_arch(enum remote_arch_types type);
enum remote_arch_types get_remote_arch(void);
const char *tab_depth(int level, int depth);
int str_checksum(const char *s);
void zero_free(void *p, size_t size);
int set_maxfiles(int requested_max);
int smb_mkstemp(char *name_template);
void *smb_xmalloc_array(size_t size, unsigned int count);
char *myhostname(void);
char *lock_path(const char *name);
char *pid_path(const char *name);
char *lib_path(const char *name);
char *modules_path(const char *name);
char *data_path(const char *name);
char *state_path(const char *name);
const char *shlib_ext(void);
char *parent_dirname(const char *path);
bool parent_dirname_talloc(TALLOC_CTX *mem_ctx, const char *dir,
			   char **parent, const char **name);
bool ms_has_wild(const char *s);
bool ms_has_wild_w(const smb_ucs2_t *s);
bool mask_match(const char *string, const char *pattern, bool is_case_sensitive);
bool mask_match_search(const char *string, const char *pattern, bool is_case_sensitive);
bool mask_match_list(const char *string, char **list, int listLen, bool is_case_sensitive);
bool unix_wild_match(const char *pattern, const char *string);
bool name_to_fqdn(fstring fqdn, const char *name);
void *talloc_check_name_abort(const void *ptr, const char *name);
void *talloc_append_blob(TALLOC_CTX *mem_ctx, void *buf, DATA_BLOB blob);
uint32 map_share_mode_to_deny_mode(uint32 share_access, uint32 private_options);
pid_t procid_to_pid(const struct server_id *proc);
void set_my_vnn(uint32 vnn);
uint32 get_my_vnn(void);
struct server_id pid_to_procid(pid_t pid);
struct server_id procid_self(void);
struct server_id server_id_self(void);
bool procid_equal(const struct server_id *p1, const struct server_id *p2);
bool cluster_id_equal(const struct server_id *id1,
		      const struct server_id *id2);
bool procid_is_me(const struct server_id *pid);
struct server_id interpret_pid(const char *pid_string);
char *procid_str(TALLOC_CTX *mem_ctx, const struct server_id *pid);
char *procid_str_static(const struct server_id *pid);
bool procid_valid(const struct server_id *pid);
bool procid_is_local(const struct server_id *pid);
int this_is_smp(void);
bool is_offset_safe(const char *buf_base, size_t buf_len, char *ptr, size_t off);
char *get_safe_ptr(const char *buf_base, size_t buf_len, char *ptr, size_t off);
char *get_safe_str_ptr(const char *buf_base, size_t buf_len, char *ptr, size_t off);
int get_safe_SVAL(const char *buf_base, size_t buf_len, char *ptr, size_t off, int failval);
int get_safe_IVAL(const char *buf_base, size_t buf_len, char *ptr, size_t off, int failval);
void split_domain_user(TALLOC_CTX *mem_ctx,
		       const char *full_name,
		       char **domain,
		       char **user);
void *_talloc_zero_zeronull(const void *ctx, size_t size, const char *name);
void *_talloc_memdup_zeronull(const void *t, const void *p, size_t size, const char *name);
void *_talloc_array_zeronull(const void *ctx, size_t el_size, unsigned count, const char *name);
void *_talloc_zero_array_zeronull(const void *ctx, size_t el_size, unsigned count, const char *name);
void *talloc_zeronull(const void *context, size_t size, const char *name);
NTSTATUS split_ntfs_stream_name(TALLOC_CTX *mem_ctx, const char *fname,
				char **pbase, char **pstream);
bool is_valid_policy_hnd(const POLICY_HND *hnd);
bool policy_hnd_equal(const struct policy_handle *hnd1,
		      const struct policy_handle *hnd2);
const char *strip_hostname(const char *s);

/* The following definitions come from lib/util_file.c  */

char **file_lines_pload(const char *syscmd, int *numlines);
void file_lines_free(char **lines);

/* The following definitions come from lib/util_nscd.c  */

void smb_nscd_flush_user_cache(void);
void smb_nscd_flush_group_cache(void);

/* The following definitions come from lib/util_nttoken.c  */

NT_USER_TOKEN *dup_nt_token(TALLOC_CTX *mem_ctx, const NT_USER_TOKEN *ptoken);
NTSTATUS merge_nt_token(TALLOC_CTX *mem_ctx,
			const struct nt_user_token *token_1,
			const struct nt_user_token *token_2,
			struct nt_user_token **token_out);

/* The following definitions come from lib/util_pw.c  */

struct passwd *tcopy_passwd(TALLOC_CTX *mem_ctx, const struct passwd *from) ;
void flush_pwnam_cache(void);
struct passwd *getpwnam_alloc(TALLOC_CTX *mem_ctx, const char *name);
struct passwd *getpwuid_alloc(TALLOC_CTX *mem_ctx, uid_t uid) ;

/* The following definitions come from lib/util_reg.c  */

const char *reg_type_lookup(enum winreg_Type type);
WERROR reg_pull_multi_sz(TALLOC_CTX *mem_ctx, const void *buf, size_t len,
			 uint32 *num_values, char ***values);

/* The following definitions come from lib/util_reg_api.c  */

WERROR registry_pull_value(TALLOC_CTX *mem_ctx,
			   struct registry_value **pvalue,
			   enum winreg_Type type, uint8 *data,
			   uint32 size, uint32 length);
WERROR registry_push_value(TALLOC_CTX *mem_ctx,
			   const struct registry_value *value,
			   DATA_BLOB *presult);

/* The following definitions come from lib/util_seaccess.c  */

void se_map_generic(uint32 *access_mask, const struct generic_mapping *mapping);
void security_acl_map_generic(struct security_acl *sa, const struct generic_mapping *mapping);
void se_map_standard(uint32 *access_mask, struct standard_mapping *mapping);
NTSTATUS se_access_check(const SEC_DESC *sd, const NT_USER_TOKEN *token,
		     uint32 acc_desired, uint32 *acc_granted);
NTSTATUS samr_make_sam_obj_sd(TALLOC_CTX *ctx, SEC_DESC **psd, size_t *sd_size);

/* The following definitions come from lib/util_sec.c  */

void sec_init(void);
uid_t sec_initial_uid(void);
gid_t sec_initial_gid(void);
bool non_root_mode(void);
void gain_root_privilege(void);
void gain_root_group_privilege(void);
void set_effective_uid(uid_t uid);
void set_effective_gid(gid_t gid);
void save_re_uid(void);
void restore_re_uid_fromroot(void);
void restore_re_uid(void);
void save_re_gid(void);
void restore_re_gid(void);
int set_re_uid(void);
void become_user_permanently(uid_t uid, gid_t gid);
bool is_setuid_root(void) ;

/* The following definitions come from lib/util_sid.c  */

const char *sid_type_lookup(uint32 sid_type) ;
NT_USER_TOKEN *get_system_token(void) ;
const char *get_global_sam_name(void) ;
char *sid_to_fstring(fstring sidstr_out, const DOM_SID *sid);
char *sid_string_talloc(TALLOC_CTX *mem_ctx, const DOM_SID *sid);
char *sid_string_dbg(const DOM_SID *sid);
char *sid_string_tos(const DOM_SID *sid);
bool string_to_sid(DOM_SID *sidout, const char *sidstr);
DOM_SID *string_sid_talloc(TALLOC_CTX *mem_ctx, const char *sidstr);
bool sid_append_rid(DOM_SID *sid, uint32 rid);
bool sid_compose(DOM_SID *dst, const DOM_SID *domain_sid, uint32 rid);
bool sid_split_rid(DOM_SID *sid, uint32 *rid);
bool sid_peek_rid(const DOM_SID *sid, uint32 *rid);
bool sid_peek_check_rid(const DOM_SID *exp_dom_sid, const DOM_SID *sid, uint32 *rid);
void sid_copy(DOM_SID *dst, const DOM_SID *src);
bool sid_linearize(char *outbuf, size_t len, const DOM_SID *sid);
bool sid_parse(const char *inbuf, size_t len, DOM_SID *sid);
int sid_compare(const DOM_SID *sid1, const DOM_SID *sid2);
int sid_compare_domain(const DOM_SID *sid1, const DOM_SID *sid2);
bool sid_equal(const DOM_SID *sid1, const DOM_SID *sid2);
bool non_mappable_sid(DOM_SID *sid);
char *sid_binstring(const DOM_SID *sid);
char *sid_binstring_hex(const DOM_SID *sid);
DOM_SID *sid_dup_talloc(TALLOC_CTX *ctx, const DOM_SID *src);
NTSTATUS add_sid_to_array(TALLOC_CTX *mem_ctx, const DOM_SID *sid,
			  DOM_SID **sids, size_t *num);
NTSTATUS add_sid_to_array_unique(TALLOC_CTX *mem_ctx, const DOM_SID *sid,
				 DOM_SID **sids, size_t *num_sids);
void del_sid_from_array(const DOM_SID *sid, DOM_SID **sids, size_t *num);
bool add_rid_to_array_unique(TALLOC_CTX *mem_ctx,
				    uint32 rid, uint32 **pp_rids, size_t *p_num);
bool is_null_sid(const DOM_SID *sid);
bool is_sid_in_token(const NT_USER_TOKEN *token, const DOM_SID *sid);
NTSTATUS sid_array_from_info3(TALLOC_CTX *mem_ctx,
			      const struct netr_SamInfo3 *info3,
			      DOM_SID **user_sids,
			      size_t *num_user_sids,
			      bool include_user_group_rid,
			      bool skip_ressource_groups);

/* The following definitions come from lib/util_sock.c  */

bool interpret_string_addr_internal(struct addrinfo **ppres,
					const char *str, int flags);
bool is_broadcast_addr(const struct sockaddr *pss);
bool interpret_string_addr(struct sockaddr_storage *pss,
		const char *str,
		int flags);
bool is_loopback_ip_v4(struct in_addr ip);
bool is_loopback_addr(const struct sockaddr *pss);
bool is_zero_addr(const struct sockaddr *pss);
void zero_ip_v4(struct in_addr *ip);
void zero_addr(struct sockaddr_storage *pss);
void in_addr_to_sockaddr_storage(struct sockaddr_storage *ss,
		struct in_addr ip);
bool same_net(const struct sockaddr *ip1,
		const struct sockaddr *ip2,
		const struct sockaddr *mask);
bool addr_equal(const struct sockaddr *ip1,
		const struct sockaddr *ip2);
bool is_address_any(const struct sockaddr *psa);
uint16_t get_sockaddr_port(const struct sockaddr_storage *pss);
char *print_sockaddr(char *dest,
			size_t destlen,
			const struct sockaddr_storage *psa);
char *print_canonical_sockaddr(TALLOC_CTX *ctx,
			const struct sockaddr_storage *pss);
void set_sockaddr_port(struct sockaddr *psa, uint16_t port);
const char *client_name(int fd);
const char *client_addr(int fd, char *addr, size_t addrlen);
const char *client_socket_addr(int fd, char *addr, size_t addr_len);
int client_socket_port(int fd);
void set_smb_read_error(enum smb_read_errors *pre,
			enum smb_read_errors newerr);
void cond_set_smb_read_error(enum smb_read_errors *pre,
			enum smb_read_errors newerr);
bool is_a_socket(int fd);
void set_socket_options(int fd, const char *options);
ssize_t read_udp_v4_socket(int fd,
			char *buf,
			size_t len,
			struct sockaddr_storage *psa);
NTSTATUS read_socket_with_timeout(int fd, char *buf,
				  size_t mincnt, size_t maxcnt,
				  unsigned int time_out,
				  size_t *size_ret);
NTSTATUS read_data(int fd, char *buffer, size_t N);
ssize_t write_data(int fd, const char *buffer, size_t N);
bool send_keepalive(int client);
NTSTATUS read_smb_length_return_keepalive(int fd, char *inbuf,
					  unsigned int timeout,
					  size_t *len);
NTSTATUS read_smb_length(int fd, char *inbuf, unsigned int timeout,
			 size_t *len);
NTSTATUS receive_smb_raw(int fd,
			char *buffer,
			size_t buflen,
			unsigned int timeout,
			size_t maxlen,
			size_t *p_len);
int open_socket_in(int type,
		uint16_t port,
		int dlevel,
		const struct sockaddr_storage *psock,
		bool rebind);
int open_socket_out(int type,
		const struct sockaddr_storage *pss,
		uint16_t port,
		int timeout);
bool open_any_socket_out(struct sockaddr_storage *addrs, int num_addrs,
			 int timeout, int *fd_index, int *fd);
int open_udp_socket(const char *host, int port);
const char *get_peer_name(int fd, bool force_lookup);
const char *get_peer_addr(int fd, char *addr, size_t addr_len);
int create_pipe_sock(const char *socket_dir,
		     const char *socket_name,
		     mode_t dir_perms);
const char *get_mydnsfullname(void);
bool is_myname_or_ipaddr(const char *s);

/* The following definitions come from lib/util_str.c  */

bool next_token(const char **ptr, char *buff, const char *sep, size_t bufsize);
bool next_token_talloc(TALLOC_CTX *ctx,
			const char **ptr,
			char **pp_buff,
			const char *sep);
bool next_token_no_ltrim_talloc(TALLOC_CTX *ctx,
			const char **ptr,
			char **pp_buff,
			const char *sep);
int StrCaseCmp(const char *s, const char *t);
int StrnCaseCmp(const char *s, const char *t, size_t len);
bool strnequal(const char *s1,const char *s2,size_t n);
bool strcsequal(const char *s1,const char *s2);
void strnorm(char *s, int case_default);
bool strisnormal(const char *s, int case_default);
char *push_skip_string(char *buf);
char *skip_string(const char *base, size_t len, char *buf);
size_t str_charnum(const char *s);
size_t str_ascii_charnum(const char *s);
bool trim_char(char *s,char cfront,char cback);
bool strhasupper(const char *s);
bool strhaslower(const char *s);
char *safe_strcpy_fn(const char *fn,
		int line,
		char *dest,
		const char *src,
		size_t maxlength);
char *safe_strcat_fn(const char *fn,
		int line,
		char *dest,
		const char *src,
		size_t maxlength);
char *alpha_strcpy_fn(const char *fn,
		int line,
		char *dest,
		const char *src,
		const char *other_safe_chars,
		size_t maxlength);
char *StrnCpy_fn(const char *fn, int line,char *dest,const char *src,size_t n);
bool in_list(const char *s, const char *list, bool casesensitive);
void string_free(char **s);
bool string_set(char **dest,const char *src);
void string_sub2(char *s,const char *pattern, const char *insert, size_t len,
		 bool remove_unsafe_characters, bool replace_once,
		 bool allow_trailing_dollar);
void string_sub_once(char *s, const char *pattern,
		const char *insert, size_t len);
void string_sub(char *s,const char *pattern, const char *insert, size_t len);
void fstring_sub(char *s,const char *pattern,const char *insert);
char *realloc_string_sub2(char *string,
			const char *pattern,
			const char *insert,
			bool remove_unsafe_characters,
			bool allow_trailing_dollar);
char *realloc_string_sub(char *string,
			const char *pattern,
			const char *insert);
char *talloc_string_sub2(TALLOC_CTX *mem_ctx, const char *src,
			const char *pattern,
			const char *insert,
			bool remove_unsafe_characters,
			bool replace_once,
			bool allow_trailing_dollar);
char *talloc_string_sub(TALLOC_CTX *mem_ctx,
			const char *src,
			const char *pattern,
			const char *insert);
void all_string_sub(char *s,const char *pattern,const char *insert, size_t len);
char *talloc_all_string_sub(TALLOC_CTX *ctx,
				const char *src,
				const char *pattern,
				const char *insert);
char *octal_string(int i);
char *string_truncate(char *s, unsigned int length);
char *strchr_m(const char *src, char c);
char *strrchr_m(const char *s, char c);
char *strnrchr_m(const char *s, char c, unsigned int n);
char *strstr_m(const char *src, const char *findstr);
void strlower_m(char *s);
void strupper_m(char *s);
size_t strlen_m(const char *s);
size_t strlen_m_term(const char *s);
size_t strlen_m_term_null(const char *s);
char *binary_string_rfc2254(char *buf, int len);
char *binary_string(char *buf, int len);
int fstr_sprintf(fstring s, const char *fmt, ...);
bool str_list_sub_basic( char **list, const char *smb_name,
			 const char *domain_name );
bool str_list_substitute(char **list, const char *pattern, const char *insert);
bool str_list_check(const char **list, const char *s);
bool str_list_check_ci(const char **list, const char *s);

char *ipstr_list_make(char **ipstr_list,
			const struct ip_service *ip_list,
			int ip_count);
int ipstr_list_parse(const char *ipstr_list, struct ip_service **ip_list);
void ipstr_list_free(char* ipstr_list);
void rfc1738_unescape(char *buf);
DATA_BLOB base64_decode_data_blob(const char *s);
void base64_decode_inplace(char *s);
char *base64_encode_data_blob(TALLOC_CTX *mem_ctx, DATA_BLOB data);
uint64_t STR_TO_SMB_BIG_UINT(const char *nptr, const char **entptr);
SMB_OFF_T conv_str_size(const char * str);
void string_append(char **left, const char *right);
bool add_string_to_array(TALLOC_CTX *mem_ctx,
			 const char *str, const char ***strings,
			 int *num);
void sprintf_append(TALLOC_CTX *mem_ctx, char **string, ssize_t *len,
		    size_t *bufsize, const char *fmt, ...);
int asprintf_strupper_m(char **strp, const char *fmt, ...);
char *talloc_asprintf_strupper_m(TALLOC_CTX *t, const char *fmt, ...);
char *talloc_asprintf_strlower_m(TALLOC_CTX *t, const char *fmt, ...);
char *sstring_sub(const char *src, char front, char back);
bool validate_net_name( const char *name,
		const char *invalid_chars,
		int max_len);
char *escape_shell_string(const char *src);

/* The following definitions come from lib/util_unistr.c  */

void gfree_case_tables(void);
void load_case_tables(void);
void init_valid_table(void);
size_t dos_PutUniCode(char *dst,const char *src, size_t len, bool null_terminate);
char *skip_unibuf(char *src, size_t len);
int rpcstr_pull(char* dest, void *src, int dest_len, int src_len, int flags);
int rpcstr_pull_talloc(TALLOC_CTX *ctx,
			char **dest,
			void *src,
			int src_len,
			int flags);
int rpcstr_pull_unistr2_fstring(char *dest, UNISTR2 *src);
char *rpcstr_pull_unistr2_talloc(TALLOC_CTX *ctx, const UNISTR2 *src);
int rpcstr_push(void *dest, const char *src, size_t dest_len, int flags);
int rpcstr_push_talloc(TALLOC_CTX *ctx, smb_ucs2_t **dest, const char *src);
void unistr2_to_ascii(char *dest, const UNISTR2 *str, size_t maxlen);
void unistr3_to_ascii(char *dest, const UNISTR3 *str, size_t maxlen);
char *unistr2_to_ascii_talloc(TALLOC_CTX *ctx, const UNISTR2 *str);
const char *unistr2_static(const UNISTR2 *str);
smb_ucs2_t toupper_w(smb_ucs2_t val);
smb_ucs2_t tolower_w( smb_ucs2_t val );
bool islower_w(smb_ucs2_t c);
bool isupper_w(smb_ucs2_t c);
bool isvalid83_w(smb_ucs2_t c);
size_t strlen_w(const smb_ucs2_t *src);
size_t strnlen_w(const smb_ucs2_t *src, size_t max);
smb_ucs2_t *strchr_w(const smb_ucs2_t *s, smb_ucs2_t c);
smb_ucs2_t *strchr_wa(const smb_ucs2_t *s, char c);
smb_ucs2_t *strrchr_w(const smb_ucs2_t *s, smb_ucs2_t c);
smb_ucs2_t *strnrchr_w(const smb_ucs2_t *s, smb_ucs2_t c, unsigned int n);
smb_ucs2_t *strstr_w(const smb_ucs2_t *s, const smb_ucs2_t *ins);
bool strlower_w(smb_ucs2_t *s);
bool strupper_w(smb_ucs2_t *s);
void strnorm_w(smb_ucs2_t *s, int case_default);
int strcmp_w(const smb_ucs2_t *a, const smb_ucs2_t *b);
int strncmp_w(const smb_ucs2_t *a, const smb_ucs2_t *b, size_t len);
int strcasecmp_w(const smb_ucs2_t *a, const smb_ucs2_t *b);
int strncasecmp_w(const smb_ucs2_t *a, const smb_ucs2_t *b, size_t len);
bool strequal_w(const smb_ucs2_t *s1, const smb_ucs2_t *s2);
bool strnequal_w(const smb_ucs2_t *s1,const smb_ucs2_t *s2,size_t n);
smb_ucs2_t *strdup_w(const smb_ucs2_t *src);
smb_ucs2_t *strndup_w(const smb_ucs2_t *src, size_t len);
smb_ucs2_t *strncpy_w(smb_ucs2_t *dest, const smb_ucs2_t *src, const size_t max);
smb_ucs2_t *strncat_w(smb_ucs2_t *dest, const smb_ucs2_t *src, const size_t max);
smb_ucs2_t *strcat_w(smb_ucs2_t *dest, const smb_ucs2_t *src);
void string_replace_w(smb_ucs2_t *s, smb_ucs2_t oldc, smb_ucs2_t newc);
bool trim_string_w(smb_ucs2_t *s, const smb_ucs2_t *front,
				  const smb_ucs2_t *back);
int strcmp_wa(const smb_ucs2_t *a, const char *b);
int strncmp_wa(const smb_ucs2_t *a, const char *b, size_t len);
smb_ucs2_t *strpbrk_wa(const smb_ucs2_t *s, const char *p);
smb_ucs2_t *strstr_wa(const smb_ucs2_t *s, const char *ins);
int unistrlen(uint16 *s);
int unistrcpy(uint16 *dst, uint16 *src);
UNISTR2* ucs2_to_unistr2(TALLOC_CTX *ctx, UNISTR2* dst, smb_ucs2_t* src);
int toupper_ascii(int c);
int tolower_ascii(int c);
int isupper_ascii(int c);
int islower_ascii(int c);

/* The following definitions come from lib/util_uuid.c  */

void smb_uuid_pack(const struct GUID uu, UUID_FLAT *ptr);
void smb_uuid_unpack(const UUID_FLAT in, struct GUID *uu);
char *guid_binstring(const struct GUID *guid);

/* The following definitions come from lib/version.c  */

const char *samba_version_string(void);

/* The following definitions come from lib/winbind_util.c  */

bool winbind_lookup_name(const char *dom_name, const char *name, DOM_SID *sid, 
                         enum lsa_SidType *name_type);
bool winbind_lookup_sid(TALLOC_CTX *mem_ctx, const DOM_SID *sid, 
			const char **domain, const char **name,
                        enum lsa_SidType *name_type);
bool winbind_ping(void);
bool winbind_sid_to_uid(uid_t *puid, const DOM_SID *sid);
bool winbind_uid_to_sid(DOM_SID *sid, uid_t uid);
bool winbind_sid_to_gid(gid_t *pgid, const DOM_SID *sid);
bool winbind_gid_to_sid(DOM_SID *sid, gid_t gid);
wbcErr wb_is_trusted_domain(const char *domain);
bool winbind_lookup_rids(TALLOC_CTX *mem_ctx,
			 const DOM_SID *domain_sid,
			 int num_rids, uint32 *rids,
			 const char **domain_name,
			 const char ***names, enum lsa_SidType **types);
bool winbind_allocate_uid(uid_t *uid);
bool winbind_allocate_gid(gid_t *gid);
bool winbind_lookup_name(const char *dom_name, const char *name, DOM_SID *sid, 
                         enum lsa_SidType *name_type);
bool winbind_lookup_sid(TALLOC_CTX *mem_ctx, const DOM_SID *sid, 
			const char **domain, const char **name,
                        enum lsa_SidType *name_type);
bool winbind_ping(void);
bool winbind_sid_to_uid(uid_t *puid, const DOM_SID *sid);
bool winbind_uid_to_sid(DOM_SID *sid, uid_t uid);
bool winbind_sid_to_gid(gid_t *pgid, const DOM_SID *sid);
bool winbind_gid_to_sid(DOM_SID *sid, gid_t gid);
wbcErr wb_is_trusted_domain(const char *domain);
bool winbind_lookup_rids(TALLOC_CTX *mem_ctx,
			 const DOM_SID *domain_sid,
			 int num_rids, uint32 *rids,
			 const char **domain_name,
			 const char ***names, enum lsa_SidType **types);
bool winbind_allocate_uid(uid_t *uid);
bool winbind_allocate_gid(gid_t *gid);

/* The following definitions come from lib/wins_srv.c  */

bool wins_srv_is_dead(struct in_addr wins_ip, struct in_addr src_ip);
void wins_srv_alive(struct in_addr wins_ip, struct in_addr src_ip);
void wins_srv_died(struct in_addr wins_ip, struct in_addr src_ip);
unsigned wins_srv_count(void);
char **wins_srv_tags(void);
void wins_srv_tags_free(char **list);
struct in_addr wins_srv_ip_tag(const char *tag, struct in_addr src_ip);
unsigned wins_srv_count_tag(const char *tag);

/* The following definitions come from libads/ads_status.c  */

ADS_STATUS ads_build_error(enum ads_error_type etype, 
			   int rc, int minor_status);
ADS_STATUS ads_build_nt_error(enum ads_error_type etype, 
			   NTSTATUS nt_status);
NTSTATUS ads_ntstatus(ADS_STATUS status);
const char *ads_errstr(ADS_STATUS status);
NTSTATUS gss_err_to_ntstatus(uint32 maj, uint32 min);

/* The following definitions come from libads/ads_struct.c  */

char *ads_build_path(const char *realm, const char *sep, const char *field, int reverse);
char *ads_build_dn(const char *realm);
char *ads_build_domain(const char *dn);
ADS_STRUCT *ads_init(const char *realm, 
		     const char *workgroup,
		     const char *ldap_server);
void ads_destroy(ADS_STRUCT **ads);

/* The following definitions come from libads/ads_utils.c  */

uint32 ads_acb2uf(uint32 acb);
uint32 ads_uf2acb(uint32 uf);
uint32 ads_uf2atype(uint32 uf);
uint32 ads_gtype2atype(uint32 gtype);
enum lsa_SidType ads_atype_map(uint32 atype);

/* The following definitions come from libads/authdata.c  */

struct PAC_LOGON_INFO *get_logon_info_from_pac(struct PAC_DATA *pac_data);
NTSTATUS kerberos_return_pac(TALLOC_CTX *mem_ctx,
			     const char *name,
			     const char *pass,
			     time_t time_offset,
			     time_t *expire_time,
			     time_t *renew_till_time,
			     const char *cache_name,
			     bool request_pac,
			     bool add_netbios_addr,
			     time_t renewable_time,
			     struct PAC_DATA **pac_ret);
NTSTATUS kerberos_return_info3_from_pac(TALLOC_CTX *mem_ctx,
					const char *name,
					const char *pass,
					time_t time_offset,
					time_t *expire_time,
					time_t *renew_till_time,
					const char *cache_name,
					bool request_pac,
					bool add_netbios_addr,
					time_t renewable_time,
					struct netr_SamInfo3 **info3);

/* The following definitions come from libads/cldap.c  */
bool ads_cldap_netlogon(TALLOC_CTX *mem_ctx,
			const char *server,
			const char *realm,
			uint32_t nt_version,
			struct netlogon_samlogon_response **reply);
bool ads_cldap_netlogon_5(TALLOC_CTX *mem_ctx,
			  const char *server,
			  const char *realm,
			  struct NETLOGON_SAM_LOGON_RESPONSE_EX *reply5);

/* The following definitions come from libads/disp_sec.c  */

void ads_disp_sd(ADS_STRUCT *ads, TALLOC_CTX *mem_ctx, SEC_DESC *sd);

/* The following definitions come from libads/dns.c  */

NTSTATUS ads_dns_lookup_ns(TALLOC_CTX *ctx,
				const char *dnsdomain,
				struct dns_rr_ns **nslist,
				int *numns);
bool sitename_store(const char *realm, const char *sitename);
char *sitename_fetch(const char *realm);
bool stored_sitename_changed(const char *realm, const char *sitename);
NTSTATUS ads_dns_query_dcs(TALLOC_CTX *ctx,
			   const char *realm,
			   const char *sitename,
			   struct dns_rr_srv **dclist,
			   int *numdcs );
NTSTATUS ads_dns_query_gcs(TALLOC_CTX *ctx,
			   const char *realm,
			   const char *sitename,
			   struct dns_rr_srv **dclist,
			   int *numdcs );
NTSTATUS ads_dns_query_kdcs(TALLOC_CTX *ctx,
			    const char *dns_forest_name,
			    const char *sitename,
			    struct dns_rr_srv **dclist,
			    int *numdcs );
NTSTATUS ads_dns_query_pdc(TALLOC_CTX *ctx,
			   const char *dns_domain_name,
			   struct dns_rr_srv **dclist,
			   int *numdcs );
NTSTATUS ads_dns_query_dcs_guid(TALLOC_CTX *ctx,
				const char *dns_forest_name,
				const struct GUID *domain_guid,
				struct dns_rr_srv **dclist,
				int *numdcs );

/* The following definitions come from libads/kerberos.c  */

int kerberos_kinit_password_ext(const char *principal,
				const char *password,
				int time_offset,
				time_t *expire_time,
				time_t *renew_till_time,
				const char *cache_name,
				bool request_pac,
				bool add_netbios_addr,
				time_t renewable_time,
				NTSTATUS *ntstatus);
int ads_kinit_password(ADS_STRUCT *ads);
int ads_kdestroy(const char *cc_name);
char* kerberos_standard_des_salt( void );
bool kerberos_secrets_store_des_salt( const char* salt );
char* kerberos_secrets_fetch_des_salt( void );
char *kerberos_get_default_realm_from_ccache( void );
bool kerberos_secrets_store_salting_principal(const char *service,
					      int enctype,
					      const char *principal);
int kerberos_kinit_password(const char *principal,
			    const char *password,
			    int time_offset,
			    const char *cache_name);
bool create_local_private_krb5_conf_for_domain(const char *realm,
						const char *domain,
						const char *sitename,
						struct sockaddr_storage *pss);

/* The following definitions come from libads/kerberos_keytab.c  */

int ads_keytab_add_entry(ADS_STRUCT *ads, const char *srvPrinc);
int ads_keytab_flush(ADS_STRUCT *ads);
int ads_keytab_create_default(ADS_STRUCT *ads);
int ads_keytab_list(const char *keytab_name);

/* The following definitions come from libads/kerberos_verify.c  */

NTSTATUS ads_verify_ticket(TALLOC_CTX *mem_ctx,
			   const char *realm,
			   time_t time_offset,
			   const DATA_BLOB *ticket,
			   char **principal,
			   struct PAC_DATA **pac_data,
			   DATA_BLOB *ap_rep,
			   DATA_BLOB *session_key,
			   bool use_replay_cache);

/* The following definitions come from libads/krb5_errs.c  */


/* The following definitions come from libads/krb5_setpw.c  */

ADS_STATUS ads_krb5_set_password(const char *kdc_host, const char *princ, 
				 const char *newpw, int time_offset);
ADS_STATUS kerberos_set_password(const char *kpasswd_server, 
				 const char *auth_principal, const char *auth_password,
				 const char *target_principal, const char *new_password,
				 int time_offset);
ADS_STATUS ads_set_machine_password(ADS_STRUCT *ads,
				    const char *machine_account,
				    const char *password);

/* The following definitions come from libads/ldap.c  */

bool ads_sitename_match(ADS_STRUCT *ads);
bool ads_closest_dc(ADS_STRUCT *ads);
ADS_STATUS ads_connect(ADS_STRUCT *ads);
ADS_STATUS ads_connect_user_creds(ADS_STRUCT *ads);
ADS_STATUS ads_connect_gc(ADS_STRUCT *ads);
void ads_disconnect(ADS_STRUCT *ads);
ADS_STATUS ads_do_search_all_fn(ADS_STRUCT *ads, const char *bind_path,
				int scope, const char *expr, const char **attrs,
				bool (*fn)(ADS_STRUCT *, char *, void **, void *), 
				void *data_area);
void ads_memfree(ADS_STRUCT *ads, void *mem);
char *ads_parent_dn(const char *dn);
ADS_MODLIST ads_init_mods(TALLOC_CTX *ctx);
ADS_STATUS ads_mod_str(TALLOC_CTX *ctx, ADS_MODLIST *mods, 
		       const char *name, const char *val);
ADS_STATUS ads_mod_strlist(TALLOC_CTX *ctx, ADS_MODLIST *mods,
			   const char *name, const char **vals);
ADS_STATUS ads_gen_mod(ADS_STRUCT *ads, const char *mod_dn, ADS_MODLIST mods);
ADS_STATUS ads_gen_add(ADS_STRUCT *ads, const char *new_dn, ADS_MODLIST mods);
ADS_STATUS ads_del_dn(ADS_STRUCT *ads, char *del_dn);
char *ads_ou_string(ADS_STRUCT *ads, const char *org_unit);
char *ads_default_ou_string(ADS_STRUCT *ads, const char *wknguid);
ADS_STATUS ads_add_strlist(TALLOC_CTX *ctx, ADS_MODLIST *mods,
				const char *name, const char **vals);
uint32 ads_get_kvno(ADS_STRUCT *ads, const char *account_name);
uint32_t ads_get_machine_kvno(ADS_STRUCT *ads, const char *machine_name);
ADS_STATUS ads_clear_service_principal_names(ADS_STRUCT *ads, const char *machine_name);
ADS_STATUS ads_add_service_principal_name(ADS_STRUCT *ads, const char *machine_name, 
                                          const char *my_fqdn, const char *spn);
ADS_STATUS ads_create_machine_acct(ADS_STRUCT *ads, const char *machine_name, 
                                   const char *org_unit);
ADS_STATUS ads_move_machine_acct(ADS_STRUCT *ads, const char *machine_name, 
                                 const char *org_unit, bool *moved);
int ads_count_replies(ADS_STRUCT *ads, void *res);
ADS_STATUS ads_USN(ADS_STRUCT *ads, uint32 *usn);
ADS_STATUS ads_current_time(ADS_STRUCT *ads);
ADS_STATUS ads_domain_func_level(ADS_STRUCT *ads, uint32 *val);
ADS_STATUS ads_domain_sid(ADS_STRUCT *ads, DOM_SID *sid);
ADS_STATUS ads_site_dn(ADS_STRUCT *ads, TALLOC_CTX *mem_ctx, const char **site_name);
ADS_STATUS ads_site_dn_for_machine(ADS_STRUCT *ads, TALLOC_CTX *mem_ctx, const char *computer_name, const char **site_dn);
ADS_STATUS ads_upn_suffixes(ADS_STRUCT *ads, TALLOC_CTX *mem_ctx, char ***suffixes, size_t *num_suffixes);
ADS_STATUS ads_get_joinable_ous(ADS_STRUCT *ads,
				TALLOC_CTX *mem_ctx,
				char ***ous,
				size_t *num_ous);
bool ads_get_sid_from_extended_dn(TALLOC_CTX *mem_ctx, 
				  const char *extended_dn, 
				  enum ads_extended_dn_flags flags, 
				  DOM_SID *sid);
char* ads_get_dnshostname( ADS_STRUCT *ads, TALLOC_CTX *ctx, const char *machine_name );
char* ads_get_upn( ADS_STRUCT *ads, TALLOC_CTX *ctx, const char *machine_name );
char* ads_get_samaccountname( ADS_STRUCT *ads, TALLOC_CTX *ctx, const char *machine_name );
ADS_STATUS ads_join_realm(ADS_STRUCT *ads, const char *machine_name,
			uint32 account_type, const char *org_unit);
ADS_STATUS ads_leave_realm(ADS_STRUCT *ads, const char *hostname);
ADS_STATUS ads_find_samaccount(ADS_STRUCT *ads,
			       TALLOC_CTX *mem_ctx,
			       const char *samaccountname,
			       uint32 *uac_ret,
			       const char **dn_ret);
ADS_STATUS ads_config_path(ADS_STRUCT *ads, 
			   TALLOC_CTX *mem_ctx, 
			   char **config_path);
const char *ads_get_extended_right_name_by_guid(ADS_STRUCT *ads, 
						const char *config_path, 
						TALLOC_CTX *mem_ctx, 
						const struct GUID *rights_guid);
ADS_STATUS ads_check_ou_dn(TALLOC_CTX *mem_ctx,
			   ADS_STRUCT *ads,
			   const char **account_ou);

/* The following definitions come from libads/ldap_printer.c  */

ADS_STATUS ads_mod_printer_entry(ADS_STRUCT *ads, char *prt_dn,
				 TALLOC_CTX *ctx, const ADS_MODLIST *mods);
ADS_STATUS ads_add_printer_entry(ADS_STRUCT *ads, char *prt_dn,
					TALLOC_CTX *ctx, ADS_MODLIST *mods);
WERROR get_remote_printer_publishing_data(struct rpc_pipe_client *cli, 
					  TALLOC_CTX *mem_ctx,
					  ADS_MODLIST *mods,
					  const char *printer);
bool get_local_printer_publishing_data(TALLOC_CTX *mem_ctx,
				       ADS_MODLIST *mods,
				       NT_PRINTER_DATA *data);

/* The following definitions come from libads/ldap_schema.c  */

ADS_STATUS ads_get_attrnames_by_oids(ADS_STRUCT *ads, TALLOC_CTX *mem_ctx,
				     const char *schema_path,
				     const char **OIDs, size_t num_OIDs, 
				     char ***OIDs_out, char ***names, size_t *count);
const char *ads_get_attrname_by_guid(ADS_STRUCT *ads, 
				     const char *schema_path, 
				     TALLOC_CTX *mem_ctx, 
				     const struct GUID *schema_guid);
const char *ads_get_attrname_by_oid(ADS_STRUCT *ads, const char *schema_path, TALLOC_CTX *mem_ctx, const char * OID);
ADS_STATUS ads_schema_path(ADS_STRUCT *ads, TALLOC_CTX *mem_ctx, char **schema_path);
ADS_STATUS ads_check_posix_schema_mapping(TALLOC_CTX *mem_ctx,
					  ADS_STRUCT *ads,
					  enum wb_posix_mapping map_type,
					  struct posix_schema **s ) ;

/* The following definitions come from libads/ldap_user.c  */

ADS_STATUS ads_add_user_acct(ADS_STRUCT *ads, const char *user, 
			     const char *container, const char *fullname);
ADS_STATUS ads_add_group_acct(ADS_STRUCT *ads, const char *group, 
			      const char *container, const char *comment);

/* The following definitions come from libads/ldap_utils.c  */

ADS_STATUS ads_ranged_search(ADS_STRUCT *ads, 
			     TALLOC_CTX *mem_ctx,
			     int scope,
			     const char *base,
			     const char *filter,
			     void *args,
			     const char *range_attr,
			     char ***strings,
			     size_t *num_strings);
ADS_STATUS ads_ranged_search_internal(ADS_STRUCT *ads, 
				      TALLOC_CTX *mem_ctx,
				      int scope,
				      const char *base,
				      const char *filter,
				      const char **attrs,
				      void *args,
				      const char *range_attr,
				      char ***strings,
				      size_t *num_strings,
				      uint32 *first_usn,
				      int *num_retries,
				      bool *more_values);

/* The following definitions come from libads/ndr.c  */

void ndr_print_ads_auth_flags(struct ndr_print *ndr, const char *name, uint32_t r);
void ndr_print_ads_struct(struct ndr_print *ndr, const char *name, const struct ads_struct *r);

/* The following definitions come from libads/sasl.c  */

ADS_STATUS ads_sasl_bind(ADS_STRUCT *ads);

/* The following definitions come from libads/sasl_wrapping.c  */

ADS_STATUS ads_setup_sasl_wrapping(ADS_STRUCT *ads,
				   const struct ads_saslwrap_ops *ops,
				   void *private_data);
ADS_STATUS ads_setup_sasl_wrapping(ADS_STRUCT *ads,
				   const struct ads_saslwrap_ops *ops,
				   void *private_data);

/* The following definitions come from libads/util.c  */

ADS_STATUS ads_change_trust_account_password(ADS_STRUCT *ads, char *host_principal);
ADS_STATUS ads_guess_service_principal(ADS_STRUCT *ads,
				       char **returned_principal);

/* The following definitions come from libgpo/gpext/gpext.c  */

struct gp_extension *get_gp_extension_list(void);
NTSTATUS unregister_gp_extension(const char *name);
NTSTATUS register_gp_extension(TALLOC_CTX *gpext_ctx,
			       int version,
			       const char *name,
			       const char *guid,
			       struct gp_extension_methods *methods);
NTSTATUS gp_ext_info_add_entry(TALLOC_CTX *mem_ctx,
			       const char *module,
			       const char *ext_guid,
			       struct gp_extension_reg_table *table,
			       struct gp_extension_reg_info *info);
NTSTATUS shutdown_gp_extensions(void);
NTSTATUS init_gp_extensions(TALLOC_CTX *mem_ctx);
NTSTATUS free_gp_extensions(void);
void debug_gpext_header(int lvl,
			const char *name,
			uint32_t flags,
			struct GROUP_POLICY_OBJECT *gpo,
			const char *extension_guid,
			const char *snapin_guid);
NTSTATUS process_gpo_list_with_extension(ADS_STRUCT *ads,
			   TALLOC_CTX *mem_ctx,
			   uint32_t flags,
			   const struct nt_user_token *token,
			   struct GROUP_POLICY_OBJECT *gpo_list,
			   const char *extension_guid,
			   const char *snapin_guid);
NTSTATUS gpext_process_extension(ADS_STRUCT *ads,
				 TALLOC_CTX *mem_ctx,
				 uint32_t flags,
				 const struct nt_user_token *token,
				 struct registry_key *root_key,
				 struct GROUP_POLICY_OBJECT *gpo,
				 const char *extension_guid,
				 const char *snapin_guid);

/* The following definitions come from libgpo/gpo_fetch.c  */

NTSTATUS gpo_explode_filesyspath(TALLOC_CTX *mem_ctx,
				 const char *file_sys_path,
				 char **server,
				 char **service,
				 char **nt_path,
				 char **unix_path);
NTSTATUS gpo_fetch_files(TALLOC_CTX *mem_ctx,
			 struct cli_state *cli,
			 struct GROUP_POLICY_OBJECT *gpo);
NTSTATUS gpo_get_sysvol_gpt_version(TALLOC_CTX *mem_ctx,
				    const char *unix_path,
				    uint32_t *sysvol_version,
				    char **display_name);

/* The following definitions come from libgpo/gpo_filesync.c  */

NTSTATUS gpo_copy_file(TALLOC_CTX *mem_ctx,
		       struct cli_state *cli,
		       const char *nt_path,
		       const char *unix_path);
NTSTATUS gpo_sync_directories(TALLOC_CTX *mem_ctx,
			      struct cli_state *cli,
			      const char *nt_path,
			      const char *local_path);

/* The following definitions come from libgpo/gpo_ini.c  */

NTSTATUS parse_gpt_ini(TALLOC_CTX *mem_ctx,
		       const char *filename,
		       uint32_t *version,
		       char **display_name);

/* The following definitions come from libgpo/gpo_ldap.c  */

bool ads_parse_gp_ext(TALLOC_CTX *mem_ctx,
		      const char *extension_raw,
		      struct GP_EXT **gp_ext);
ADS_STATUS ads_get_gpo_link(ADS_STRUCT *ads,
			    TALLOC_CTX *mem_ctx,
			    const char *link_dn,
			    struct GP_LINK *gp_link_struct);
ADS_STATUS ads_add_gpo_link(ADS_STRUCT *ads,
			    TALLOC_CTX *mem_ctx,
			    const char *link_dn,
			    const char *gpo_dn,
			    uint32_t gpo_opt);
ADS_STATUS ads_delete_gpo_link(ADS_STRUCT *ads,
			       TALLOC_CTX *mem_ctx,
			       const char *link_dn,
			       const char *gpo_dn);
ADS_STATUS ads_get_gpo(ADS_STRUCT *ads,
		       TALLOC_CTX *mem_ctx,
		       const char *gpo_dn,
		       const char *display_name,
		       const char *guid_name,
		       struct GROUP_POLICY_OBJECT *gpo);
ADS_STATUS ads_get_sid_token(ADS_STRUCT *ads,
			     TALLOC_CTX *mem_ctx,
			     const char *dn,
			     struct nt_user_token **token);
ADS_STATUS ads_get_gpo_list(ADS_STRUCT *ads,
			    TALLOC_CTX *mem_ctx,
			    const char *dn,
			    uint32_t flags,
			    const struct nt_user_token *token,
			    struct GROUP_POLICY_OBJECT **gpo_list);

/* The following definitions come from libgpo/gpo_reg.c  */

struct nt_user_token *registry_create_system_token(TALLOC_CTX *mem_ctx);
WERROR gp_init_reg_ctx(TALLOC_CTX *mem_ctx,
		       const char *initial_path,
		       uint32_t desired_access,
		       const struct nt_user_token *token,
		       struct gp_registry_context **reg_ctx);
void gp_free_reg_ctx(struct gp_registry_context *reg_ctx);
WERROR gp_store_reg_subkey(TALLOC_CTX *mem_ctx,
			   const char *subkeyname,
			   struct registry_key *curr_key,
			   struct registry_key **new_key);
WERROR gp_read_reg_subkey(TALLOC_CTX *mem_ctx,
			  struct gp_registry_context *reg_ctx,
			  const char *subkeyname,
			  struct registry_key **key);
WERROR gp_store_reg_val_sz(TALLOC_CTX *mem_ctx,
			   struct registry_key *key,
			   const char *val_name,
			   const char *val);
WERROR gp_read_reg_val_sz(TALLOC_CTX *mem_ctx,
			  struct registry_key *key,
			  const char *val_name,
			  const char **val);
WERROR gp_reg_state_store(TALLOC_CTX *mem_ctx,
			  uint32_t flags,
			  const char *dn,
			  const struct nt_user_token *token,
			  struct GROUP_POLICY_OBJECT *gpo_list);
WERROR gp_reg_state_read(TALLOC_CTX *mem_ctx,
			 uint32_t flags,
			 const DOM_SID *sid,
			 struct GROUP_POLICY_OBJECT **gpo_list);
WERROR gp_secure_key(TALLOC_CTX *mem_ctx,
		     uint32_t flags,
		     struct registry_key *key,
		     const DOM_SID *sid);
void dump_reg_val(int lvl, const char *direction,
		  const char *key, const char *subkey,
		  struct registry_value *val);
void dump_reg_entry(uint32_t flags,
		    const char *dir,
		    struct gp_registry_entry *entry);
void dump_reg_entries(uint32_t flags,
		      const char *dir,
		      struct gp_registry_entry *entries,
		      size_t num_entries);
bool add_gp_registry_entry_to_array(TALLOC_CTX *mem_ctx,
				    struct gp_registry_entry *entry,
				    struct gp_registry_entry **entries,
				    size_t *num);
WERROR reg_apply_registry_entry(TALLOC_CTX *mem_ctx,
				struct registry_key *root_key,
				struct gp_registry_context *reg_ctx,
				struct gp_registry_entry *entry,
				const struct nt_user_token *token,
				uint32_t flags);

/* The following definitions come from libgpo/gpo_sec.c  */

NTSTATUS gpo_apply_security_filtering(const struct GROUP_POLICY_OBJECT *gpo,
				      const struct nt_user_token *token);

/* The following definitions come from libgpo/gpo_util.c  */

const char *cse_gpo_guid_string_to_name(const char *guid);
const char *cse_gpo_name_to_guid_string(const char *name);
const char *cse_snapin_gpo_guid_string_to_name(const char *guid);
void dump_gp_ext(struct GP_EXT *gp_ext, int debuglevel);
void dump_gpo(ADS_STRUCT *ads,
	      TALLOC_CTX *mem_ctx,
	      struct GROUP_POLICY_OBJECT *gpo,
	      int debuglevel);
void dump_gpo_list(ADS_STRUCT *ads,
		   TALLOC_CTX *mem_ctx,
		   struct GROUP_POLICY_OBJECT *gpo_list,
		   int debuglevel);
void dump_gplink(ADS_STRUCT *ads, TALLOC_CTX *mem_ctx, struct GP_LINK *gp_link);
ADS_STATUS gpo_process_a_gpo(ADS_STRUCT *ads,
			     TALLOC_CTX *mem_ctx,
			     const struct nt_user_token *token,
			     struct registry_key *root_key,
			     struct GROUP_POLICY_OBJECT *gpo,
			     const char *extension_guid_filter,
			     uint32_t flags);
ADS_STATUS gpo_process_gpo_list(ADS_STRUCT *ads,
				TALLOC_CTX *mem_ctx,
				const struct nt_user_token *token,
				struct GROUP_POLICY_OBJECT *gpo_list,
				const char *extensions_guid_filter,
				uint32_t flags);
NTSTATUS check_refresh_gpo(ADS_STRUCT *ads,
			   TALLOC_CTX *mem_ctx,
			   uint32_t flags,
			   struct GROUP_POLICY_OBJECT *gpo,
			   struct cli_state **cli_out);
NTSTATUS check_refresh_gpo_list(ADS_STRUCT *ads,
				TALLOC_CTX *mem_ctx,
				uint32_t flags,
				struct GROUP_POLICY_OBJECT *gpo_list);
NTSTATUS gpo_get_unix_path(TALLOC_CTX *mem_ctx,
			   struct GROUP_POLICY_OBJECT *gpo,
			   char **unix_path);
char *gpo_flag_str(uint32_t flags);
NTSTATUS gp_find_file(TALLOC_CTX *mem_ctx,
		      uint32_t flags,
		      const char *filename,
		      const char *suffix,
		      const char **filename_out);
ADS_STATUS gp_get_machine_token(ADS_STRUCT *ads,
				TALLOC_CTX *mem_ctx,
				const char *dn,
				struct nt_user_token **token);

#include "librpc/gen_ndr/ndr_dfs.h"
#include "librpc/gen_ndr/ndr_dssetup.h"
#include "librpc/gen_ndr/ndr_echo.h"
#include "librpc/gen_ndr/ndr_eventlog.h"
#include "librpc/gen_ndr/ndr_krb5pac.h"
#include "librpc/gen_ndr/ndr_lsa.h"
#include "librpc/gen_ndr/ndr_misc.h"
#include "librpc/gen_ndr/ndr_netlogon.h"
#include "librpc/gen_ndr/ndr_notify.h"
#include "librpc/gen_ndr/ndr_ntsvcs.h"
#include "librpc/gen_ndr/ndr_samr.h"
#include "librpc/gen_ndr/ndr_security.h"
#include "librpc/gen_ndr/ndr_srvsvc.h"
#include "librpc/gen_ndr/ndr_svcctl.h"
#include "librpc/gen_ndr/ndr_winreg.h"
#include "librpc/gen_ndr/ndr_wkssvc.h"

#include "librpc/gen_ndr/srv_dfs.h"
#include "librpc/gen_ndr/srv_dssetup.h"
#include "librpc/gen_ndr/srv_echo.h"
#include "librpc/gen_ndr/srv_eventlog.h"
#include "librpc/gen_ndr/srv_initshutdown.h"
#include "librpc/gen_ndr/srv_lsa.h"
#include "librpc/gen_ndr/srv_netlogon.h"
#include "librpc/gen_ndr/srv_ntsvcs.h"
#include "librpc/gen_ndr/srv_samr.h"
#include "librpc/gen_ndr/srv_srvsvc.h"
#include "librpc/gen_ndr/srv_svcctl.h"
#include "librpc/gen_ndr/srv_winreg.h"
#include "librpc/gen_ndr/srv_wkssvc.h"

#include "librpc/ndr/libndr.h"

/* The following definitions come from librpc/ndr/util.c  */

enum ndr_err_code ndr_push_server_id(struct ndr_push *ndr, int ndr_flags, const struct server_id *r);
enum ndr_err_code ndr_pull_server_id(struct ndr_pull *ndr, int ndr_flags, struct server_id *r);
void ndr_print_server_id(struct ndr_print *ndr, const char *name, const struct server_id *r);
_PUBLIC_ void ndr_print_bool(struct ndr_print *ndr, const char *name, const bool b);
_PUBLIC_ void ndr_print_sockaddr_storage(struct ndr_print *ndr, const char *name, const struct sockaddr_storage *ss);
const char *ndr_errstr(enum ndr_err_code err);

/* The following definitions come from librpc/ndr/ndr_sec_helper.c  */

size_t ndr_size_dom_sid(const struct dom_sid *sid, int flags);
size_t ndr_size_dom_sid28(const struct dom_sid *sid, int flags);
size_t ndr_size_dom_sid0(const struct dom_sid *sid, int flags);
size_t ndr_size_security_ace(const struct security_ace *ace, int flags);
size_t ndr_size_security_acl(const struct security_acl *acl, int flags);
size_t ndr_size_security_descriptor(const struct security_descriptor *sd, int flags);
void ndr_print_dom_sid(struct ndr_print *ndr, const char *name, const struct dom_sid *sid);
void ndr_print_dom_sid2(struct ndr_print *ndr, const char *name, const struct dom_sid *sid);
void ndr_print_dom_sid28(struct ndr_print *ndr, const char *name, const struct dom_sid *sid);
void ndr_print_dom_sid0(struct ndr_print *ndr, const char *name, const struct dom_sid *sid);

/* The following definitions come from librpc/ndr/sid.c  */

enum ndr_err_code ndr_push_dom_sid(struct ndr_push *ndr, int ndr_flags, const struct dom_sid *r);
enum ndr_err_code ndr_pull_dom_sid(struct ndr_pull *ndr, int ndr_flags, struct dom_sid *r);
char *dom_sid_string(TALLOC_CTX *mem_ctx, const struct dom_sid *sid);
enum ndr_err_code ndr_pull_dom_sid2(struct ndr_pull *ndr, int ndr_flags, struct dom_sid *sid);
enum ndr_err_code ndr_push_dom_sid2(struct ndr_push *ndr, int ndr_flags, const struct dom_sid *sid);
enum ndr_err_code ndr_pull_dom_sid28(struct ndr_pull *ndr, int ndr_flags, struct dom_sid *sid);
enum ndr_err_code ndr_push_dom_sid28(struct ndr_push *ndr, int ndr_flags, const struct dom_sid *sid);
enum ndr_err_code ndr_pull_dom_sid0(struct ndr_pull *ndr, int ndr_flags, struct dom_sid *sid);
enum ndr_err_code ndr_push_dom_sid0(struct ndr_push *ndr, int ndr_flags, const struct dom_sid *sid);

/* The following definitions come from librpc/rpc/binding.c  */

const char *epm_floor_string(TALLOC_CTX *mem_ctx, struct epm_floor *epm_floor);
_PUBLIC_ char *dcerpc_binding_string(TALLOC_CTX *mem_ctx, const struct dcerpc_binding *b);
_PUBLIC_ NTSTATUS dcerpc_parse_binding(TALLOC_CTX *mem_ctx, const char *s, struct dcerpc_binding **b_out);
_PUBLIC_ NTSTATUS dcerpc_floor_get_lhs_data(struct epm_floor *epm_floor, struct ndr_syntax_id *syntax);
const char *dcerpc_floor_get_rhs_data(TALLOC_CTX *mem_ctx, struct epm_floor *epm_floor);
enum dcerpc_transport_t dcerpc_transport_by_endpoint_protocol(int prot);
_PUBLIC_ enum dcerpc_transport_t dcerpc_transport_by_tower(struct epm_tower *tower);
_PUBLIC_ NTSTATUS dcerpc_binding_from_tower(TALLOC_CTX *mem_ctx, 
				   struct epm_tower *tower, 
				   struct dcerpc_binding **b_out);
_PUBLIC_ NTSTATUS dcerpc_binding_build_tower(TALLOC_CTX *mem_ctx, struct dcerpc_binding *binding, struct epm_tower *tower);

/* The following definitions come from librpc/rpc/dcerpc.c  */

struct rpc_request *dcerpc_ndr_request_send(struct dcerpc_pipe *p, const struct GUID *object, 
					    const struct ndr_interface_table *table, uint32_t opnum, 
					    TALLOC_CTX *mem_ctx, void *r);
NTSTATUS dcerpc_ndr_request_recv(struct rpc_request *req);
_PUBLIC_ NTSTATUS dcerpc_pipe_connect(TALLOC_CTX *parent_ctx, struct dcerpc_pipe **pp, 
				      const char *binding_string, const struct ndr_interface_table *table, 
				      struct cli_credentials *credentials, struct event_context *ev, 
				      struct loadparm_context *lp_ctx);

/* The following definitions come from libsmb/cliconnect.c  */

ADS_STATUS cli_session_setup_spnego(struct cli_state *cli, const char *user, 
			      const char *pass, const char *user_domain,
				    const char * dest_realm);

NTSTATUS cli_session_setup(struct cli_state *cli,
			   const char *user,
			   const char *pass, int passlen,
			   const char *ntpass, int ntpasslen,
			   const char *workgroup);
bool cli_ulogoff(struct cli_state *cli);
bool cli_send_tconX(struct cli_state *cli, 
		    const char *share, const char *dev, const char *pass, int passlen);
bool cli_tdis(struct cli_state *cli);
void cli_negprot_send(struct cli_state *cli);
bool cli_negprot(struct cli_state *cli);
bool cli_session_request(struct cli_state *cli,
			 struct nmb_name *calling, struct nmb_name *called);
NTSTATUS cli_connect(struct cli_state *cli,
		const char *host,
		struct sockaddr_storage *dest_ss);
NTSTATUS cli_start_connection(struct cli_state **output_cli, 
			      const char *my_name, 
			      const char *dest_host, 
			      struct sockaddr_storage *dest_ss, int port,
			      int signing_state, int flags,
			      bool *retry) ;
NTSTATUS cli_full_connection(struct cli_state **output_cli, 
			     const char *my_name, 
			     const char *dest_host, 
			     struct sockaddr_storage *dest_ss, int port,
			     const char *service, const char *service_type,
			     const char *user, const char *domain, 
			     const char *password, int flags,
			     int signing_state,
			     bool *retry) ;
bool attempt_netbios_session_request(struct cli_state **ppcli, const char *srchost, const char *desthost,
                                     struct sockaddr_storage *pdest_ss);
NTSTATUS cli_raw_tcon(struct cli_state *cli, 
		      const char *service, const char *pass, const char *dev,
		      uint16 *max_xmit, uint16 *tid);
struct cli_state *get_ipc_connect(char *server,
				struct sockaddr_storage *server_ss,
				const struct user_auth_info *user_info);
struct cli_state *get_ipc_connect_master_ip(TALLOC_CTX *ctx,
				struct ip_service *mb_ip,
				const struct user_auth_info *user_info,
				char **pp_workgroup_out);
struct cli_state *get_ipc_connect_master_ip_bcast(TALLOC_CTX *ctx,
					const struct user_auth_info *user_info,
					char **pp_workgroup_out);

/* The following definitions come from libsmb/clidfs.c  */

NTSTATUS cli_cm_force_encryption(struct cli_state *c,
			const char *username,
			const char *password,
			const char *domain,
			const char *sharename);
const char *cli_cm_get_mntpoint(struct cli_state *c);
struct cli_state *cli_cm_open(TALLOC_CTX *ctx,
				struct cli_state *referring_cli,
				const char *server,
				const char *share,
				bool show_hdr,
				bool force_encrypt);
void cli_cm_shutdown(void);
void cli_cm_display(void);
void cli_cm_set_credentials(void);
void cli_cm_set_port(int port_number);
void cli_cm_set_dest_name_type(int type);
void cli_cm_set_signing_state(int state);
void cli_cm_set_username(const char *username);
void cli_cm_set_password(const char *newpass);
void cli_cm_set_use_kerberos(void);
void cli_cm_set_fallback_after_kerberos(void);
void cli_cm_set_dest_ss(struct sockaddr_storage *pss);
bool cli_dfs_get_referral(TALLOC_CTX *ctx,
			struct cli_state *cli,
			const char *path,
			CLIENT_DFS_REFERRAL**refs,
			size_t *num_refs,
			uint16 *consumed);
bool cli_resolve_path(TALLOC_CTX *ctx,
			const char *mountpt,
			struct cli_state *rootcli,
			const char *path,
			struct cli_state **targetcli,
			char **pp_targetpath);

/* The following definitions come from libsmb/clidgram.c  */

bool cli_send_mailslot(struct messaging_context *msg_ctx,
		       bool unique, const char *mailslot,
		       uint16 priority,
		       char *buf, int len,
		       const char *srcname, int src_type,
		       const char *dstname, int dest_type,
		       const struct sockaddr_storage *dest_ss);
bool send_getdc_request(TALLOC_CTX *mem_ctx,
			struct messaging_context *msg_ctx,
			struct sockaddr_storage *dc_ss,
			const char *domain_name,
			const DOM_SID *sid,
			uint32_t nt_version);
bool receive_getdc_response(TALLOC_CTX *mem_ctx,
			    struct sockaddr_storage *dc_ss,
			    const char *domain_name,
			    uint32_t *nt_version,
			    const char **dc_name,
			    struct netlogon_samlogon_response **reply);

/* The following definitions come from libsmb/clientgen.c  */

int cli_set_message(char *buf,int num_words,int num_bytes,bool zero);
unsigned int cli_set_timeout(struct cli_state *cli, unsigned int timeout);
int cli_set_port(struct cli_state *cli, int port);
bool cli_receive_smb(struct cli_state *cli);
ssize_t cli_receive_smb_data(struct cli_state *cli, char *buffer, size_t len);
bool cli_receive_smb_readX_header(struct cli_state *cli);
bool cli_send_smb(struct cli_state *cli);
bool cli_send_smb_direct_writeX(struct cli_state *cli,
				const char *p,
				size_t extradata);
void cli_setup_packet_buf(struct cli_state *cli, char *buf);
void cli_setup_packet(struct cli_state *cli);
void cli_setup_bcc(struct cli_state *cli, void *p);
void cli_init_creds(struct cli_state *cli, const char *username, const char *domain, const char *password);
void cli_setup_signing_state(struct cli_state *cli, int signing_state);
struct cli_state *cli_initialise(void);
void cli_nt_pipes_close(struct cli_state *cli);
void cli_shutdown(struct cli_state *cli);
void cli_sockopt(struct cli_state *cli, const char *options);
uint16 cli_setpid(struct cli_state *cli, uint16 pid);
bool cli_set_case_sensitive(struct cli_state *cli, bool case_sensitive);
bool cli_send_keepalive(struct cli_state *cli);
struct async_req *cli_echo_send(TALLOC_CTX *mem_ctx, struct event_context *ev,
				struct cli_state *cli, uint16_t num_echos,
				DATA_BLOB data);
NTSTATUS cli_echo_recv(struct async_req *req);
NTSTATUS cli_echo(struct cli_state *cli, uint16_t num_echos, DATA_BLOB data);

/* The following definitions come from libsmb/clierror.c  */

const char *cli_errstr(struct cli_state *cli);
NTSTATUS cli_nt_error(struct cli_state *cli);
void cli_dos_error(struct cli_state *cli, uint8 *eclass, uint32 *ecode);
int cli_errno(struct cli_state *cli);
bool cli_is_error(struct cli_state *cli);
bool cli_is_nt_error(struct cli_state *cli);
bool cli_is_dos_error(struct cli_state *cli);
NTSTATUS cli_get_nt_error(struct cli_state *cli);
void cli_set_nt_error(struct cli_state *cli, NTSTATUS status);
void cli_reset_error(struct cli_state *cli);

/* The following definitions come from libsmb/clifile.c  */

uint32 unix_perms_to_wire(mode_t perms);
mode_t wire_perms_to_unix(uint32 perms);
bool cli_unix_getfacl(struct cli_state *cli, const char *name, size_t *prb_size, char **retbuf);
bool cli_unix_stat(struct cli_state *cli, const char *name, SMB_STRUCT_STAT *sbuf);
bool cli_unix_symlink(struct cli_state *cli, const char *oldname, const char *newname);
bool cli_unix_hardlink(struct cli_state *cli, const char *oldname, const char *newname);
bool cli_unix_chmod(struct cli_state *cli, const char *fname, mode_t mode);
bool cli_unix_chown(struct cli_state *cli, const char *fname, uid_t uid, gid_t gid);
bool cli_rename(struct cli_state *cli, const char *fname_src, const char *fname_dst);
bool cli_ntrename(struct cli_state *cli, const char *fname_src, const char *fname_dst);
bool cli_nt_hardlink(struct cli_state *cli, const char *fname_src, const char *fname_dst);
bool cli_unlink_full(struct cli_state *cli, const char *fname, uint16 attrs);
bool cli_unlink(struct cli_state *cli, const char *fname);
bool cli_mkdir(struct cli_state *cli, const char *dname);
bool cli_rmdir(struct cli_state *cli, const char *dname);
int cli_nt_delete_on_close(struct cli_state *cli, int fnum, bool flag);
int cli_nt_create_full(struct cli_state *cli, const char *fname,
		 uint32 CreatFlags, uint32 DesiredAccess,
		 uint32 FileAttributes, uint32 ShareAccess,
		 uint32 CreateDisposition, uint32 CreateOptions,
		 uint8 SecuityFlags);
int cli_nt_create(struct cli_state *cli, const char *fname, uint32 DesiredAccess);
uint8_t *smb_bytes_push_str(uint8_t *buf, bool ucs2, const char *str);
struct async_req *cli_open_send(TALLOC_CTX *mem_ctx, struct event_context *ev,
				struct cli_state *cli,
				const char *fname, int flags, int share_mode);
NTSTATUS cli_open_recv(struct async_req *req, int *fnum);
int cli_open(struct cli_state *cli, const char *fname, int flags, int share_mode);
struct async_req *cli_close_send(TALLOC_CTX *mem_ctx, struct event_context *ev,
				 struct cli_state *cli, int fnum);
NTSTATUS cli_close_recv(struct async_req *req);
bool cli_close(struct cli_state *cli, int fnum);
bool cli_ftruncate(struct cli_state *cli, int fnum, uint64_t size);
NTSTATUS cli_locktype(struct cli_state *cli, int fnum,
		      uint32 offset, uint32 len,
		      int timeout, unsigned char locktype);
bool cli_lock(struct cli_state *cli, int fnum,
	      uint32 offset, uint32 len, int timeout, enum brl_type lock_type);
bool cli_unlock(struct cli_state *cli, int fnum, uint32 offset, uint32 len);
bool cli_lock64(struct cli_state *cli, int fnum,
		uint64_t offset, uint64_t len, int timeout, enum brl_type lock_type);
bool cli_unlock64(struct cli_state *cli, int fnum, uint64_t offset, uint64_t len);
bool cli_posix_lock(struct cli_state *cli, int fnum,
			uint64_t offset, uint64_t len,
			bool wait_lock, enum brl_type lock_type);
bool cli_posix_unlock(struct cli_state *cli, int fnum, uint64_t offset, uint64_t len);
bool cli_posix_getlock(struct cli_state *cli, int fnum, uint64_t *poffset, uint64_t *plen);
bool cli_getattrE(struct cli_state *cli, int fd,
		  uint16 *attr, SMB_OFF_T *size,
		  time_t *change_time,
                  time_t *access_time,
                  time_t *write_time);
bool cli_getatr(struct cli_state *cli, const char *fname,
		uint16 *attr, SMB_OFF_T *size, time_t *write_time);
bool cli_setattrE(struct cli_state *cli, int fd,
		  time_t change_time,
                  time_t access_time,
                  time_t write_time);
bool cli_setatr(struct cli_state *cli, const char *fname, uint16 attr, time_t t);
bool cli_chkpath(struct cli_state *cli, const char *path);
bool cli_dskattr(struct cli_state *cli, int *bsize, int *total, int *avail);
int cli_ctemp(struct cli_state *cli, const char *path, char **tmp_path);
NTSTATUS cli_raw_ioctl(struct cli_state *cli, int fnum, uint32 code, DATA_BLOB *blob);
bool cli_set_ea_path(struct cli_state *cli, const char *path, const char *ea_name, const char *ea_val, size_t ea_len);
bool cli_set_ea_fnum(struct cli_state *cli, int fnum, const char *ea_name, const char *ea_val, size_t ea_len);
bool cli_get_ea_list_path(struct cli_state *cli, const char *path,
		TALLOC_CTX *ctx,
		size_t *pnum_eas,
		struct ea_struct **pea_list);
bool cli_get_ea_list_fnum(struct cli_state *cli, int fnum,
		TALLOC_CTX *ctx,
		size_t *pnum_eas,
		struct ea_struct **pea_list);
int cli_posix_open(struct cli_state *cli, const char *fname, int flags, mode_t mode);
int cli_posix_mkdir(struct cli_state *cli, const char *fname, mode_t mode);
bool cli_posix_unlink(struct cli_state *cli, const char *fname);
int cli_posix_rmdir(struct cli_state *cli, const char *fname);

/* The following definitions come from libsmb/clifsinfo.c  */

bool cli_unix_extensions_version(struct cli_state *cli, uint16 *pmajor, uint16 *pminor,
                                        uint32 *pcaplow, uint32 *pcaphigh);
bool cli_set_unix_extensions_capabilities(struct cli_state *cli, uint16 major, uint16 minor,
                                        uint32 caplow, uint32 caphigh);
bool cli_get_fs_attr_info(struct cli_state *cli, uint32 *fs_attr);
bool cli_get_fs_volume_info_old(struct cli_state *cli, fstring volume_name, uint32 *pserial_number);
bool cli_get_fs_volume_info(struct cli_state *cli, fstring volume_name, uint32 *pserial_number, time_t *pdate);
NTSTATUS cli_raw_ntlm_smb_encryption_start(struct cli_state *cli, 
				const char *user,
				const char *pass,
				const char *domain);
NTSTATUS cli_gss_smb_encryption_start(struct cli_state *cli);
NTSTATUS cli_force_encryption(struct cli_state *c,
			const char *username,
			const char *password,
			const char *domain);

/* The following definitions come from libsmb/clikrb5.c  */

bool unwrap_edata_ntstatus(TALLOC_CTX *mem_ctx, 
			   DATA_BLOB *edata, 
			   DATA_BLOB *edata_out);
bool unwrap_pac(TALLOC_CTX *mem_ctx, DATA_BLOB *auth_data, DATA_BLOB *unwrapped_pac_data);
int cli_krb5_get_ticket(const char *principal, time_t time_offset, 
			DATA_BLOB *ticket, DATA_BLOB *session_key_krb5, 
			uint32 extra_ap_opts, const char *ccname, 
			time_t *tgs_expire);

/* The following definitions come from libsmb/clilist.c  */

int cli_list_new(struct cli_state *cli,const char *Mask,uint16 attribute,
		 void (*fn)(const char *, file_info *, const char *, void *), void *state);
int cli_list_old(struct cli_state *cli,const char *Mask,uint16 attribute,
		 void (*fn)(const char *, file_info *, const char *, void *), void *state);
int cli_list(struct cli_state *cli,const char *Mask,uint16 attribute,
	     void (*fn)(const char *, file_info *, const char *, void *), void *state);

/* The following definitions come from libsmb/climessage.c  */

int cli_message_start_build(struct cli_state *cli, const char *host, const char *username);
bool cli_message_start(struct cli_state *cli, const char *host, const char *username,
			      int *grp);
int cli_message_text_build(struct cli_state *cli, const char *msg, int len, int grp);
bool cli_message_text(struct cli_state *cli, const char *msg, int len, int grp);
int cli_message_end_build(struct cli_state *cli, int grp);
bool cli_message_end(struct cli_state *cli, int grp);

/* The following definitions come from libsmb/clioplock.c  */

bool cli_oplock_ack(struct cli_state *cli, int fnum, unsigned char level);
void cli_oplock_handler(struct cli_state *cli, 
			bool (*handler)(struct cli_state *, int, unsigned char));

/* The following definitions come from libsmb/cliprint.c  */

int cli_print_queue(struct cli_state *cli,
		    void (*fn)(struct print_job_info *));
int cli_printjob_del(struct cli_state *cli, int job);
int cli_spl_open(struct cli_state *cli, const char *fname, int flags, int share_mode);
bool cli_spl_close(struct cli_state *cli, int fnum);

/* The following definitions come from libsmb/cliquota.c  */

bool cli_get_quota_handle(struct cli_state *cli, int *quota_fnum);
void free_ntquota_list(SMB_NTQUOTA_LIST **qt_list);
bool cli_get_user_quota(struct cli_state *cli, int quota_fnum, SMB_NTQUOTA_STRUCT *pqt);
bool cli_set_user_quota(struct cli_state *cli, int quota_fnum, SMB_NTQUOTA_STRUCT *pqt);
bool cli_list_user_quota(struct cli_state *cli, int quota_fnum, SMB_NTQUOTA_LIST **pqt_list);
bool cli_get_fs_quota_info(struct cli_state *cli, int quota_fnum, SMB_NTQUOTA_STRUCT *pqt);
bool cli_set_fs_quota_info(struct cli_state *cli, int quota_fnum, SMB_NTQUOTA_STRUCT *pqt);
void dump_ntquota(SMB_NTQUOTA_STRUCT *qt, bool _verbose, bool _numeric, void (*_sidtostring)(fstring str, DOM_SID *sid, bool _numeric));
void dump_ntquota_list(SMB_NTQUOTA_LIST **qtl, bool _verbose, bool _numeric, void (*_sidtostring)(fstring str, DOM_SID *sid, bool _numeric));

/* The following definitions come from libsmb/clirap.c  */

bool cli_api_pipe(struct cli_state *cli, const char *pipe_name,
                  uint16 *setup, uint32 setup_count, uint32 max_setup_count,
                  char *params, uint32 param_count, uint32 max_param_count,
                  char *data, uint32 data_count, uint32 max_data_count,
                  char **rparam, uint32 *rparam_count,
                  char **rdata, uint32 *rdata_count);
bool cli_api(struct cli_state *cli,
	     char *param, int prcnt, int mprcnt,
	     char *data, int drcnt, int mdrcnt,
	     char **rparam, unsigned int *rprcnt,
	     char **rdata, unsigned int *rdrcnt);
bool cli_NetWkstaUserLogon(struct cli_state *cli,char *user, char *workstation);
int cli_RNetShareEnum(struct cli_state *cli, void (*fn)(const char *, uint32, const char *, void *), void *state);
bool cli_NetServerEnum(struct cli_state *cli, char *workgroup, uint32 stype,
		       void (*fn)(const char *, uint32, const char *, void *),
		       void *state);
bool cli_oem_change_password(struct cli_state *cli, const char *user, const char *new_password,
                             const char *old_password);
bool cli_qpathinfo(struct cli_state *cli,
			const char *fname,
			time_t *change_time,
			time_t *access_time,
			time_t *write_time,
			SMB_OFF_T *size,
			uint16 *mode);
bool cli_setpathinfo(struct cli_state *cli, const char *fname,
                     time_t create_time,
                     time_t access_time,
                     time_t write_time,
                     time_t change_time,
                     uint16 mode);
bool cli_qpathinfo2(struct cli_state *cli, const char *fname,
		    struct timespec *create_time,
                    struct timespec *access_time,
                    struct timespec *write_time,
		    struct timespec *change_time,
                    SMB_OFF_T *size, uint16 *mode,
		    SMB_INO_T *ino);
bool cli_qpathinfo_streams(struct cli_state *cli, const char *fname,
			   TALLOC_CTX *mem_ctx,
			   unsigned int *pnum_streams,
			   struct stream_struct **pstreams);
bool cli_qfilename(struct cli_state *cli, int fnum, char *name, size_t namelen);
bool cli_qfileinfo(struct cli_state *cli, int fnum,
		   uint16 *mode, SMB_OFF_T *size,
		   struct timespec *create_time,
                   struct timespec *access_time,
                   struct timespec *write_time,
		   struct timespec *change_time,
                   SMB_INO_T *ino);
bool cli_qpathinfo_basic( struct cli_state *cli, const char *name,
                          SMB_STRUCT_STAT *sbuf, uint32 *attributes );
bool cli_qfileinfo_test(struct cli_state *cli, int fnum, int level, char **poutdata, uint32 *poutlen);
NTSTATUS cli_qpathinfo_alt_name(struct cli_state *cli, const char *fname, fstring alt_name);

/* The following definitions come from libsmb/clirap2.c  */

int cli_NetGroupDelete(struct cli_state *cli, const char *group_name);
int cli_NetGroupAdd(struct cli_state *cli, RAP_GROUP_INFO_1 *grinfo);
int cli_RNetGroupEnum(struct cli_state *cli, void (*fn)(const char *, const char *, void *), void *state);
int cli_RNetGroupEnum0(struct cli_state *cli,
		       void (*fn)(const char *, void *),
		       void *state);
int cli_NetGroupDelUser(struct cli_state * cli, const char *group_name, const char *user_name);
int cli_NetGroupAddUser(struct cli_state * cli, const char *group_name, const char *user_name);
int cli_NetGroupGetUsers(struct cli_state * cli, const char *group_name, void (*fn)(const char *, void *), void *state );
int cli_NetUserGetGroups(struct cli_state * cli, const char *user_name, void (*fn)(const char *, void *), void *state );
int cli_NetUserDelete(struct cli_state *cli, const char * user_name );
int cli_NetUserAdd(struct cli_state *cli, RAP_USER_INFO_1 * userinfo );
int cli_RNetUserEnum(struct cli_state *cli, void (*fn)(const char *, const char *, const char *, const char *, void *), void *state);
int cli_RNetUserEnum0(struct cli_state *cli,
		      void (*fn)(const char *, void *),
		      void *state);
int cli_NetFileClose(struct cli_state *cli, uint32 file_id );
int cli_NetFileGetInfo(struct cli_state *cli, uint32 file_id, void (*fn)(const char *, const char *, uint16, uint16, uint32));
int cli_NetFileEnum(struct cli_state *cli, const char * user,
		    const char * base_path,
		    void (*fn)(const char *, const char *, uint16, uint16,
			       uint32));
int cli_NetShareAdd(struct cli_state *cli, RAP_SHARE_INFO_2 * sinfo );
int cli_NetShareDelete(struct cli_state *cli, const char * share_name );
bool cli_get_pdc_name(struct cli_state *cli, const char *workgroup, char **pdc_name);
bool cli_get_server_domain(struct cli_state *cli);
bool cli_get_server_type(struct cli_state *cli, uint32 *pstype);
bool cli_get_server_name(TALLOC_CTX *mem_ctx, struct cli_state *cli,
			 char **servername);
bool cli_ns_check_server_type(struct cli_state *cli, char *workgroup, uint32 stype);
bool cli_NetWkstaUserLogoff(struct cli_state *cli, const char *user, const char *workstation);
int cli_NetPrintQEnum(struct cli_state *cli,
		void (*qfn)(const char*,uint16,uint16,uint16,const char*,const char*,const char*,const char*,const char*,uint16,uint16),
		void (*jfn)(uint16,const char*,const char*,const char*,const char*,uint16,uint16,const char*,uint,uint,const char*));
int cli_NetPrintQGetInfo(struct cli_state *cli, const char *printer,
	void (*qfn)(const char*,uint16,uint16,uint16,const char*,const char*,const char*,const char*,const char*,uint16,uint16),
	void (*jfn)(uint16,const char*,const char*,const char*,const char*,uint16,uint16,const char*,uint,uint,const char*));
int cli_RNetServiceEnum(struct cli_state *cli, void (*fn)(const char *, const char *, void *), void *state);
int cli_NetSessionEnum(struct cli_state *cli, void (*fn)(char *, char *, uint16, uint16, uint16, uint, uint, uint, char *));
int cli_NetSessionGetInfo(struct cli_state *cli, const char *workstation,
		void (*fn)(const char *, const char *, uint16, uint16, uint16, uint, uint, uint, const char *));
int cli_NetSessionDel(struct cli_state *cli, const char *workstation);
int cli_NetConnectionEnum(struct cli_state *cli, const char *qualifier,
			void (*fn)(uint16_t conid, uint16_t contype,
				uint16_t numopens, uint16_t numusers,
				uint32_t contime, const char *username,
				const char *netname));

/* The following definitions come from libsmb/clireadwrite.c  */

struct async_req *cli_read_andx_send(TALLOC_CTX *mem_ctx,
				     struct event_context *ev,
				     struct cli_state *cli, int fnum,
				     off_t offset, size_t size);
NTSTATUS cli_read_andx_recv(struct async_req *req, ssize_t *received,
			    uint8_t **rcvbuf);
struct async_req *cli_pull_send(TALLOC_CTX *mem_ctx,
				struct event_context *ev,
				struct cli_state *cli,
				uint16_t fnum, off_t start_offset,
				SMB_OFF_T size, size_t window_size,
				NTSTATUS (*sink)(char *buf, size_t n,
						 void *priv),
				void *priv);
NTSTATUS cli_pull_recv(struct async_req *req, SMB_OFF_T *received);
NTSTATUS cli_pull(struct cli_state *cli, uint16_t fnum,
		  off_t start_offset, SMB_OFF_T size, size_t window_size,
		  NTSTATUS (*sink)(char *buf, size_t n, void *priv),
		  void *priv, SMB_OFF_T *received);
ssize_t cli_read(struct cli_state *cli, int fnum, char *buf,
		 off_t offset, size_t size);
ssize_t cli_readraw(struct cli_state *cli, int fnum, char *buf, off_t offset, size_t size);
ssize_t cli_write(struct cli_state *cli,
    	         int fnum, uint16 write_mode,
		 const char *buf, off_t offset, size_t size);
ssize_t cli_smbwrite(struct cli_state *cli,
		     int fnum, char *buf, off_t offset, size_t size1);

/* The following definitions come from libsmb/clisecdesc.c  */

SEC_DESC *cli_query_secdesc(struct cli_state *cli, int fnum, 
			    TALLOC_CTX *mem_ctx);
bool cli_set_secdesc(struct cli_state *cli, int fnum, SEC_DESC *sd);

/* The following definitions come from libsmb/clispnego.c  */

DATA_BLOB spnego_gen_negTokenInit(char guid[16], 
				  const char *OIDs[], 
				  const char *principal);
DATA_BLOB gen_negTokenInit(const char *OID, DATA_BLOB blob);
bool spnego_parse_negTokenInit(DATA_BLOB blob,
			       char *OIDs[ASN1_MAX_OIDS],
			       char **principal);
DATA_BLOB gen_negTokenTarg(const char *OIDs[], DATA_BLOB blob);
bool parse_negTokenTarg(DATA_BLOB blob, char *OIDs[ASN1_MAX_OIDS], DATA_BLOB *secblob);
DATA_BLOB spnego_gen_krb5_wrap(const DATA_BLOB ticket, const uint8 tok_id[2]);
bool spnego_parse_krb5_wrap(DATA_BLOB blob, DATA_BLOB *ticket, uint8 tok_id[2]);
int spnego_gen_negTokenTarg(const char *principal, int time_offset, 
			    DATA_BLOB *targ, 
			    DATA_BLOB *session_key_krb5, uint32 extra_ap_opts,
			    time_t *expire_time);
bool spnego_parse_challenge(const DATA_BLOB blob,
			    DATA_BLOB *chal1, DATA_BLOB *chal2);
DATA_BLOB spnego_gen_auth(DATA_BLOB blob);
bool spnego_parse_auth(DATA_BLOB blob, DATA_BLOB *auth);
DATA_BLOB spnego_gen_auth_response(DATA_BLOB *reply, NTSTATUS nt_status,
				   const char *mechOID);
bool spnego_parse_auth_response(DATA_BLOB blob, NTSTATUS nt_status,
				const char *mechOID,
				DATA_BLOB *auth);

/* The following definitions come from libsmb/clistr.c  */

size_t clistr_push_fn(const char *function,
			unsigned int line,
			struct cli_state *cli,
			void *dest,
			const char *src,
			int dest_len,
			int flags);
size_t clistr_pull_fn(const char *function,
			unsigned int line,
			struct cli_state *cli,
			char *dest,
			const void *src,
			int dest_len,
			int src_len,
			int flags);
size_t clistr_pull_talloc_fn(const char *function,
				unsigned int line,
				TALLOC_CTX *ctx,
				struct cli_state *cli,
				char **pp_dest,
				const void *src,
				int src_len,
				int flags);
size_t clistr_align_out(struct cli_state *cli, const void *p, int flags);
size_t clistr_align_in(struct cli_state *cli, const void *p, int flags);

/* The following definitions come from libsmb/clitrans.c  */

bool cli_send_trans(struct cli_state *cli, int trans,
		    const char *pipe_name,
		    int fid, int flags,
		    uint16 *setup, unsigned int lsetup, unsigned int msetup,
		    const char *param, unsigned int lparam, unsigned int mparam,
		    const char *data, unsigned int ldata, unsigned int mdata);
bool cli_receive_trans(struct cli_state *cli,int trans,
                              char **param, unsigned int *param_len,
                              char **data, unsigned int *data_len);
bool cli_send_nt_trans(struct cli_state *cli,
		       int function,
		       int flags,
		       uint16 *setup, unsigned int lsetup, unsigned int msetup,
		       char *param, unsigned int lparam, unsigned int mparam,
		       char *data, unsigned int ldata, unsigned int mdata);
bool cli_receive_nt_trans(struct cli_state *cli,
			  char **param, unsigned int *param_len,
			  char **data, unsigned int *data_len);
struct async_req *cli_trans_send(
	TALLOC_CTX *mem_ctx, struct event_context *ev,
	struct cli_state *cli, uint8_t trans_cmd,
	const char *pipe_name, uint16_t fid, uint16_t function, int flags,
	uint16_t *setup, uint8_t num_setup, uint8_t max_setup,
	uint8_t *param, uint32_t num_param, uint32_t max_param,
	uint8_t *data, uint32_t num_data, uint32_t max_data);
NTSTATUS cli_trans_recv(struct async_req *req, TALLOC_CTX *mem_ctx,
			uint16_t **setup, uint8_t *num_setup,
			uint8_t **param, uint32_t *num_param,
			uint8_t **data, uint32_t *num_data);
NTSTATUS cli_trans(TALLOC_CTX *mem_ctx, struct cli_state *cli,
		   uint8_t trans_cmd,
		   const char *pipe_name, uint16_t fid, uint16_t function,
		   int flags,
		   uint16_t *setup, uint8_t num_setup, uint8_t max_setup,
		   uint8_t *param, uint32_t num_param, uint32_t max_param,
		   uint8_t *data, uint32_t num_data, uint32_t max_data,
		   uint16_t **rsetup, uint8_t *num_rsetup,
		   uint8_t **rparam, uint32_t *num_rparam,
		   uint8_t **rdata, uint32_t *num_rdata);

/* The following definitions come from libsmb/conncache.c  */

NTSTATUS check_negative_conn_cache_timeout( const char *domain, const char *server, unsigned int failed_cache_timeout );
NTSTATUS check_negative_conn_cache( const char *domain, const char *server);
void add_failed_connection_entry(const char *domain, const char *server, NTSTATUS result) ;
void delete_negative_conn_cache(const char *domain, const char *server);
void flush_negative_conn_cache( void );
void flush_negative_conn_cache_for_domain(const char *domain);

/* The following definitions come from libsmb/credentials.c  */

char *credstr(const unsigned char *cred);
void creds_server_init(uint32 neg_flags,
			struct dcinfo *dc,
			struct netr_Credential *clnt_chal,
			struct netr_Credential *srv_chal,
			const unsigned char mach_pw[16],
			struct netr_Credential *init_chal_out);
bool netlogon_creds_server_check(const struct dcinfo *dc,
				 const struct netr_Credential *rcv_cli_chal_in);
bool netlogon_creds_server_step(struct dcinfo *dc,
				const struct netr_Authenticator *received_cred,
				struct netr_Authenticator *cred_out);
void creds_client_init(uint32 neg_flags,
			struct dcinfo *dc,
			struct netr_Credential *clnt_chal,
			struct netr_Credential *srv_chal,
			const unsigned char mach_pw[16],
			struct netr_Credential *init_chal_out);
bool netlogon_creds_client_check(const struct dcinfo *dc,
				 const struct netr_Credential *rcv_srv_chal_in);
void netlogon_creds_client_step(struct dcinfo *dc,
				struct netr_Authenticator *next_cred_out);

/* The following definitions come from ../librpc/rpc/dcerpc_error.c  */

const char *dcerpc_errstr(TALLOC_CTX *mem_ctx, uint32_t fault_code);

/* The following definitions come from libsmb/doserr.c  */

const char *dos_errstr(WERROR werror);
const char *get_friendly_werror_msg(WERROR werror);
const char *win_errstr(WERROR werror);

/* The following definitions come from libsmb/dsgetdcname.c  */

void debug_dsdcinfo_flags(int lvl, uint32_t flags);
NTSTATUS dsgetdcname(TALLOC_CTX *mem_ctx,
		     struct messaging_context *msg_ctx,
		     const char *domain_name,
		     struct GUID *domain_guid,
		     const char *site_name,
		     uint32_t flags,
		     struct netr_DsRGetDCNameInfo **info);

/* The following definitions come from libsmb/errormap.c  */

NTSTATUS dos_to_ntstatus(uint8 eclass, uint32 ecode);
void ntstatus_to_dos(NTSTATUS ntstatus, uint8 *eclass, uint32 *ecode);
NTSTATUS werror_to_ntstatus(WERROR error);
WERROR ntstatus_to_werror(NTSTATUS error);
NTSTATUS map_nt_error_from_gss(uint32 gss_maj, uint32 minor);

/* The following definitions come from libsmb/namecache.c  */

bool namecache_enable(void);
bool namecache_shutdown(void);
bool namecache_store(const char *name,
			int name_type,
			int num_names,
			struct ip_service *ip_list);
bool namecache_fetch(const char *name,
			int name_type,
			struct ip_service **ip_list,
			int *num_names);
bool namecache_delete(const char *name, int name_type);
void namecache_flush(void);
bool namecache_status_store(const char *keyname, int keyname_type,
		int name_type, const struct sockaddr_storage *keyip,
		const char *srvname);
bool namecache_status_fetch(const char *keyname,
				int keyname_type,
				int name_type,
				const struct sockaddr_storage *keyip,
				char *srvname_out);

/* The following definitions come from libsmb/namequery.c  */

bool saf_store( const char *domain, const char *servername );
bool saf_delete( const char *domain );
char *saf_fetch( const char *domain );
NODE_STATUS_STRUCT *node_status_query(int fd,
					struct nmb_name *name,
					const struct sockaddr_storage *to_ss,
					int *num_names,
					struct node_status_extra *extra);
bool name_status_find(const char *q_name,
			int q_type,
			int type,
			const struct sockaddr_storage *to_ss,
			fstring name);
int ip_service_compare(struct ip_service *ss1, struct ip_service *ss2);
struct sockaddr_storage *name_query(int fd,
			const char *name,
			int name_type,
			bool bcast,
			bool recurse,
			const struct sockaddr_storage *to_ss,
			int *count,
			int *flags,
			bool *timed_out);
XFILE *startlmhosts(const char *fname);
bool getlmhostsent(TALLOC_CTX *ctx, XFILE *fp, char **pp_name, int *name_type,
		struct sockaddr_storage *pss);
void endlmhosts(XFILE *fp);
NTSTATUS name_resolve_bcast(const char *name,
			int name_type,
			struct ip_service **return_iplist,
			int *return_count);
NTSTATUS resolve_wins(const char *name,
		int name_type,
		struct ip_service **return_iplist,
		int *return_count);
NTSTATUS internal_resolve_name(const char *name,
			        int name_type,
				const char *sitename,
				struct ip_service **return_iplist,
				int *return_count,
				const char *resolve_order);
bool resolve_name(const char *name,
		struct sockaddr_storage *return_ss,
		int name_type);
NTSTATUS resolve_name_list(TALLOC_CTX *ctx,
		const char *name,
		int name_type,
		struct sockaddr_storage **return_ss_arr,
		unsigned int *p_num_entries);
bool find_master_ip(const char *group, struct sockaddr_storage *master_ss);
bool get_pdc_ip(const char *domain, struct sockaddr_storage *pss);
NTSTATUS get_sorted_dc_list( const char *domain,
			const char *sitename,
			struct ip_service **ip_list,
			int *count,
			bool ads_only );
NTSTATUS get_kdc_list( const char *realm,
			const char *sitename,
			struct ip_service **ip_list,
			int *count);

/* The following definitions come from libsmb/namequery_dc.c  */

bool get_dc_name(const char *domain,
		const char *realm,
		fstring srv_name,
		struct sockaddr_storage *ss_out);

/* The following definitions come from libsmb/nmblib.c  */

void debug_nmb_packet(struct packet_struct *p);
void put_name(char *dest, const char *name, int pad, unsigned int name_type);
char *nmb_namestr(const struct nmb_name *n);
struct packet_struct *copy_packet(struct packet_struct *packet);
void free_packet(struct packet_struct *packet);
struct packet_struct *parse_packet(char *buf,int length,
				   enum packet_type packet_type,
				   struct in_addr ip,
				   int port);
struct packet_struct *read_packet(int fd,enum packet_type packet_type);
void make_nmb_name( struct nmb_name *n, const char *name, int type);
bool nmb_name_equal(struct nmb_name *n1, struct nmb_name *n2);
int build_packet(char *buf, size_t buflen, struct packet_struct *p);
bool send_packet(struct packet_struct *p);
struct packet_struct *receive_packet(int fd,enum packet_type type,int t);
struct packet_struct *receive_nmb_packet(int fd, int t, int trn_id);
struct packet_struct *receive_dgram_packet(int fd, int t,
		const char *mailslot_name);
bool match_mailslot_name(struct packet_struct *p, const char *mailslot_name);
int matching_len_bits(unsigned char *p1, unsigned char *p2, size_t len);
void sort_query_replies(char *data, int n, struct in_addr ip);
int name_mangle( char *In, char *Out, char name_type );
int name_extract(char *buf,int ofs, fstring name);
int name_len(char *s1);

/* The following definitions come from libsmb/nterr.c  */

const char *nt_errstr(NTSTATUS nt_code);
const char *get_friendly_nt_error_msg(NTSTATUS nt_code);
const char *get_nt_error_c_code(NTSTATUS nt_code);
NTSTATUS nt_status_string_to_code(const char *nt_status_str);
NTSTATUS nt_status_squash(NTSTATUS nt_status);

/* The following definitions come from libsmb/ntlm_check.c  */

NTSTATUS ntlm_password_check(TALLOC_CTX *mem_ctx,
			     const DATA_BLOB *challenge,
			     const DATA_BLOB *lm_response,
			     const DATA_BLOB *nt_response,
			     const DATA_BLOB *lm_interactive_pwd,
			     const DATA_BLOB *nt_interactive_pwd,
			     const char *username, 
			     const char *client_username, 
			     const char *client_domain,
			     const uint8 *lm_pw, const uint8 *nt_pw, 
			     DATA_BLOB *user_sess_key, 
			     DATA_BLOB *lm_sess_key);

/* The following definitions come from libsmb/ntlmssp.c  */

void debug_ntlmssp_flags(uint32 neg_flags);
NTSTATUS ntlmssp_set_username(NTLMSSP_STATE *ntlmssp_state, const char *user) ;
NTSTATUS ntlmssp_set_hashes(NTLMSSP_STATE *ntlmssp_state,
		const unsigned char lm_hash[16],
		const unsigned char nt_hash[16]) ;
NTSTATUS ntlmssp_set_password(NTLMSSP_STATE *ntlmssp_state, const char *password) ;
NTSTATUS ntlmssp_set_domain(NTLMSSP_STATE *ntlmssp_state, const char *domain) ;
NTSTATUS ntlmssp_set_workstation(NTLMSSP_STATE *ntlmssp_state, const char *workstation) ;
NTSTATUS ntlmssp_store_response(NTLMSSP_STATE *ntlmssp_state,
				DATA_BLOB response) ;
void ntlmssp_want_feature_list(NTLMSSP_STATE *ntlmssp_state, char *feature_list);
void ntlmssp_want_feature(NTLMSSP_STATE *ntlmssp_state, uint32 feature);
NTSTATUS ntlmssp_update(NTLMSSP_STATE *ntlmssp_state, 
			const DATA_BLOB in, DATA_BLOB *out) ;
void ntlmssp_end(NTLMSSP_STATE **ntlmssp_state);
DATA_BLOB ntlmssp_weaken_keys(NTLMSSP_STATE *ntlmssp_state, TALLOC_CTX *mem_ctx);
NTSTATUS ntlmssp_server_start(NTLMSSP_STATE **ntlmssp_state);
NTSTATUS ntlmssp_client_start(NTLMSSP_STATE **ntlmssp_state);

/* The following definitions come from libsmb/ntlmssp_parse.c  */

bool msrpc_gen(DATA_BLOB *blob,
	       const char *format, ...);
bool msrpc_parse(const DATA_BLOB *blob,
		 const char *format, ...);

/* The following definitions come from libsmb/ntlmssp_sign.c  */

NTSTATUS ntlmssp_sign_packet(NTLMSSP_STATE *ntlmssp_state,
				    const uchar *data, size_t length, 
				    const uchar *whole_pdu, size_t pdu_length, 
				    DATA_BLOB *sig) ;
NTSTATUS ntlmssp_check_packet(NTLMSSP_STATE *ntlmssp_state,
				const uchar *data, size_t length, 
				const uchar *whole_pdu, size_t pdu_length, 
				const DATA_BLOB *sig) ;
NTSTATUS ntlmssp_seal_packet(NTLMSSP_STATE *ntlmssp_state,
			     uchar *data, size_t length,
			     uchar *whole_pdu, size_t pdu_length,
			     DATA_BLOB *sig);
NTSTATUS ntlmssp_unseal_packet(NTLMSSP_STATE *ntlmssp_state,
				uchar *data, size_t length,
				uchar *whole_pdu, size_t pdu_length,
				DATA_BLOB *sig);
NTSTATUS ntlmssp_sign_init(NTLMSSP_STATE *ntlmssp_state);

/* The following definitions come from libsmb/passchange.c  */

NTSTATUS remote_password_change(const char *remote_machine, const char *user_name, 
				const char *old_passwd, const char *new_passwd,
				char **err_str);

/* The following definitions come from libsmb/pwd_cache.c  */

void pwd_set_cleartext(struct pwd_info *pwd, const char *clr);
void pwd_get_cleartext(struct pwd_info *pwd, fstring clr);

/* The following definitions come from libsmb/samlogon_cache.c  */

bool netsamlogon_cache_init(void);
bool netsamlogon_cache_shutdown(void);
void netsamlogon_clear_cached_user(struct netr_SamInfo3 *info3);
bool netsamlogon_cache_store(const char *username, struct netr_SamInfo3 *info3);
struct netr_SamInfo3 *netsamlogon_cache_get(TALLOC_CTX *mem_ctx, const DOM_SID *user_sid);
bool netsamlogon_cache_have(const DOM_SID *user_sid);

/* The following definitions come from libsmb/smb_seal.c  */

NTSTATUS get_enc_ctx_num(const uint8_t *buf, uint16 *p_enc_ctx_num);
bool common_encryption_on(struct smb_trans_enc_state *es);
NTSTATUS common_ntlm_decrypt_buffer(NTLMSSP_STATE *ntlmssp_state, char *buf);
NTSTATUS common_ntlm_encrypt_buffer(NTLMSSP_STATE *ntlmssp_state,
				uint16 enc_ctx_num,
				char *buf,
				char **ppbuf_out);
NTSTATUS common_encrypt_buffer(struct smb_trans_enc_state *es, char *buffer, char **buf_out);
NTSTATUS common_decrypt_buffer(struct smb_trans_enc_state *es, char *buf);
void common_free_encryption_state(struct smb_trans_enc_state **pp_es);
void common_free_enc_buffer(struct smb_trans_enc_state *es, char *buf);
bool cli_encryption_on(struct cli_state *cli);
void cli_free_encryption_context(struct cli_state *cli);
void cli_free_enc_buffer(struct cli_state *cli, char *buf);
NTSTATUS cli_decrypt_message(struct cli_state *cli);
NTSTATUS cli_encrypt_message(struct cli_state *cli, char *buf, char **buf_out);

/* The following definitions come from libsmb/smb_signing.c  */

bool cli_simple_set_signing(struct cli_state *cli,
			    const DATA_BLOB user_session_key,
			    const DATA_BLOB response);
bool cli_null_set_signing(struct cli_state *cli);
bool cli_temp_set_signing(struct cli_state *cli);
void cli_free_signing_context(struct cli_state *cli);
void cli_calculate_sign_mac(struct cli_state *cli, char *buf);
bool cli_check_sign_mac(struct cli_state *cli, char *buf);
bool client_set_trans_sign_state_on(struct cli_state *cli, uint16 mid);
bool client_set_trans_sign_state_off(struct cli_state *cli, uint16 mid);
bool client_is_signing_on(struct cli_state *cli);
bool srv_oplock_set_signing(bool onoff);
bool srv_check_sign_mac(const char *inbuf, bool must_be_ok);
void srv_calculate_sign_mac(char *outbuf);
void srv_defer_sign_response(uint16 mid);
void srv_cancel_sign_response(uint16 mid);
void srv_set_signing_negotiated(void);
bool srv_is_signing_active(void);
bool srv_is_signing_negotiated(void);
bool srv_signing_started(void);
void srv_set_signing(const DATA_BLOB user_session_key, const DATA_BLOB response);

/* The following definitions come from libsmb/smbdes.c  */

void des_crypt56(unsigned char *out, const unsigned char *in, const unsigned char *key, int forw);
void E_P16(const unsigned char *p14,unsigned char *p16);
void E_P24(const unsigned char *p21, const unsigned char *c8, unsigned char *p24);
void D_P16(const unsigned char *p14, const unsigned char *in, unsigned char *out);
void E_old_pw_hash( unsigned char *p14, const unsigned char *in, unsigned char *out);
void des_crypt128(unsigned char out[8], const unsigned char in[8], const unsigned char key[16]);
void des_crypt64(unsigned char out[8], const unsigned char in[8], const unsigned char key[8]);
void des_crypt112(unsigned char out[8], const unsigned char in[8], const unsigned char key[14], int forw);
void cred_hash3(unsigned char *out, const unsigned char *in, const unsigned char *key, int forw);
void des_crypt112_16(unsigned char out[16], unsigned char in[16], const unsigned char key[14], int forw);
void SamOEMhash( unsigned char *data, const unsigned char key[16], size_t len);
void SamOEMhashBlob( unsigned char *data, size_t len, DATA_BLOB *key);
void sam_pwd_hash(unsigned int rid, const uchar *in, uchar *out, int forw);

/* The following definitions come from libsmb/smbencrypt.c  */

void SMBencrypt_hash(const uchar lm_hash[16], const uchar *c8, uchar p24[24]);
bool SMBencrypt(const char *passwd, const uchar *c8, uchar p24[24]);
void E_md4hash(const char *passwd, uchar p16[16]);
void E_md5hash(const uchar salt[16], const uchar nthash[16], uchar hash_out[16]);
bool E_deshash(const char *passwd, uchar p16[16]);
void nt_lm_owf_gen(const char *pwd, uchar nt_p16[16], uchar p16[16]);
bool ntv2_owf_gen(const uchar owf[16],
		  const char *user_in, const char *domain_in,
		  bool upper_case_domain, /* Transform the domain into UPPER case */
		  uchar kr_buf[16]);
void SMBOWFencrypt(const uchar passwd[16], const uchar *c8, uchar p24[24]);
void NTLMSSPOWFencrypt(const uchar passwd[8], const uchar *ntlmchalresp, uchar p24[24]);
void SMBNTencrypt_hash(const uchar nt_hash[16], uchar *c8, uchar *p24);
void SMBNTencrypt(const char *passwd, uchar *c8, uchar *p24);
void SMBOWFencrypt_ntv2(const uchar kr[16],
			const DATA_BLOB *srv_chal,
			const DATA_BLOB *cli_chal,
			uchar resp_buf[16]);
void SMBsesskeygen_ntv2(const uchar kr[16],
			const uchar * nt_resp, uint8 sess_key[16]);
void SMBsesskeygen_ntv1(const uchar kr[16],
			const uchar * nt_resp, uint8 sess_key[16]);
void SMBsesskeygen_lm_sess_key(const uchar lm_hash[16],
			const uchar lm_resp[24], /* only uses 8 */ 
			uint8 sess_key[16]);
DATA_BLOB NTLMv2_generate_names_blob(const char *hostname, 
				     const char *domain);
bool SMBNTLMv2encrypt_hash(const char *user, const char *domain, const uchar nt_hash[16], 
		      const DATA_BLOB *server_chal, 
		      const DATA_BLOB *names_blob,
		      DATA_BLOB *lm_response, DATA_BLOB *nt_response, 
		      DATA_BLOB *user_session_key) ;
bool SMBNTLMv2encrypt(const char *user, const char *domain, const char *password, 
		      const DATA_BLOB *server_chal, 
		      const DATA_BLOB *names_blob,
		      DATA_BLOB *lm_response, DATA_BLOB *nt_response, 
		      DATA_BLOB *user_session_key) ;
bool encode_pw_buffer(uint8 buffer[516], const char *password, int string_flags);
bool decode_pw_buffer(TALLOC_CTX *ctx,
			uint8 in_buffer[516],
			char **pp_new_pwrd,
			uint32 *new_pw_len,
			int string_flags);
void encode_or_decode_arc4_passwd_buffer(unsigned char pw_buf[532], const DATA_BLOB *psession_key);
void sess_crypt_blob(DATA_BLOB *out, const DATA_BLOB *in, const DATA_BLOB *session_key, int forward);
char *decrypt_trustdom_secret(uint8_t nt_hash[16], DATA_BLOB *data_in);
void encode_wkssvc_join_password_buffer(TALLOC_CTX *mem_ctx,
					const char *pwd,
					DATA_BLOB *session_key,
					struct wkssvc_PasswordBuffer **pwd_buf);
WERROR decode_wkssvc_join_password_buffer(TALLOC_CTX *mem_ctx,
					  struct wkssvc_PasswordBuffer *pwd_buf,
					  DATA_BLOB *session_key,
					  char **pwd);
DATA_BLOB decrypt_drsuapi_blob(TALLOC_CTX *mem_ctx,
			       const DATA_BLOB *session_key,
			       bool rcrypt,
			       uint32_t rid,
			       const DATA_BLOB *buffer);

/* The following definitions come from libsmb/smberr.c  */

const char *smb_dos_err_name(uint8 e_class, uint16 num);
const char *get_dos_error_msg(WERROR result);
const char *smb_dos_err_class(uint8 e_class);
char *smb_dos_errstr(char *inbuf);
WERROR map_werror_from_unix(int error);

/* The following definitions come from libsmb/spnego.c  */

ssize_t read_spnego_data(DATA_BLOB data, SPNEGO_DATA *token);
ssize_t write_spnego_data(DATA_BLOB *blob, SPNEGO_DATA *spnego);
bool free_spnego_data(SPNEGO_DATA *spnego);

/* The following definitions come from libsmb/trustdom_cache.c  */

bool trustdom_cache_enable(void);
bool trustdom_cache_shutdown(void);
bool trustdom_cache_store(char* name, char* alt_name, const DOM_SID *sid,
                          time_t timeout);
bool trustdom_cache_fetch(const char* name, DOM_SID* sid);
uint32 trustdom_cache_fetch_timestamp( void );
bool trustdom_cache_store_timestamp( uint32 t, time_t timeout );
void trustdom_cache_flush(void);
void update_trustdom_cache( void );

/* The following definitions come from libsmb/trusts_util.c  */

NTSTATUS trust_pw_change_and_store_it(struct rpc_pipe_client *cli, TALLOC_CTX *mem_ctx, 
				      const char *domain,
				      unsigned char orig_trust_passwd_hash[16],
				      uint32 sec_channel_type);
NTSTATUS trust_pw_find_change_and_store_it(struct rpc_pipe_client *cli, 
					   TALLOC_CTX *mem_ctx, 
					   const char *domain) ;
bool enumerate_domain_trusts( TALLOC_CTX *mem_ctx, const char *domain,
                                     char ***domain_names, uint32 *num_domains,
				     DOM_SID **sids );

/* The following definitions come from libsmb/unexpected.c  */

void unexpected_packet(struct packet_struct *p);
void clear_unexpected(time_t t);
struct packet_struct *receive_unexpected(enum packet_type packet_type, int id,
					 const char *mailslot_name);

/* The following definitions come from locking/brlock.c  */

bool brl_same_context(const struct lock_context *ctx1, 
			     const struct lock_context *ctx2);
void brl_init(bool read_only);
void brl_shutdown(void);
NTSTATUS brl_lock(struct messaging_context *msg_ctx,
		struct byte_range_lock *br_lck,
		uint32 smbpid,
		struct server_id pid,
		br_off start,
		br_off size, 
		enum brl_type lock_type,
		enum brl_flavour lock_flav,
		bool blocking_lock,
		uint32 *psmbpid);
bool brl_unlock(struct messaging_context *msg_ctx,
		struct byte_range_lock *br_lck,
		uint32 smbpid,
		struct server_id pid,
		br_off start,
		br_off size,
		enum brl_flavour lock_flav);
bool brl_locktest(struct byte_range_lock *br_lck,
		uint32 smbpid,
		struct server_id pid,
		br_off start,
		br_off size, 
		enum brl_type lock_type,
		enum brl_flavour lock_flav);
NTSTATUS brl_lockquery(struct byte_range_lock *br_lck,
		uint32 *psmbpid,
		struct server_id pid,
		br_off *pstart,
		br_off *psize, 
		enum brl_type *plock_type,
		enum brl_flavour lock_flav);
bool brl_lock_cancel(struct byte_range_lock *br_lck,
		uint32 smbpid,
		struct server_id pid,
		br_off start,
		br_off size,
		enum brl_flavour lock_flav);
void brl_close_fnum(struct messaging_context *msg_ctx,
		    struct byte_range_lock *br_lck);
int brl_forall(void (*fn)(struct file_id id, struct server_id pid,
			  enum brl_type lock_type,
			  enum brl_flavour lock_flav,
			  br_off start, br_off size,
			  void *private_data),
	       void *private_data);
struct byte_range_lock *brl_get_locks(TALLOC_CTX *mem_ctx,
					files_struct *fsp);
struct byte_range_lock *brl_get_locks_readonly(TALLOC_CTX *mem_ctx,
					files_struct *fsp);
void brl_register_msgs(struct messaging_context *msg_ctx);

/* The following definitions come from locking/locking.c  */

const char *lock_type_name(enum brl_type lock_type);
const char *lock_flav_name(enum brl_flavour lock_flav);
bool is_locked(files_struct *fsp,
		uint32 smbpid,
		uint64_t count,
		uint64_t offset, 
		enum brl_type lock_type);
NTSTATUS query_lock(files_struct *fsp,
			uint32 *psmbpid,
			uint64_t *pcount,
			uint64_t *poffset,
			enum brl_type *plock_type,
			enum brl_flavour lock_flav);
struct byte_range_lock *do_lock(struct messaging_context *msg_ctx,
			files_struct *fsp,
			uint32 lock_pid,
			uint64_t count,
			uint64_t offset,
			enum brl_type lock_type,
			enum brl_flavour lock_flav,
			bool blocking_lock,
			NTSTATUS *perr,
			uint32 *plock_pid);
NTSTATUS do_unlock(struct messaging_context *msg_ctx,
			files_struct *fsp,
			uint32 lock_pid,
			uint64_t count,
			uint64_t offset,
			enum brl_flavour lock_flav);
NTSTATUS do_lock_cancel(files_struct *fsp,
			uint32 lock_pid,
			uint64_t count,
			uint64_t offset,
			enum brl_flavour lock_flav);
void locking_close_file(struct messaging_context *msg_ctx,
			files_struct *fsp);
bool locking_init(void);
bool locking_init_readonly(void);
bool locking_end(void);
char *share_mode_str(TALLOC_CTX *ctx, int num, const struct share_mode_entry *e);
struct share_mode_lock *get_share_mode_lock(TALLOC_CTX *mem_ctx,
					    const struct file_id id,
					    const char *servicepath,
					    const char *fname,
					    const struct timespec *old_write_time);
struct share_mode_lock *fetch_share_mode_unlocked(TALLOC_CTX *mem_ctx,
						  const struct file_id id,
						  const char *servicepath,
						  const char *fname);
bool rename_share_filename(struct messaging_context *msg_ctx,
			struct share_mode_lock *lck,
			const char *servicepath,
			const char *newname);
void get_file_infos(struct file_id id,
		    bool *delete_on_close,
		    struct timespec *write_time);
bool is_valid_share_mode_entry(const struct share_mode_entry *e);
bool is_deferred_open_entry(const struct share_mode_entry *e);
bool is_unused_share_mode_entry(const struct share_mode_entry *e);
void set_share_mode(struct share_mode_lock *lck, files_struct *fsp,
			uid_t uid, uint16 mid, uint16 op_type, bool initial_delete_on_close_allowed);
void add_deferred_open(struct share_mode_lock *lck, uint16 mid,
		       struct timeval request_time,
		       struct file_id id);
bool del_share_mode(struct share_mode_lock *lck, files_struct *fsp);
void del_deferred_open_entry(struct share_mode_lock *lck, uint16 mid);
bool remove_share_oplock(struct share_mode_lock *lck, files_struct *fsp);
bool downgrade_share_oplock(struct share_mode_lock *lck, files_struct *fsp);
NTSTATUS can_set_delete_on_close(files_struct *fsp, bool delete_on_close,
				 uint32 dosmode);
bool can_set_initial_delete_on_close(const struct share_mode_lock *lck);
void set_delete_on_close_token(struct share_mode_lock *lck, UNIX_USER_TOKEN *tok);
void set_delete_on_close_lck(struct share_mode_lock *lck, bool delete_on_close, UNIX_USER_TOKEN *tok);
bool set_delete_on_close(files_struct *fsp, bool delete_on_close, UNIX_USER_TOKEN *tok);
bool set_allow_initial_delete_on_close(struct share_mode_lock *lck, files_struct *fsp, bool delete_on_close);
bool set_sticky_write_time(struct file_id fileid, struct timespec write_time);
bool set_write_time(struct file_id fileid, struct timespec write_time);
int share_mode_forall(void (*fn)(const struct share_mode_entry *, const char *,
				 const char *, void *),
		      void *private_data);

/* The following definitions come from locking/posix.c  */

bool is_posix_locked(files_struct *fsp,
			uint64_t *pu_offset,
			uint64_t *pu_count,
			enum brl_type *plock_type,
			enum brl_flavour lock_flav);
bool posix_locking_init(bool read_only);
bool posix_locking_end(void);
void reduce_windows_lock_ref_count(files_struct *fsp, unsigned int dcount);
int fd_close_posix(struct files_struct *fsp);
bool set_posix_lock_windows_flavour(files_struct *fsp,
			uint64_t u_offset,
			uint64_t u_count,
			enum brl_type lock_type,
			const struct lock_context *lock_ctx,
			const struct lock_struct *plocks,
			int num_locks,
			int *errno_ret);
bool release_posix_lock_windows_flavour(files_struct *fsp,
				uint64_t u_offset,
				uint64_t u_count,
				enum brl_type deleted_lock_type,
				const struct lock_context *lock_ctx,
				const struct lock_struct *plocks,
				int num_locks);
bool set_posix_lock_posix_flavour(files_struct *fsp,
			uint64_t u_offset,
			uint64_t u_count,
			enum brl_type lock_type,
			int *errno_ret);
bool release_posix_lock_posix_flavour(files_struct *fsp,
				uint64_t u_offset,
				uint64_t u_count,
				const struct lock_context *lock_ctx,
				const struct lock_struct *plocks,
				int num_locks);

/* The following definitions come from modules/vfs_default.c  */

int vfswrap_lstat(vfs_handle_struct *handle,  const char *path, SMB_STRUCT_STAT *sbuf);
ssize_t vfswrap_llistxattr(struct vfs_handle_struct *handle, const char *path, char *list, size_t size);
ssize_t vfswrap_flistxattr(struct vfs_handle_struct *handle, struct files_struct *fsp, char *list, size_t size);
NTSTATUS vfs_default_init(void);

/* The following definitions come from nmbd/asyncdns.c  */

int asyncdns_fd(void);
void kill_async_dns_child(void);
void start_async_dns(void);
void run_dns_queue(void);
bool queue_dns_query(struct packet_struct *p,struct nmb_name *question);
bool queue_dns_query(struct packet_struct *p,struct nmb_name *question);
void kill_async_dns_child(void);

/* The following definitions come from nmbd/nmbd.c  */

struct event_context *nmbd_event_context(void);
struct messaging_context *nmbd_messaging_context(void);

/* The following definitions come from nmbd/nmbd_become_dmb.c  */

void add_domain_names(time_t t);

/* The following definitions come from nmbd/nmbd_become_lmb.c  */

void insert_permanent_name_into_unicast( struct subnet_record *subrec, 
                                                struct nmb_name *nmbname, uint16 nb_type );
void unbecome_local_master_browser(struct subnet_record *subrec, struct work_record *work,
                                   bool force_new_election);
void become_local_master_browser(struct subnet_record *subrec, struct work_record *work);
void set_workgroup_local_master_browser_name( struct work_record *work, const char *newname);

/* The following definitions come from nmbd/nmbd_browserdb.c  */

void update_browser_death_time( struct browse_cache_record *browc );
struct browse_cache_record *create_browser_in_lmb_cache( const char *work_name, 
                                                         const char *browser_name, 
                                                         struct in_addr ip );
struct browse_cache_record *find_browser_in_lmb_cache( const char *browser_name );
void expire_lmb_browsers( time_t t );

/* The following definitions come from nmbd/nmbd_browsesync.c  */

void dmb_expire_and_sync_browser_lists(time_t t);
void announce_and_sync_with_domain_master_browser( struct subnet_record *subrec,
                                                   struct work_record *work);
void collect_all_workgroup_names_from_wins_server(time_t t);
void sync_all_dmbs(time_t t);

/* The following definitions come from nmbd/nmbd_elections.c  */

void check_master_browser_exists(time_t t);
void run_elections(time_t t);
void process_election(struct subnet_record *subrec, struct packet_struct *p, char *buf);
bool check_elections(void);
void nmbd_message_election(struct messaging_context *msg,
			   void *private_data,
			   uint32_t msg_type,
			   struct server_id server_id,
			   DATA_BLOB *data);

/* The following definitions come from nmbd/nmbd_incomingdgrams.c  */

void tell_become_backup(void);
void process_host_announce(struct subnet_record *subrec, struct packet_struct *p, char *buf);
void process_workgroup_announce(struct subnet_record *subrec, struct packet_struct *p, char *buf);
void process_local_master_announce(struct subnet_record *subrec, struct packet_struct *p, char *buf);
void process_master_browser_announce(struct subnet_record *subrec, 
                                     struct packet_struct *p,char *buf);
void process_lm_host_announce(struct subnet_record *subrec, struct packet_struct *p, char *buf, int len);
void process_get_backup_list_request(struct subnet_record *subrec,
                                     struct packet_struct *p,char *buf);
void process_reset_browser(struct subnet_record *subrec,
                                  struct packet_struct *p,char *buf);
void process_announce_request(struct subnet_record *subrec, struct packet_struct *p, char *buf);
void process_lm_announce_request(struct subnet_record *subrec, struct packet_struct *p, char *buf, int len);

/* The following definitions come from nmbd/nmbd_incomingrequests.c  */

void process_name_release_request(struct subnet_record *subrec, 
                                  struct packet_struct *p);
void process_name_refresh_request(struct subnet_record *subrec,
                                  struct packet_struct *p);
void process_name_registration_request(struct subnet_record *subrec, 
                                       struct packet_struct *p);
void process_node_status_request(struct subnet_record *subrec, struct packet_struct *p);
void process_name_query_request(struct subnet_record *subrec, struct packet_struct *p);

/* The following definitions come from nmbd/nmbd_lmhosts.c  */

void load_lmhosts_file(const char *fname);
bool find_name_in_lmhosts(struct nmb_name *nmbname, struct name_record **namerecp);

/* The following definitions come from nmbd/nmbd_logonnames.c  */

void add_logon_names(void);

/* The following definitions come from nmbd/nmbd_mynames.c  */

void register_my_workgroup_one_subnet(struct subnet_record *subrec);
bool register_my_workgroup_and_names(void);
void release_wins_names(void);
void refresh_my_names(time_t t);

/* The following definitions come from nmbd/nmbd_namelistdb.c  */

void set_samba_nb_type(void);
void remove_name_from_namelist(struct subnet_record *subrec, 
				struct name_record *namerec );
struct name_record *find_name_on_subnet(struct subnet_record *subrec,
				const struct nmb_name *nmbname,
				bool self_only);
struct name_record *find_name_for_remote_broadcast_subnet(struct nmb_name *nmbname,
						bool self_only);
void update_name_ttl( struct name_record *namerec, int ttl );
bool add_name_to_subnet( struct subnet_record *subrec,
			const char *name,
			int type,
			uint16 nb_flags,
			int ttl,
			enum name_source source,
			int num_ips,
			struct in_addr *iplist);
void standard_success_register(struct subnet_record *subrec, 
                             struct userdata_struct *userdata,
                             struct nmb_name *nmbname, uint16 nb_flags, int ttl,
                             struct in_addr registered_ip);
void standard_fail_register( struct subnet_record   *subrec,
                             struct nmb_name        *nmbname );
bool find_ip_in_name_record( struct name_record *namerec, struct in_addr ip );
void add_ip_to_name_record( struct name_record *namerec, struct in_addr new_ip );
void remove_ip_from_name_record( struct name_record *namerec,
                                 struct in_addr      remove_ip );
void standard_success_release( struct subnet_record   *subrec,
                               struct userdata_struct *userdata,
                               struct nmb_name        *nmbname,
                               struct in_addr          released_ip );
void expire_names(time_t t);
void add_samba_names_to_subnet( struct subnet_record *subrec );
void dump_name_record( struct name_record *namerec, XFILE *fp);
void dump_all_namelists(void);

/* The following definitions come from nmbd/nmbd_namequery.c  */

bool query_name(struct subnet_record *subrec, const char *name, int type,
                   query_name_success_function success_fn,
                   query_name_fail_function fail_fn, 
                   struct userdata_struct *userdata);
bool query_name_from_wins_server(struct in_addr ip_to, 
                   const char *name, int type,
                   query_name_success_function success_fn,
                   query_name_fail_function fail_fn, 
                   struct userdata_struct *userdata);

/* The following definitions come from nmbd/nmbd_nameregister.c  */

void register_name(struct subnet_record *subrec,
                   const char *name, int type, uint16 nb_flags,
                   register_name_success_function success_fn,
                   register_name_fail_function fail_fn,
                   struct userdata_struct *userdata);
void wins_refresh_name(struct name_record *namerec);

/* The following definitions come from nmbd/nmbd_namerelease.c  */

void release_name(struct subnet_record *subrec, struct name_record *namerec,
		  release_name_success_function success_fn,
		  release_name_fail_function fail_fn,
		  struct userdata_struct *userdata);

/* The following definitions come from nmbd/nmbd_nodestatus.c  */

bool node_status(struct subnet_record *subrec, struct nmb_name *nmbname,
                 struct in_addr send_ip, node_status_success_function success_fn, 
                 node_status_fail_function fail_fn, struct userdata_struct *userdata);

/* The following definitions come from nmbd/nmbd_packets.c  */

uint16 get_nb_flags(char *buf);
void set_nb_flags(char *buf, uint16 nb_flags);
struct response_record *queue_register_name( struct subnet_record *subrec,
                          response_function resp_fn,
                          timeout_response_function timeout_fn,
                          register_name_success_function success_fn,
                          register_name_fail_function fail_fn,
                          struct userdata_struct *userdata,
                          struct nmb_name *nmbname,
                          uint16 nb_flags);
void queue_wins_refresh(struct nmb_name *nmbname,
			response_function resp_fn,
			timeout_response_function timeout_fn,
			uint16 nb_flags,
			struct in_addr refresh_ip,
			const char *tag);
struct response_record *queue_register_multihomed_name( struct subnet_record *subrec,
							response_function resp_fn,
							timeout_response_function timeout_fn,
							register_name_success_function success_fn,
							register_name_fail_function fail_fn,
							struct userdata_struct *userdata,
							struct nmb_name *nmbname,
							uint16 nb_flags,
							struct in_addr register_ip,
							struct in_addr wins_ip);
struct response_record *queue_release_name( struct subnet_record *subrec,
					    response_function resp_fn,
					    timeout_response_function timeout_fn,
					    release_name_success_function success_fn,
					    release_name_fail_function fail_fn,
					    struct userdata_struct *userdata,
					    struct nmb_name *nmbname,
					    uint16 nb_flags,
					    struct in_addr release_ip,
					    struct in_addr dest_ip);
struct response_record *queue_query_name( struct subnet_record *subrec,
                          response_function resp_fn,
                          timeout_response_function timeout_fn,
                          query_name_success_function success_fn,
                          query_name_fail_function fail_fn,
                          struct userdata_struct *userdata,
                          struct nmb_name *nmbname);
struct response_record *queue_query_name_from_wins_server( struct in_addr to_ip,
                          response_function resp_fn,
                          timeout_response_function timeout_fn,
                          query_name_success_function success_fn,
                          query_name_fail_function fail_fn,
                          struct userdata_struct *userdata,
                          struct nmb_name *nmbname);
struct response_record *queue_node_status( struct subnet_record *subrec,
                          response_function resp_fn,
                          timeout_response_function timeout_fn,
                          node_status_success_function success_fn,
                          node_status_fail_function fail_fn,
                          struct userdata_struct *userdata,
                          struct nmb_name *nmbname,
                          struct in_addr send_ip);
void reply_netbios_packet(struct packet_struct *orig_packet,
                          int rcode, enum netbios_reply_type_code rcv_code, int opcode,
                          int ttl, char *data,int len);
void queue_packet(struct packet_struct *packet);
void run_packet_queue(void);
void retransmit_or_expire_response_records(time_t t);
bool listen_for_packets(bool run_election);
bool send_mailslot(bool unique, const char *mailslot,char *buf, size_t len,
                   const char *srcname, int src_type,
                   const char *dstname, int dest_type,
                   struct in_addr dest_ip,struct in_addr src_ip,
		   int dest_port);

/* The following definitions come from nmbd/nmbd_processlogon.c  */

void process_logon_packet(struct packet_struct *p, char *buf,int len, 
                          const char *mailslot);

/* The following definitions come from nmbd/nmbd_responserecordsdb.c  */

void remove_response_record(struct subnet_record *subrec,
				struct response_record *rrec);
struct response_record *make_response_record( struct subnet_record *subrec,
					      struct packet_struct *p,
					      response_function resp_fn,
					      timeout_response_function timeout_fn,
					      success_function success_fn,
					      fail_function fail_fn,
					      struct userdata_struct *userdata);
struct response_record *find_response_record(struct subnet_record **ppsubrec,
				uint16 id);
bool is_refresh_already_queued(struct subnet_record *subrec, struct name_record *namerec);

/* The following definitions come from nmbd/nmbd_sendannounce.c  */

void send_browser_reset(int reset_type, const char *to_name, int to_type, struct in_addr to_ip);
void broadcast_announce_request(struct subnet_record *subrec, struct work_record *work);
void announce_my_server_names(time_t t);
void announce_my_lm_server_names(time_t t);
void reset_announce_timer(void);
void announce_myself_to_domain_master_browser(time_t t);
void announce_my_servers_removed(void);
void announce_remote(time_t t);
void browse_sync_remote(time_t t);

/* The following definitions come from nmbd/nmbd_serverlistdb.c  */

void remove_all_servers(struct work_record *work);
struct server_record *find_server_in_workgroup(struct work_record *work, const char *name);
void remove_server_from_workgroup(struct work_record *work, struct server_record *servrec);
struct server_record *create_server_on_workgroup(struct work_record *work,
                                                 const char *name,int servertype, 
                                                 int ttl, const char *comment);
void update_server_ttl(struct server_record *servrec, int ttl);
void expire_servers(struct work_record *work, time_t t);
void write_browse_list_entry(XFILE *fp, const char *name, uint32 rec_type,
		const char *local_master_browser_name, const char *description);
void write_browse_list(time_t t, bool force_write);

/* The following definitions come from nmbd/nmbd_subnetdb.c  */

void close_subnet(struct subnet_record *subrec);
struct subnet_record *make_normal_subnet(const struct interface *iface);
bool create_subnets(void);
bool we_are_a_wins_client(void);
struct subnet_record *get_next_subnet_maybe_unicast(struct subnet_record *subrec);
struct subnet_record *get_next_subnet_maybe_unicast_or_wins_server(struct subnet_record *subrec);

/* The following definitions come from nmbd/nmbd_synclists.c  */

void sync_browse_lists(struct work_record *work,
		       char *name, int nm_type, 
		       struct in_addr ip, bool local, bool servers);
void sync_check_completion(void);

/* The following definitions come from nmbd/nmbd_winsproxy.c  */

void make_wins_proxy_name_query_request( struct subnet_record *subrec, 
                                         struct packet_struct *incoming_packet,
                                         struct nmb_name *question_name);

/* The following definitions come from nmbd/nmbd_winsserver.c  */

struct name_record *find_name_on_wins_subnet(const struct nmb_name *nmbname, bool self_only);
bool wins_store_changed_namerec(const struct name_record *namerec);
bool add_name_to_wins_subnet(const struct name_record *namerec);
bool remove_name_from_wins_namelist(struct name_record *namerec);
void dump_wins_subnet_namelist(XFILE *fp);
bool packet_is_for_wins_server(struct packet_struct *packet);
bool initialise_wins(void);
void wins_process_name_refresh_request( struct subnet_record *subrec,
                                        struct packet_struct *p );
void wins_process_name_registration_request(struct subnet_record *subrec,
                                            struct packet_struct *p);
void wins_process_multihomed_name_registration_request( struct subnet_record *subrec,
                                                        struct packet_struct *p);
void fetch_all_active_wins_1b_names(void);
void send_wins_name_query_response(int rcode, struct packet_struct *p, 
                                          struct name_record *namerec);
void wins_process_name_query_request(struct subnet_record *subrec, 
                                     struct packet_struct *p);
void wins_process_name_release_request(struct subnet_record *subrec,
                                       struct packet_struct *p);
void initiate_wins_processing(time_t t);
void wins_write_name_record(struct name_record *namerec, XFILE *fp);
void wins_write_database(time_t t, bool background);
void nmbd_wins_new_entry(struct messaging_context *msg,
                                       void *private_data,
                                       uint32_t msg_type,
                                       struct server_id server_id,
                                       DATA_BLOB *data);

/* The following definitions come from nmbd/nmbd_workgroupdb.c  */

struct work_record *find_workgroup_on_subnet(struct subnet_record *subrec, 
                                             const char *name);
struct work_record *create_workgroup_on_subnet(struct subnet_record *subrec,
                                               const char *name, int ttl);
void update_workgroup_ttl(struct work_record *work, int ttl);
void initiate_myworkgroup_startup(struct subnet_record *subrec, struct work_record *work);
void dump_workgroups(bool force_write);
void expire_workgroups_and_servers(time_t t);

/* The following definitions come from param/loadparm.c  */

char *lp_smb_ports(void);
char *lp_dos_charset(void);
char *lp_unix_charset(void);
char *lp_display_charset(void);
char *lp_logfile(void);
char *lp_configfile(void);
char *lp_smb_passwd_file(void);
char *lp_private_dir(void);
char *lp_serverstring(void);
int lp_printcap_cache_time(void);
char *lp_addport_cmd(void);
char *lp_enumports_cmd(void);
char *lp_addprinter_cmd(void);
char *lp_deleteprinter_cmd(void);
char *lp_os2_driver_map(void);
char *lp_lockdir(void);
char *lp_piddir(void);
char *lp_mangling_method(void);
int lp_mangle_prefix(void);
char *lp_utmpdir(void);
char *lp_wtmpdir(void);
bool lp_utmp(void);
char *lp_rootdir(void);
char *lp_defaultservice(void);
char *lp_msg_command(void);
char *lp_get_quota_command(void);
char *lp_set_quota_command(void);
char *lp_auto_services(void);
char *lp_passwd_program(void);
char *lp_passwd_chat(void);
char *lp_passwordserver(void);
char *lp_name_resolve_order(void);
char *lp_realm(void);
const char *lp_afs_username_map(void);
int lp_afs_token_lifetime(void);
char *lp_log_nt_token_command(void);
char *lp_username_map(void);
const char *lp_logon_script(void);
const char *lp_logon_path(void);
const char *lp_logon_drive(void);
const char *lp_logon_home(void);
char *lp_remote_announce(void);
char *lp_remote_browse_sync(void);
const char **lp_wins_server_list(void);
const char **lp_interfaces(void);
char *lp_socket_address(void);
char *lp_nis_home_map_name(void);
const char **lp_netbios_aliases(void);
const char *lp_passdb_backend(void);
const char **lp_preload_modules(void);
char *lp_panic_action(void);
char *lp_adduser_script(void);
char *lp_renameuser_script(void);
char *lp_deluser_script(void);
const char *lp_guestaccount(void);
char *lp_addgroup_script(void);
char *lp_delgroup_script(void);
char *lp_addusertogroup_script(void);
char *lp_deluserfromgroup_script(void);
char *lp_setprimarygroup_script(void);
char *lp_addmachine_script(void);
char *lp_shutdown_script(void);
char *lp_abort_shutdown_script(void);
char *lp_username_map_script(void);
char *lp_check_password_script(void);
char *lp_wins_hook(void);
const char *lp_template_homedir(void);
const char *lp_template_shell(void);
const char *lp_winbind_separator(void);
int lp_acl_compatibility(void);
bool lp_winbind_enum_users(void);
bool lp_winbind_enum_groups(void);
bool lp_winbind_use_default_domain(void);
bool lp_winbind_trusted_domains_only(void);
bool lp_winbind_nested_groups(void);
int lp_winbind_expand_groups(void);
bool lp_winbind_refresh_tickets(void);
bool lp_winbind_offline_logon(void);
bool lp_winbind_normalize_names(void);
bool lp_winbind_rpc_only(void);
const char **lp_idmap_domains(void);
const char *lp_idmap_backend(void);
char *lp_idmap_alloc_backend(void);
int lp_idmap_cache_time(void);
int lp_idmap_negative_cache_time(void);
int lp_keepalive(void);
bool lp_passdb_expand_explicit(void);
char *lp_ldap_suffix(void);
char *lp_ldap_admin_dn(void);
int lp_ldap_ssl(void);
int lp_ldap_passwd_sync(void);
bool lp_ldap_delete_dn(void);
int lp_ldap_replication_sleep(void);
int lp_ldap_timeout(void);
int lp_ldap_connection_timeout(void);
int lp_ldap_page_size(void);
int lp_ldap_debug_level(void);
int lp_ldap_debug_threshold(void);
char *lp_add_share_cmd(void);
char *lp_change_share_cmd(void);
char *lp_delete_share_cmd(void);
char *lp_usershare_path(void);
const char **lp_usershare_prefix_allow_list(void);
const char **lp_usershare_prefix_deny_list(void);
const char **lp_eventlog_list(void);
bool lp_registry_shares(void);
bool lp_usershare_allow_guests(void);
bool lp_usershare_owner_only(void);
bool lp_disable_netbios(void);
bool lp_reset_on_zero_vc(void);
bool lp_ms_add_printer_wizard(void);
bool lp_dns_proxy(void);
bool lp_wins_support(void);
bool lp_we_are_a_wins_server(void);
bool lp_wins_proxy(void);
bool lp_local_master(void);
bool lp_domain_logons(void);
const char **lp_init_logon_delayed_hosts(void);
int lp_init_logon_delay(void);
bool lp_load_printers(void);
bool lp_readraw(void);
bool lp_large_readwrite(void);
bool lp_writeraw(void);
bool lp_null_passwords(void);
bool lp_obey_pam_restrictions(void);
bool lp_encrypted_passwords(void);
bool lp_update_encrypted(void);
int lp_client_schannel(void);
int lp_server_schannel(void);
bool lp_syslog_only(void);
bool lp_timestamp_logs(void);
bool lp_debug_prefix_timestamp(void);
bool lp_debug_hires_timestamp(void);
bool lp_debug_pid(void);
bool lp_debug_uid(void);
bool lp_debug_class(void);
bool lp_enable_core_files(void);
bool lp_browse_list(void);
bool lp_nis_home_map(void);
bool lp_bind_interfaces_only(void);
bool lp_pam_password_change(void);
bool lp_unix_password_sync(void);
bool lp_passwd_chat_debug(void);
int lp_passwd_chat_timeout(void);
bool lp_nt_pipe_support(void);
bool lp_nt_status_support(void);
bool lp_stat_cache(void);
int lp_max_stat_cache_size(void);
bool lp_allow_trusted_domains(void);
int lp_restrict_anonymous(void);
bool lp_lanman_auth(void);
bool lp_ntlm_auth(void);
bool lp_client_plaintext_auth(void);
bool lp_client_lanman_auth(void);
bool lp_client_ntlmv2_auth(void);
bool lp_host_msdfs(void);
bool lp_kernel_oplocks(void);
bool lp_enhanced_browsing(void);
bool lp_use_mmap(void);
bool lp_unix_extensions(void);
bool lp_use_spnego(void);
bool lp_client_use_spnego(void);
bool lp_hostname_lookups(void);
bool lp_change_notify(const struct share_params *p );
bool lp_kernel_change_notify(const struct share_params *p );
bool lp_use_kerberos_keytab(void);
bool lp_defer_sharing_violations(void);
bool lp_enable_privileges(void);
bool lp_enable_asu_support(void);
int lp_os_level(void);
int lp_max_ttl(void);
int lp_max_wins_ttl(void);
int lp_min_wins_ttl(void);
int lp_max_log_size(void);
int lp_max_open_files(void);
int lp_open_files_db_hash_size(void);
int lp_maxxmit(void);
int lp_maxmux(void);
int lp_passwordlevel(void);
int lp_usernamelevel(void);
int lp_deadtime(void);
bool lp_getwd_cache(void);
int lp_maxprotocol(void);
int lp_minprotocol(void);
int lp_security(void);
const char **lp_auth_methods(void);
bool lp_paranoid_server_security(void);
int lp_maxdisksize(void);
int lp_lpqcachetime(void);
int lp_max_smbd_processes(void);
bool _lp_disable_spoolss(void);
int lp_syslog(void);
int lp_lm_announce(void);
int lp_lm_interval(void);
int lp_machine_password_timeout(void);
int lp_map_to_guest(void);
int lp_oplock_break_wait_time(void);
int lp_lock_spin_time(void);
int lp_usershare_max_shares(void);
const char *lp_socket_options(void);
int lp_config_backend(void);
char *lp_preexec(int );
char *lp_postexec(int );
char *lp_rootpreexec(int );
char *lp_rootpostexec(int );
char *lp_servicename(int );
const char *lp_const_servicename(int );
char *lp_pathname(int );
char *lp_dontdescend(int );
char *lp_username(int );
const char **lp_invalid_users(int );
const char **lp_valid_users(int );
const char **lp_admin_users(int );
const char **lp_svcctl_list(void);
char *lp_cups_options(int );
char *lp_cups_server(void);
char *lp_iprint_server(void);
int lp_cups_connection_timeout(void);
const char *lp_ctdbd_socket(void);
const char **lp_cluster_addresses(void);
bool lp_clustering(void);
char *lp_printcommand(int );
char *lp_lpqcommand(int );
char *lp_lprmcommand(int );
char *lp_lppausecommand(int );
char *lp_lpresumecommand(int );
char *lp_queuepausecommand(int );
char *lp_queueresumecommand(int );
const char *lp_printjob_username(int );
const char **lp_hostsallow(int );
const char **lp_hostsdeny(int );
char *lp_magicscript(int );
char *lp_magicoutput(int );
char *lp_comment(int );
char *lp_force_user(int );
char *lp_force_group(int );
const char **lp_readlist(int );
const char **lp_writelist(int );
const char **lp_printer_admin(int );
char *lp_fstype(int );
const char **lp_vfs_objects(int );
char *lp_msdfs_proxy(int );
char *lp_veto_files(int );
char *lp_hide_files(int );
char *lp_veto_oplocks(int );
bool lp_msdfs_root(int );
char *lp_aio_write_behind(int );
char *lp_dfree_command(int );
bool lp_autoloaded(int );
bool lp_preexec_close(int );
bool lp_rootpreexec_close(int );
int lp_casesensitive(int );
bool lp_preservecase(int );
bool lp_shortpreservecase(int );
bool lp_hide_dot_files(int );
bool lp_hide_special_files(int );
bool lp_hideunreadable(int );
bool lp_hideunwriteable_files(int );
bool lp_browseable(int );
bool lp_readonly(int );
bool lp_no_set_dir(int );
bool lp_guest_ok(int );
bool lp_guest_only(int );
bool lp_administrative_share(int );
bool lp_print_ok(int );
bool lp_map_hidden(int );
bool lp_map_archive(int );
bool lp_store_dos_attributes(int );
bool lp_dmapi_support(int );
bool lp_locking(const struct share_params *p );
int lp_strict_locking(const struct share_params *p );
bool lp_posix_locking(const struct share_params *p );
bool lp_share_modes(int );
bool lp_oplocks(int );
bool lp_level2_oplocks(int );
bool lp_onlyuser(int );
bool lp_manglednames(const struct share_params *p );
bool lp_widelinks(int );
bool lp_symlinks(int );
bool lp_syncalways(int );
bool lp_strict_allocate(int );
bool lp_strict_sync(int );
bool lp_map_system(int );
bool lp_delete_readonly(int );
bool lp_fake_oplocks(int );
bool lp_recursive_veto_delete(int );
bool lp_dos_filemode(int );
bool lp_dos_filetimes(int );
bool lp_dos_filetime_resolution(int );
bool lp_fake_dir_create_times(int );
bool lp_blocking_locks(int );
bool lp_inherit_perms(int );
bool lp_inherit_acls(int );
bool lp_inherit_owner(int );
bool lp_use_client_driver(int );
bool lp_default_devmode(int );
bool lp_force_printername(int );
bool lp_nt_acl_support(int );
bool lp_force_unknown_acl_user(int );
bool lp_ea_support(int );
bool _lp_use_sendfile(int );
bool lp_profile_acls(int );
bool lp_map_acl_inherit(int );
bool lp_afs_share(int );
bool lp_acl_check_permissions(int );
bool lp_acl_group_control(int );
bool lp_acl_map_full_control(int );
int lp_create_mask(int );
int lp_force_create_mode(int );
int lp_security_mask(int );
int lp_force_security_mode(int );
int lp_dir_mask(int );
int lp_force_dir_mode(int );
int lp_dir_security_mask(int );
int lp_force_dir_security_mode(int );
int lp_max_connections(int );
int lp_defaultcase(int );
int lp_minprintspace(int );
int lp_printing(int );
int lp_max_reported_jobs(int );
int lp_oplock_contention_limit(int );
int lp_csc_policy(int );
int lp_write_cache_size(int );
int lp_block_size(int );
int lp_dfree_cache_time(int );
int lp_allocation_roundup_size(int );
int lp_aio_read_size(int );
int lp_aio_write_size(int );
int lp_map_readonly(int );
int lp_directory_name_cache_size(int );
int lp_smb_encrypt(int );
char lp_magicchar(const struct share_params *p );
int lp_winbind_cache_time(void);
int lp_winbind_reconnect_delay(void);
const char **lp_winbind_nss_info(void);
int lp_algorithmic_rid_base(void);
int lp_name_cache_timeout(void);
int lp_client_signing(void);
int lp_server_signing(void);
int lp_client_ldap_sasl_wrapping(void);
char *lp_parm_talloc_string(int snum, const char *type, const char *option, const char *def);
const char *lp_parm_const_string(int snum, const char *type, const char *option, const char *def);
const char **lp_parm_string_list(int snum, const char *type, const char *option, const char **def);
int lp_parm_int(int snum, const char *type, const char *option, int def);
unsigned long lp_parm_ulong(int snum, const char *type, const char *option, unsigned long def);
bool lp_parm_bool(int snum, const char *type, const char *option, bool def);
int lp_parm_enum(int snum, const char *type, const char *option,
		 const struct enum_list *_enum, int def);
bool lp_add_home(const char *pszHomename, int iDefaultService,
		 const char *user, const char *pszHomedir);
int lp_add_service(const char *pszService, int iDefaultService);
bool lp_add_printer(const char *pszPrintername, int iDefaultService);
bool lp_parameter_is_valid(const char *pszParmName);
bool lp_parameter_is_global(const char *pszParmName);
bool lp_parameter_is_canonical(const char *parm_name);
bool lp_canonicalize_parameter(const char *parm_name, const char **canon_parm,
			       bool *inverse);
bool lp_canonicalize_parameter_with_value(const char *parm_name,
					  const char *val,
					  const char **canon_parm,
					  const char **canon_val);
void show_parameter_list(void);
bool lp_string_is_valid_boolean(const char *parm_value);
bool lp_invert_boolean(const char *str, const char **inverse_str);
bool lp_canonicalize_boolean(const char *str, const char**canon_str);
bool service_ok(int iService);
bool lp_config_backend_is_registry(void);
bool lp_config_backend_is_file(void);
bool lp_file_list_changed(void);
bool lp_idmap_uid(uid_t *low, uid_t *high);
bool lp_idmap_gid(gid_t *low, gid_t *high);
const char *lp_ldap_machine_suffix(void);
const char *lp_ldap_user_suffix(void);
const char *lp_ldap_group_suffix(void);
const char *lp_ldap_idmap_suffix(void);
void *lp_local_ptr(int snum, void *ptr);
bool lp_do_parameter(int snum, const char *pszParmName, const char *pszParmValue);
void init_locals(void);
bool lp_is_default(int snum, struct parm_struct *parm);
bool dump_a_parameter(int snum, char *parm_name, FILE * f, bool isGlobal);
struct parm_struct *lp_get_parameter(const char *param_name);
struct parm_struct *lp_next_parameter(int snum, int *i, int allparameters);
bool lp_snum_ok(int iService);
void lp_add_one_printer(const char *name, const char *comment, void *pdata);
bool lp_loaded(void);
void lp_killunused(bool (*snumused) (int));
void lp_kill_all_services(void);
void lp_killservice(int iServiceIn);
const char* server_role_str(uint32 role);
enum usershare_err parse_usershare_file(TALLOC_CTX *ctx,
			SMB_STRUCT_STAT *psbuf,
			const char *servicename,
			int snum,
			char **lines,
			int numlines,
			char **pp_sharepath,
			char **pp_comment,
			SEC_DESC **ppsd,
			bool *pallow_guest);
int load_usershare_service(const char *servicename);
int load_usershare_shares(void);
void gfree_loadparm(void);
void lp_set_in_client(bool b);
bool lp_is_in_client(void);
bool lp_load_ex(const char *pszFname,
		bool global_only,
		bool save_defaults,
		bool add_ipc,
		bool initialize_globals,
		bool allow_include_registry,
		bool allow_registry_shares);
bool lp_load(const char *pszFname,
	     bool global_only,
	     bool save_defaults,
	     bool add_ipc,
	     bool initialize_globals);
bool lp_load_initial_only(const char *pszFname);
bool lp_load_with_registry_shares(const char *pszFname,
				  bool global_only,
				  bool save_defaults,
				  bool add_ipc,
				  bool initialize_globals);
int lp_numservices(void);
void lp_dump(FILE *f, bool show_defaults, int maxtoprint);
void lp_dump_one(FILE * f, bool show_defaults, int snum);
int lp_servicenumber(const char *pszServiceName);
bool share_defined(const char *service_name);
struct share_params *get_share_params(TALLOC_CTX *mem_ctx,
				      const char *sharename);
struct share_iterator *share_list_all(TALLOC_CTX *mem_ctx);
struct share_params *next_share(struct share_iterator *list);
struct share_params *next_printer(struct share_iterator *list);
struct share_params *snum2params_static(int snum);
const char *volume_label(int snum);
int lp_server_role(void);
bool lp_domain_master(void);
bool lp_preferred_master(void);
void lp_remove_service(int snum);
void lp_copy_service(int snum, const char *new_name);
int lp_default_server_announce(void);
int lp_major_announce_version(void);
int lp_minor_announce_version(void);
void lp_set_name_resolve_order(const char *new_order);
const char *lp_printername(int snum);
void lp_set_logfile(const char *name);
int lp_maxprintjobs(int snum);
const char *lp_printcapname(void);
bool lp_disable_spoolss( void );
void lp_set_spoolss_state( uint32 state );
uint32 lp_get_spoolss_state( void );
bool lp_use_sendfile(int snum);
void set_use_sendfile(int snum, bool val);
void set_store_dos_attributes(int snum, bool val);
void lp_set_mangling_method(const char *new_method);
bool lp_posix_pathnames(void);
void lp_set_posix_pathnames(void);
enum brl_flavour lp_posix_cifsu_locktype(files_struct *fsp);
void lp_set_posix_default_cifsx_readwrite_locktype(enum brl_flavour val);
int lp_min_receive_file_size(void);

/* The following definitions come from param/params.c  */

bool pm_process( const char *FileName,
		bool (*sfunc)(const char *, void *),
		bool (*pfunc)(const char *, const char *, void *),
		void *userdata);

/* The following definitions come from param/util.c  */

uint32 get_int_param( const char* param );
char* get_string_param( const char* param );

/* The following definitions come from passdb/login_cache.c  */

bool login_cache_init(void);
bool login_cache_shutdown(void);
LOGIN_CACHE * login_cache_read(struct samu *sampass);
bool login_cache_write(const struct samu *sampass, LOGIN_CACHE entry);
bool login_cache_delentry(const struct samu *sampass);

/* The following definitions come from passdb/lookup_sid.c  */

bool lookup_name(TALLOC_CTX *mem_ctx,
		 const char *full_name, int flags,
		 const char **ret_domain, const char **ret_name,
		 DOM_SID *ret_sid, enum lsa_SidType *ret_type);
bool lookup_name_smbconf(TALLOC_CTX *mem_ctx,
		 const char *full_name, int flags,
		 const char **ret_domain, const char **ret_name,
		 DOM_SID *ret_sid, enum lsa_SidType *ret_type);
NTSTATUS lookup_sids(TALLOC_CTX *mem_ctx, int num_sids,
		     const DOM_SID **sids, int level,
		     struct lsa_dom_info **ret_domains,
		     struct lsa_name_info **ret_names);
bool lookup_sid(TALLOC_CTX *mem_ctx, const DOM_SID *sid,
		const char **ret_domain, const char **ret_name,
		enum lsa_SidType *ret_type);
void store_uid_sid_cache(const DOM_SID *psid, uid_t uid);
void store_gid_sid_cache(const DOM_SID *psid, gid_t gid);
void uid_to_sid(DOM_SID *psid, uid_t uid);
void gid_to_sid(DOM_SID *psid, gid_t gid);
bool sid_to_uid(const DOM_SID *psid, uid_t *puid);
bool sid_to_gid(const DOM_SID *psid, gid_t *pgid);

/* The following definitions come from passdb/machine_sid.c  */

DOM_SID *get_global_sam_sid(void);
void reset_global_sam_sid(void) ;
bool sid_check_is_domain(const DOM_SID *sid);
bool sid_check_is_in_our_domain(const DOM_SID *sid);

/* The following definitions come from passdb/passdb.c  */

const char *my_sam_name(void);
struct samu *samu_new( TALLOC_CTX *ctx );
NTSTATUS samu_set_unix(struct samu *user, const struct passwd *pwd);
NTSTATUS samu_alloc_rid_unix(struct samu *user, const struct passwd *pwd);
char *pdb_encode_acct_ctrl(uint32 acct_ctrl, size_t length);
uint32 pdb_decode_acct_ctrl(const char *p);
void pdb_sethexpwd(char p[33], const unsigned char *pwd, uint32 acct_ctrl);
bool pdb_gethexpwd(const char *p, unsigned char *pwd);
void pdb_sethexhours(char *p, const unsigned char *hours);
bool pdb_gethexhours(const char *p, unsigned char *hours);
int algorithmic_rid_base(void);
uid_t algorithmic_pdb_user_rid_to_uid(uint32 user_rid);
uid_t max_algorithmic_uid(void);
uint32 algorithmic_pdb_uid_to_user_rid(uid_t uid);
gid_t pdb_group_rid_to_gid(uint32 group_rid);
gid_t max_algorithmic_gid(void);
uint32 algorithmic_pdb_gid_to_group_rid(gid_t gid);
bool algorithmic_pdb_rid_is_user(uint32 rid);
bool lookup_global_sam_name(const char *name, int flags, uint32_t *rid,
			    enum lsa_SidType *type);
NTSTATUS local_password_change(const char *user_name,
				int local_flags,
				const char *new_passwd, 
				char **pp_err_str,
				char **pp_msg_str);
bool init_sam_from_buffer_v3(struct samu *sampass, uint8 *buf, uint32 buflen);
uint32 init_buffer_from_sam_v3 (uint8 **buf, struct samu *sampass, bool size_only);
bool pdb_copy_sam_account(struct samu *dst, struct samu *src );
bool pdb_update_bad_password_count(struct samu *sampass, bool *updated);
bool pdb_update_autolock_flag(struct samu *sampass, bool *updated);
bool pdb_increment_bad_password_count(struct samu *sampass);
bool is_dc_trusted_domain_situation(const char *domain_name);
bool get_trust_pw_clear(const char *domain, char **ret_pwd,
			const char **account_name, uint32 *channel);
bool get_trust_pw_hash(const char *domain, uint8 ret_pwd[16],
		       const char **account_name, uint32 *channel);
struct samr_LogonHours get_logon_hours_from_pdb(TALLOC_CTX *mem_ctx,
						struct samu *pw);

/* The following definitions come from passdb/pdb_compat.c  */

uint32 pdb_get_user_rid (const struct samu *sampass);
uint32 pdb_get_group_rid (struct samu *sampass);
bool pdb_set_user_sid_from_rid (struct samu *sampass, uint32 rid, enum pdb_value_state flag);
bool pdb_set_group_sid_from_rid (struct samu *sampass, uint32 grid, enum pdb_value_state flag);

/* The following definitions come from passdb/pdb_get_set.c  */

uint32 pdb_get_acct_ctrl(const struct samu *sampass);
time_t pdb_get_logon_time(const struct samu *sampass);
time_t pdb_get_logoff_time(const struct samu *sampass);
time_t pdb_get_kickoff_time(const struct samu *sampass);
time_t pdb_get_bad_password_time(const struct samu *sampass);
time_t pdb_get_pass_last_set_time(const struct samu *sampass);
time_t pdb_get_pass_can_change_time(const struct samu *sampass);
time_t pdb_get_pass_can_change_time_noncalc(const struct samu *sampass);
time_t pdb_get_pass_must_change_time(const struct samu *sampass);
bool pdb_get_pass_can_change(const struct samu *sampass);
uint16 pdb_get_logon_divs(const struct samu *sampass);
uint32 pdb_get_hours_len(const struct samu *sampass);
const uint8 *pdb_get_hours(const struct samu *sampass);
const uint8 *pdb_get_nt_passwd(const struct samu *sampass);
const uint8 *pdb_get_lanman_passwd(const struct samu *sampass);
const uint8 *pdb_get_pw_history(const struct samu *sampass, uint32 *current_hist_len);
const char *pdb_get_plaintext_passwd(const struct samu *sampass);
const DOM_SID *pdb_get_user_sid(const struct samu *sampass);
const DOM_SID *pdb_get_group_sid(struct samu *sampass);
enum pdb_value_state pdb_get_init_flags(const struct samu *sampass, enum pdb_elements element);
const char *pdb_get_username(const struct samu *sampass);
const char *pdb_get_domain(const struct samu *sampass);
const char *pdb_get_nt_username(const struct samu *sampass);
const char *pdb_get_fullname(const struct samu *sampass);
const char *pdb_get_homedir(const struct samu *sampass);
const char *pdb_get_dir_drive(const struct samu *sampass);
const char *pdb_get_logon_script(const struct samu *sampass);
const char *pdb_get_profile_path(const struct samu *sampass);
const char *pdb_get_acct_desc(const struct samu *sampass);
const char *pdb_get_workstations(const struct samu *sampass);
const char *pdb_get_comment(const struct samu *sampass);
const char *pdb_get_munged_dial(const struct samu *sampass);
uint16 pdb_get_bad_password_count(const struct samu *sampass);
uint16 pdb_get_logon_count(const struct samu *sampass);
uint32 pdb_get_unknown_6(const struct samu *sampass);
void *pdb_get_backend_private_data(const struct samu *sampass, const struct pdb_methods *my_methods);
bool pdb_set_acct_ctrl(struct samu *sampass, uint32 acct_ctrl, enum pdb_value_state flag);
bool pdb_set_logon_time(struct samu *sampass, time_t mytime, enum pdb_value_state flag);
bool pdb_set_logoff_time(struct samu *sampass, time_t mytime, enum pdb_value_state flag);
bool pdb_set_kickoff_time(struct samu *sampass, time_t mytime, enum pdb_value_state flag);
bool pdb_set_bad_password_time(struct samu *sampass, time_t mytime, enum pdb_value_state flag);
bool pdb_set_pass_can_change_time(struct samu *sampass, time_t mytime, enum pdb_value_state flag);
bool pdb_set_pass_must_change_time(struct samu *sampass, time_t mytime, enum pdb_value_state flag);
bool pdb_set_pass_last_set_time(struct samu *sampass, time_t mytime, enum pdb_value_state flag);
bool pdb_set_hours_len(struct samu *sampass, uint32 len, enum pdb_value_state flag);
bool pdb_set_logon_divs(struct samu *sampass, uint16 hours, enum pdb_value_state flag);
bool pdb_set_init_flags(struct samu *sampass, enum pdb_elements element, enum pdb_value_state value_flag);
bool pdb_set_user_sid(struct samu *sampass, const DOM_SID *u_sid, enum pdb_value_state flag);
bool pdb_set_user_sid_from_string(struct samu *sampass, fstring u_sid, enum pdb_value_state flag);
bool pdb_set_group_sid(struct samu *sampass, const DOM_SID *g_sid, enum pdb_value_state flag);
bool pdb_set_username(struct samu *sampass, const char *username, enum pdb_value_state flag);
bool pdb_set_domain(struct samu *sampass, const char *domain, enum pdb_value_state flag);
bool pdb_set_nt_username(struct samu *sampass, const char *nt_username, enum pdb_value_state flag);
bool pdb_set_fullname(struct samu *sampass, const char *full_name, enum pdb_value_state flag);
bool pdb_set_logon_script(struct samu *sampass, const char *logon_script, enum pdb_value_state flag);
bool pdb_set_profile_path(struct samu *sampass, const char *profile_path, enum pdb_value_state flag);
bool pdb_set_dir_drive(struct samu *sampass, const char *dir_drive, enum pdb_value_state flag);
bool pdb_set_homedir(struct samu *sampass, const char *home_dir, enum pdb_value_state flag);
bool pdb_set_acct_desc(struct samu *sampass, const char *acct_desc, enum pdb_value_state flag);
bool pdb_set_workstations(struct samu *sampass, const char *workstations, enum pdb_value_state flag);
bool pdb_set_comment(struct samu *sampass, const char *comment, enum pdb_value_state flag);
bool pdb_set_munged_dial(struct samu *sampass, const char *munged_dial, enum pdb_value_state flag);
bool pdb_set_nt_passwd(struct samu *sampass, const uint8 pwd[NT_HASH_LEN], enum pdb_value_state flag);
bool pdb_set_lanman_passwd(struct samu *sampass, const uint8 pwd[LM_HASH_LEN], enum pdb_value_state flag);
bool pdb_set_pw_history(struct samu *sampass, const uint8 *pwd, uint32 historyLen, enum pdb_value_state flag);
bool pdb_set_plaintext_pw_only(struct samu *sampass, const char *password, enum pdb_value_state flag);
bool pdb_set_bad_password_count(struct samu *sampass, uint16 bad_password_count, enum pdb_value_state flag);
bool pdb_set_logon_count(struct samu *sampass, uint16 logon_count, enum pdb_value_state flag);
bool pdb_set_unknown_6(struct samu *sampass, uint32 unkn, enum pdb_value_state flag);
bool pdb_set_hours(struct samu *sampass, const uint8 *hours, enum pdb_value_state flag);
bool pdb_set_backend_private_data(struct samu *sampass, void *private_data, 
				   void (*free_fn)(void **), 
				   const struct pdb_methods *my_methods, 
				   enum pdb_value_state flag);
bool pdb_set_pass_can_change(struct samu *sampass, bool canchange);
bool pdb_set_plaintext_passwd(struct samu *sampass, const char *plaintext);
uint32 pdb_build_fields_present(struct samu *sampass);

/* The following definitions come from passdb/pdb_interface.c  */

NTSTATUS smb_register_passdb(int version, const char *name, pdb_init_function init) ;
struct pdb_init_function_entry *pdb_find_backend_entry(const char *name);
struct event_context *pdb_get_event_context(void);
NTSTATUS make_pdb_method_name(struct pdb_methods **methods, const char *selected);
bool pdb_getsampwnam(struct samu *sam_acct, const char *username) ;
bool guest_user_info( struct samu *user );
bool pdb_getsampwsid(struct samu *sam_acct, const DOM_SID *sid) ;
NTSTATUS pdb_create_user(TALLOC_CTX *mem_ctx, const char *name, uint32 flags,
			 uint32 *rid);
NTSTATUS pdb_delete_user(TALLOC_CTX *mem_ctx, struct samu *sam_acct);
NTSTATUS pdb_add_sam_account(struct samu *sam_acct) ;
NTSTATUS pdb_update_sam_account(struct samu *sam_acct) ;
NTSTATUS pdb_delete_sam_account(struct samu *sam_acct) ;
NTSTATUS pdb_rename_sam_account(struct samu *oldname, const char *newname);
NTSTATUS pdb_update_login_attempts(struct samu *sam_acct, bool success);
bool pdb_getgrsid(GROUP_MAP *map, DOM_SID sid);
bool pdb_getgrgid(GROUP_MAP *map, gid_t gid);
bool pdb_getgrnam(GROUP_MAP *map, const char *name);
NTSTATUS pdb_create_dom_group(TALLOC_CTX *mem_ctx, const char *name,
			      uint32 *rid);
NTSTATUS pdb_delete_dom_group(TALLOC_CTX *mem_ctx, uint32 rid);
NTSTATUS pdb_add_group_mapping_entry(GROUP_MAP *map);
NTSTATUS pdb_update_group_mapping_entry(GROUP_MAP *map);
NTSTATUS pdb_delete_group_mapping_entry(DOM_SID sid);
bool pdb_enum_group_mapping(const DOM_SID *sid, enum lsa_SidType sid_name_use, GROUP_MAP **pp_rmap,
			    size_t *p_num_entries, bool unix_only);
NTSTATUS pdb_enum_group_members(TALLOC_CTX *mem_ctx,
				const DOM_SID *sid,
				uint32 **pp_member_rids,
				size_t *p_num_members);
NTSTATUS pdb_enum_group_memberships(TALLOC_CTX *mem_ctx, struct samu *user,
				    DOM_SID **pp_sids, gid_t **pp_gids,
				    size_t *p_num_groups);
NTSTATUS pdb_set_unix_primary_group(TALLOC_CTX *mem_ctx, struct samu *user);
NTSTATUS pdb_add_groupmem(TALLOC_CTX *mem_ctx, uint32 group_rid,
			  uint32 member_rid);
NTSTATUS pdb_del_groupmem(TALLOC_CTX *mem_ctx, uint32 group_rid,
			  uint32 member_rid);
NTSTATUS pdb_create_alias(const char *name, uint32 *rid);
NTSTATUS pdb_delete_alias(const DOM_SID *sid);
NTSTATUS pdb_get_aliasinfo(const DOM_SID *sid, struct acct_info *info);
NTSTATUS pdb_set_aliasinfo(const DOM_SID *sid, struct acct_info *info);
NTSTATUS pdb_add_aliasmem(const DOM_SID *alias, const DOM_SID *member);
NTSTATUS pdb_del_aliasmem(const DOM_SID *alias, const DOM_SID *member);
NTSTATUS pdb_enum_aliasmem(const DOM_SID *alias,
			   DOM_SID **pp_members, size_t *p_num_members);
NTSTATUS pdb_enum_alias_memberships(TALLOC_CTX *mem_ctx,
				    const DOM_SID *domain_sid,
				    const DOM_SID *members, size_t num_members,
				    uint32 **pp_alias_rids,
				    size_t *p_num_alias_rids);
NTSTATUS pdb_lookup_rids(const DOM_SID *domain_sid,
			 int num_rids,
			 uint32 *rids,
			 const char **names,
			 enum lsa_SidType *attrs);
NTSTATUS pdb_lookup_names(const DOM_SID *domain_sid,
			  int num_names,
			  const char **names,
			  uint32 *rids,
			  enum lsa_SidType *attrs);
bool pdb_get_account_policy(int policy_index, uint32 *value);
bool pdb_set_account_policy(int policy_index, uint32 value);
bool pdb_get_seq_num(time_t *seq_num);
bool pdb_uid_to_rid(uid_t uid, uint32 *rid);
bool pdb_uid_to_sid(uid_t uid, DOM_SID *sid);
bool pdb_gid_to_sid(gid_t gid, DOM_SID *sid);
bool pdb_sid_to_id(const DOM_SID *sid, union unid_t *id,
		   enum lsa_SidType *type);
bool pdb_rid_algorithm(void);
bool pdb_new_rid(uint32 *rid);
bool initialize_password_db(bool reload, struct event_context *event_ctx);
struct pdb_search *pdb_search_init(enum pdb_search_type type);
struct pdb_search *pdb_search_users(uint32 acct_flags);
struct pdb_search *pdb_search_groups(void);
struct pdb_search *pdb_search_aliases(const DOM_SID *sid);
uint32 pdb_search_entries(struct pdb_search *search,
			  uint32 start_idx, uint32 max_entries,
			  struct samr_displayentry **result);
void pdb_search_destroy(struct pdb_search *search);
bool pdb_get_trusteddom_pw(const char *domain, char** pwd, DOM_SID *sid, 
			   time_t *pass_last_set_time);
bool pdb_set_trusteddom_pw(const char* domain, const char* pwd,
			   const DOM_SID *sid);
bool pdb_del_trusteddom_pw(const char *domain);
NTSTATUS pdb_enum_trusteddoms(TALLOC_CTX *mem_ctx, uint32 *num_domains,
			      struct trustdom_info ***domains);
NTSTATUS make_pdb_method( struct pdb_methods **methods ) ;

/* The following definitions come from passdb/pdb_ldap.c  */

const char** get_userattr_list( TALLOC_CTX *mem_ctx, int schema_ver );
int ldapsam_search_suffix_by_name(struct ldapsam_privates *ldap_state,
					  const char *user,
					  LDAPMessage ** result,
					  const char **attr);
const char **talloc_attrs(TALLOC_CTX *mem_ctx, ...);
NTSTATUS pdb_init_ldapsam_compat(struct pdb_methods **pdb_method, const char *location);
NTSTATUS pdb_init_ldapsam(struct pdb_methods **pdb_method, const char *location);
NTSTATUS pdb_ldap_init(void);

/* The following definitions come from passdb/pdb_nds.c  */

int pdb_nds_get_password(
	struct smbldap_state *ldap_state,
	char *object_dn,
	size_t *pwd_len,
	char *pwd );
int pdb_nds_set_password(
	struct smbldap_state *ldap_state,
	char *object_dn,
	const char *pwd );
NTSTATUS pdb_nds_init(void);

/* The following definitions come from passdb/pdb_smbpasswd.c  */

NTSTATUS pdb_smbpasswd_init(void) ;

/* The following definitions come from passdb/pdb_tdb.c  */

bool init_sam_from_buffer_v2(struct samu *sampass, uint8 *buf, uint32 buflen);
NTSTATUS pdb_tdbsam_init(void);

/* The following definitions come from passdb/secrets.c  */

bool secrets_init(void);
struct db_context *secrets_db_ctx(void);
void secrets_shutdown(void);
void *secrets_fetch(const char *key, size_t *size);
bool secrets_store(const char *key, const void *data, size_t size);
bool secrets_delete(const char *key);
bool secrets_store_domain_sid(const char *domain, const DOM_SID *sid);
bool secrets_fetch_domain_sid(const char *domain, DOM_SID *sid);
bool secrets_store_domain_guid(const char *domain, struct GUID *guid);
bool secrets_fetch_domain_guid(const char *domain, struct GUID *guid);
void *secrets_get_trust_account_lock(TALLOC_CTX *mem_ctx, const char *domain);
uint32 get_default_sec_channel(void);
bool secrets_fetch_trust_account_password_legacy(const char *domain,
						 uint8 ret_pwd[16],
						 time_t *pass_last_set_time,
						 uint32 *channel);
bool secrets_fetch_trust_account_password(const char *domain, uint8 ret_pwd[16],
					  time_t *pass_last_set_time,
					  uint32 *channel);
bool secrets_fetch_trusted_domain_password(const char *domain, char** pwd,
                                           DOM_SID *sid, time_t *pass_last_set_time);
bool secrets_store_trusted_domain_password(const char* domain, const char* pwd,
                                           const DOM_SID *sid);
bool secrets_delete_machine_password(const char *domain);
bool secrets_delete_machine_password_ex(const char *domain);
bool secrets_delete_domain_sid(const char *domain);
bool secrets_store_machine_password(const char *pass, const char *domain, uint32 sec_channel);
char *secrets_fetch_machine_password(const char *domain,
				     time_t *pass_last_set_time,
				     uint32 *channel);
bool trusted_domain_password_delete(const char *domain);
bool secrets_store_ldap_pw(const char* dn, char* pw);
bool fetch_ldap_pw(char **dn, char** pw);
NTSTATUS secrets_trusted_domains(TALLOC_CTX *mem_ctx, uint32 *num_domains,
				 struct trustdom_info ***domains);
bool secrets_store_afs_keyfile(const char *cell, const struct afs_keyfile *keyfile);
bool secrets_fetch_afs_key(const char *cell, struct afs_key *result);
void secrets_fetch_ipc_userpass(char **username, char **domain, char **password);
bool secrets_store_schannel_session_info(TALLOC_CTX *mem_ctx,
				const char *remote_machine,
				const struct dcinfo *pdc);
bool secrets_restore_schannel_session_info(TALLOC_CTX *mem_ctx,
				const char *remote_machine,
				struct dcinfo **ppdc);
bool secrets_store_generic(const char *owner, const char *key, const char *secret);
char *secrets_fetch_generic(const char *owner, const char *key);
bool secrets_store_local_schannel_key(uint8_t schannel_key[16]);
bool secrets_fetch_local_schannel_key(uint8_t schannel_key[16]);

/* The following definitions come from passdb/util_builtin.c  */

bool lookup_builtin_rid(TALLOC_CTX *mem_ctx, uint32 rid, const char **name);
bool lookup_builtin_name(const char *name, uint32 *rid);
const char *builtin_domain_name(void);
bool sid_check_is_builtin(const DOM_SID *sid);
bool sid_check_is_in_builtin(const DOM_SID *sid);

/* The following definitions come from passdb/util_unixsids.c  */

bool sid_check_is_unix_users(const DOM_SID *sid);
bool sid_check_is_in_unix_users(const DOM_SID *sid);
bool uid_to_unix_users_sid(uid_t uid, DOM_SID *sid);
bool gid_to_unix_groups_sid(gid_t gid, DOM_SID *sid);
const char *unix_users_domain_name(void);
bool lookup_unix_user_name(const char *name, DOM_SID *sid);
bool sid_check_is_unix_groups(const DOM_SID *sid);
bool sid_check_is_in_unix_groups(const DOM_SID *sid);
const char *unix_groups_domain_name(void);
bool lookup_unix_group_name(const char *name, DOM_SID *sid);

/* The following definitions come from passdb/util_wellknown.c  */

bool sid_check_is_wellknown_domain(const DOM_SID *sid, const char **name);
bool sid_check_is_in_wellknown_domain(const DOM_SID *sid);
bool lookup_wellknown_sid(TALLOC_CTX *mem_ctx, const DOM_SID *sid,
			  const char **domain, const char **name);
bool lookup_wellknown_name(TALLOC_CTX *mem_ctx, const char *name,
			   DOM_SID *sid, const char **domain);

/* The following definitions come from printing/load.c  */

void load_printers(void);

/* The following definitions come from printing/lpq_parse.c  */

bool parse_lpq_entry(enum printing_types printing_type,char *line,
		     print_queue_struct *buf,
		     print_status_struct *status,bool first);

/* The following definitions come from printing/notify.c  */

int print_queue_snum(const char *qname);
bool print_notify_messages_pending(void);
void print_notify_send_messages(struct messaging_context *msg_ctx,
				unsigned int timeout);
void notify_printer_status_byname(const char *sharename, uint32 status);
void notify_printer_status(int snum, uint32 status);
void notify_job_status_byname(const char *sharename, uint32 jobid, uint32 status,
			      uint32 flags);
void notify_job_status(const char *sharename, uint32 jobid, uint32 status);
void notify_job_total_bytes(const char *sharename, uint32 jobid,
			    uint32 size);
void notify_job_total_pages(const char *sharename, uint32 jobid,
			    uint32 pages);
void notify_job_username(const char *sharename, uint32 jobid, char *name);
void notify_job_name(const char *sharename, uint32 jobid, char *name);
void notify_job_submitted(const char *sharename, uint32 jobid,
			  time_t submitted);
void notify_printer_driver(int snum, char *driver_name);
void notify_printer_comment(int snum, char *comment);
void notify_printer_sharename(int snum, char *share_name);
void notify_printer_printername(int snum, char *printername);
void notify_printer_port(int snum, char *port_name);
void notify_printer_location(int snum, char *location);
void notify_printer_byname( const char *printername, uint32 change, const char *value );
bool print_notify_pid_list(const char *printername, TALLOC_CTX *mem_ctx, size_t *p_num_pids, pid_t **pp_pid_list);

/* The following definitions come from printing/nt_printing.c  */

bool nt_printing_init(struct messaging_context *msg_ctx);
uint32 update_c_setprinter(bool initialize);
uint32 get_c_setprinter(void);
int get_builtin_ntforms(nt_forms_struct **list);
bool get_a_builtin_ntform(UNISTR2 *uni_formname,nt_forms_struct *form);
int get_ntforms(nt_forms_struct **list);
int write_ntforms(nt_forms_struct **list, int number);
bool add_a_form(nt_forms_struct **list, const FORM *form, int *count);
bool delete_a_form(nt_forms_struct **list, UNISTR2 *del_name, int *count, WERROR *ret);
void update_a_form(nt_forms_struct **list, const FORM *form, int count);
int get_ntdrivers(fstring **list, const char *architecture, uint32 version);
const char *get_short_archi(const char *long_archi);
WERROR clean_up_driver_struct(NT_PRINTER_DRIVER_INFO_LEVEL driver_abstract,
							  uint32 level, struct current_user *user);
WERROR move_driver_to_download_area(NT_PRINTER_DRIVER_INFO_LEVEL driver_abstract, uint32 level, 
				  struct current_user *user, WERROR *perr);
int pack_devicemode(NT_DEVICEMODE *nt_devmode, uint8 *buf, int buflen);
uint32 del_a_printer(const char *sharename);
NT_DEVICEMODE *construct_nt_devicemode(const fstring default_devicename);
NT_DEVICEMODE *dup_nt_devicemode(NT_DEVICEMODE *nt_devicemode);
void free_nt_devicemode(NT_DEVICEMODE **devmode_ptr);
int unpack_devicemode(NT_DEVICEMODE **nt_devmode, const uint8 *buf, int buflen);
int add_new_printer_key( NT_PRINTER_DATA *data, const char *name );
int delete_printer_key( NT_PRINTER_DATA *data, const char *name );
int lookup_printerkey( NT_PRINTER_DATA *data, const char *name );
int get_printer_subkeys( NT_PRINTER_DATA *data, const char* key, fstring **subkeys );
WERROR nt_printer_publish(Printer_entry *print_hnd, int snum, int action);
WERROR check_published_printers(void);
bool is_printer_published(Printer_entry *print_hnd, int snum, 
			  struct GUID *guid);
WERROR nt_printer_publish(Printer_entry *print_hnd, int snum, int action);
WERROR check_published_printers(void);
bool is_printer_published(Printer_entry *print_hnd, int snum, 
			  struct GUID *guid);
WERROR delete_all_printer_data( NT_PRINTER_INFO_LEVEL_2 *p2, const char *key );
WERROR delete_printer_data( NT_PRINTER_INFO_LEVEL_2 *p2, const char *key, const char *value );
WERROR add_printer_data( NT_PRINTER_INFO_LEVEL_2 *p2, const char *key, const char *value, 
                           uint32 type, uint8 *data, int real_len );
REGISTRY_VALUE* get_printer_data( NT_PRINTER_INFO_LEVEL_2 *p2, const char *key, const char *value );
WERROR mod_a_printer(NT_PRINTER_INFO_LEVEL *printer, uint32 level);
bool set_driver_init(NT_PRINTER_INFO_LEVEL *printer, uint32 level);
bool del_driver_init(char *drivername);
WERROR save_driver_init(NT_PRINTER_INFO_LEVEL *printer, uint32 level, uint8 *data, uint32 data_len);
WERROR get_a_printer( Printer_entry *print_hnd,
			NT_PRINTER_INFO_LEVEL **pp_printer,
			uint32 level,
			const char *sharename);
WERROR get_a_printer_search( Printer_entry *print_hnd,
			NT_PRINTER_INFO_LEVEL **pp_printer,
			uint32 level,
			const char *sharename);
uint32 free_a_printer(NT_PRINTER_INFO_LEVEL **pp_printer, uint32 level);
uint32 add_a_printer_driver(NT_PRINTER_DRIVER_INFO_LEVEL driver, uint32 level);
WERROR get_a_printer_driver(NT_PRINTER_DRIVER_INFO_LEVEL *driver, uint32 level,
                            fstring drivername, const char *architecture, uint32 version);
uint32 free_a_printer_driver(NT_PRINTER_DRIVER_INFO_LEVEL driver, uint32 level);
bool printer_driver_in_use ( NT_PRINTER_DRIVER_INFO_LEVEL_3 *info_3 );
bool printer_driver_files_in_use ( NT_PRINTER_DRIVER_INFO_LEVEL_3 *info );
WERROR delete_printer_driver( NT_PRINTER_DRIVER_INFO_LEVEL_3 *info_3, struct current_user *user,
                              uint32 version, bool delete_files );
WERROR nt_printing_setsec(const char *sharename, SEC_DESC_BUF *secdesc_ctr);
bool nt_printing_getsec(TALLOC_CTX *ctx, const char *sharename, SEC_DESC_BUF **secdesc_ctr);
void map_printer_permissions(SEC_DESC *sd);
void map_job_permissions(SEC_DESC *sd);
bool print_access_check(struct auth_serversupplied_info *server_info, int snum,
			int access_type);
bool print_time_access_check(const char *servicename);
char* get_server_name( Printer_entry *printer );

/* The following definitions come from printing/pcap.c  */

bool pcap_cache_add_specific(struct pcap_cache **ppcache, const char *name, const char *comment);
void pcap_cache_destroy_specific(struct pcap_cache **ppcache);
bool pcap_cache_add(const char *name, const char *comment);
bool pcap_cache_loaded(void);
void pcap_cache_replace(const struct pcap_cache *cache);
void pcap_cache_reload(void);
bool pcap_printername_ok(const char *printername);
void pcap_printer_fn_specific(const struct pcap_cache *, void (*fn)(const char *, const char *, void *), void *);
void pcap_printer_fn(void (*fn)(const char *, const char *, void *), void *);

/* The following definitions come from printing/print_aix.c  */

bool aix_cache_reload(void);

/* The following definitions come from printing/print_cups.c  */

bool cups_cache_reload(void);
bool cups_pull_comment_location(NT_PRINTER_INFO_LEVEL_2 *printer);

/* The following definitions come from printing/print_generic.c  */


/* The following definitions come from printing/print_iprint.c  */

bool iprint_cache_reload(void);

/* The following definitions come from printing/print_svid.c  */

bool sysv_cache_reload(void);

/* The following definitions come from printing/printfsp.c  */

NTSTATUS print_fsp_open(struct smb_request *req, connection_struct *conn,
			const char *fname,
			uint16_t current_vuid, files_struct **result);
void print_fsp_end(files_struct *fsp, enum file_close_type close_type);

/* The following definitions come from printing/printing.c  */

uint16 pjobid_to_rap(const char* sharename, uint32 jobid);
bool rap_to_pjobid(uint16 rap_jobid, fstring sharename, uint32 *pjobid);
bool print_backend_init(struct messaging_context *msg_ctx);
void printing_end(void);
int unpack_pjob( uint8 *buf, int buflen, struct printjob *pjob );
uint32 sysjob_to_jobid(int unix_jobid);
void pjob_delete(const char* sharename, uint32 jobid);
void start_background_queue(void);
bool print_notify_register_pid(int snum);
bool print_notify_deregister_pid(int snum);
bool print_job_exists(const char* sharename, uint32 jobid);
int print_job_fd(const char* sharename, uint32 jobid);
char *print_job_fname(const char* sharename, uint32 jobid);
NT_DEVICEMODE *print_job_devmode(const char* sharename, uint32 jobid);
bool print_job_set_place(const char *sharename, uint32 jobid, int place);
bool print_job_set_name(const char *sharename, uint32 jobid, char *name);
bool print_job_delete(struct auth_serversupplied_info *server_info, int snum,
		      uint32 jobid, WERROR *errcode);
bool print_job_pause(struct auth_serversupplied_info *server_info, int snum,
		     uint32 jobid, WERROR *errcode);
bool print_job_resume(struct auth_serversupplied_info *server_info, int snum,
		      uint32 jobid, WERROR *errcode);
ssize_t print_job_write(int snum, uint32 jobid, const char *buf, SMB_OFF_T pos, size_t size);
int print_queue_length(int snum, print_status_struct *pstatus);
uint32 print_job_start(struct auth_serversupplied_info *server_info, int snum,
		       char *jobname, NT_DEVICEMODE *nt_devmode );
void print_job_endpage(int snum, uint32 jobid);
bool print_job_end(int snum, uint32 jobid, enum file_close_type close_type);
int print_queue_status(int snum, 
		       print_queue_struct **ppqueue,
		       print_status_struct *status);
bool print_queue_pause(struct auth_serversupplied_info *server_info, int snum,
		       WERROR *errcode);
bool print_queue_resume(struct auth_serversupplied_info *server_info, int snum,
			WERROR *errcode);
bool print_queue_purge(struct auth_serversupplied_info *server_info, int snum,
		       WERROR *errcode);

/* The following definitions come from printing/printing_db.c  */

struct tdb_print_db *get_print_db_byname(const char *printername);
void release_print_db( struct tdb_print_db *pdb);
void close_all_print_db(void);
TDB_DATA get_printer_notify_pid_list(TDB_CONTEXT *tdb, const char *printer_name, bool cleanlist);

/* The following definitions come from profile/profile.c  */

void set_profile_level(int level, struct server_id src);
bool profile_setup(struct messaging_context *msg_ctx, bool rdonly);

/* The following definitions come from registry/reg_api.c  */

WERROR reg_openhive(TALLOC_CTX *mem_ctx, const char *hive,
		    uint32 desired_access,
		    const struct nt_user_token *token,
		    struct registry_key **pkey);
WERROR reg_openkey(TALLOC_CTX *mem_ctx, struct registry_key *parent,
		   const char *name, uint32 desired_access,
		   struct registry_key **pkey);
WERROR reg_enumkey(TALLOC_CTX *mem_ctx, struct registry_key *key,
		   uint32 idx, char **name, NTTIME *last_write_time);
WERROR reg_enumvalue(TALLOC_CTX *mem_ctx, struct registry_key *key,
		     uint32 idx, char **pname, struct registry_value **pval);
WERROR reg_queryvalue(TALLOC_CTX *mem_ctx, struct registry_key *key,
		      const char *name, struct registry_value **pval);
WERROR reg_queryinfokey(struct registry_key *key, uint32_t *num_subkeys,
			uint32_t *max_subkeylen, uint32_t *max_subkeysize, 
			uint32_t *num_values, uint32_t *max_valnamelen, 
			uint32_t *max_valbufsize, uint32_t *secdescsize,
			NTTIME *last_changed_time);
WERROR reg_createkey(TALLOC_CTX *ctx, struct registry_key *parent,
		     const char *subkeypath, uint32 desired_access,
		     struct registry_key **pkey,
		     enum winreg_CreateAction *paction);
WERROR reg_deletekey(struct registry_key *parent, const char *path);
WERROR reg_setvalue(struct registry_key *key, const char *name,
		    const struct registry_value *val);
WERROR reg_deletevalue(struct registry_key *key, const char *name);
WERROR reg_getkeysecurity(TALLOC_CTX *mem_ctx, struct registry_key *key,
			  struct security_descriptor **psecdesc);
WERROR reg_setkeysecurity(struct registry_key *key,
			  struct security_descriptor *psecdesc);
WERROR reg_getversion(uint32_t *version);
WERROR reg_restorekey(struct registry_key *key, const char *fname);
WERROR reg_savekey(struct registry_key *key, const char *fname);
WERROR reg_deleteallvalues(struct registry_key *key);
WERROR reg_open_path(TALLOC_CTX *mem_ctx, const char *orig_path,
		     uint32 desired_access, const struct nt_user_token *token,
		     struct registry_key **pkey);
WERROR reg_deletekey_recursive(TALLOC_CTX *ctx,
			       struct registry_key *parent,
			       const char *path);
WERROR reg_deletesubkeys_recursive(TALLOC_CTX *ctx,
				   struct registry_key *parent,
				   const char *path);
WERROR reg_create_path(TALLOC_CTX *mem_ctx, const char *orig_path,
		       uint32 desired_access,
		       const struct nt_user_token *token,
		       enum winreg_CreateAction *paction,
		       struct registry_key **pkey);
WERROR reg_delete_path(const struct nt_user_token *token,
		       const char *orig_path);

/* The following definitions come from registry/reg_backend_current_version.c  */


/* The following definitions come from registry/reg_backend_db.c  */

WERROR init_registry_key(const char *add_path);
WERROR init_registry_data(void);
WERROR regdb_init(void);
WERROR regdb_open( void );
int regdb_close( void );
int regdb_get_seqnum(void);
bool regdb_store_keys(const char *key, REGSUBKEY_CTR *ctr);
int regdb_fetch_keys(const char *key, REGSUBKEY_CTR *ctr);
int regdb_fetch_values( const char* key, REGVAL_CTR *values );
bool regdb_store_values( const char *key, REGVAL_CTR *values );
bool regdb_subkeys_need_update(REGSUBKEY_CTR *subkeys);
bool regdb_values_need_update(REGVAL_CTR *values);

/* The following definitions come from registry/reg_backend_hkpt_params.c  */


/* The following definitions come from registry/reg_backend_netlogon_params.c  */


/* The following definitions come from registry/reg_backend_perflib.c  */


/* The following definitions come from registry/reg_backend_printing.c  */


/* The following definitions come from registry/reg_backend_prod_options.c  */


/* The following definitions come from registry/reg_backend_shares.c  */


/* The following definitions come from registry/reg_backend_smbconf.c  */


/* The following definitions come from registry/reg_backend_tcpip_params.c  */


/* The following definitions come from registry/reg_cachehook.c  */

WERROR reghook_cache_init(void);
WERROR reghook_cache_add(const char *keyname, REGISTRY_OPS *ops);
REGISTRY_OPS *reghook_cache_find(const char *keyname);
void reghook_dump_cache( int debuglevel );

/* The following definitions come from registry/reg_dispatcher.c  */

bool store_reg_keys( REGISTRY_KEY *key, REGSUBKEY_CTR *subkeys );
bool store_reg_values( REGISTRY_KEY *key, REGVAL_CTR *val );
int fetch_reg_keys( REGISTRY_KEY *key, REGSUBKEY_CTR *subkey_ctr );
int fetch_reg_values( REGISTRY_KEY *key, REGVAL_CTR *val );
bool regkey_access_check( REGISTRY_KEY *key, uint32 requested, uint32 *granted,
			  const struct nt_user_token *token );
WERROR regkey_get_secdesc(TALLOC_CTX *mem_ctx, REGISTRY_KEY *key,
			  struct security_descriptor **psecdesc);
WERROR regkey_set_secdesc(REGISTRY_KEY *key,
			  struct security_descriptor *psecdesc);
bool reg_subkeys_need_update(REGISTRY_KEY *key, REGSUBKEY_CTR *subkeys);
bool reg_values_need_update(REGISTRY_KEY *key, REGVAL_CTR *values);

/* The following definitions come from registry/reg_eventlog.c  */

bool eventlog_init_keys(void);
bool eventlog_add_source( const char *eventlog, const char *sourcename,
			  const char *messagefile );

/* The following definitions come from registry/reg_init_basic.c  */

WERROR registry_init_common(void);
WERROR registry_init_basic(void);

/* The following definitions come from registry/reg_init_full.c  */

WERROR registry_init_full(void);

/* The following definitions come from registry/reg_init_smbconf.c  */

NTSTATUS registry_create_admin_token(TALLOC_CTX *mem_ctx,
				     NT_USER_TOKEN **ptoken);
WERROR registry_init_smbconf(const char *keyname);

/* The following definitions come from registry/reg_objects.c  */

WERROR regsubkey_ctr_addkey( REGSUBKEY_CTR *ctr, const char *keyname );
int regsubkey_ctr_delkey( REGSUBKEY_CTR *ctr, const char *keyname );
bool regsubkey_ctr_key_exists( REGSUBKEY_CTR *ctr, const char *keyname );
int regsubkey_ctr_numkeys( REGSUBKEY_CTR *ctr );
char* regsubkey_ctr_specific_key( REGSUBKEY_CTR *ctr, uint32 key_index );
int regval_ctr_numvals( REGVAL_CTR *ctr );
REGISTRY_VALUE* dup_registry_value( REGISTRY_VALUE *val );
void free_registry_value( REGISTRY_VALUE *val );
uint8* regval_data_p( REGISTRY_VALUE *val );
uint32 regval_size( REGISTRY_VALUE *val );
char* regval_name( REGISTRY_VALUE *val );
uint32 regval_type( REGISTRY_VALUE *val );
REGISTRY_VALUE* regval_ctr_specific_value( REGVAL_CTR *ctr, uint32 idx );
bool regval_ctr_key_exists( REGVAL_CTR *ctr, const char *value );
REGISTRY_VALUE *regval_compose(TALLOC_CTX *ctx, const char *name, uint16 type,
			       const char *data_p, size_t size);
int regval_ctr_addvalue( REGVAL_CTR *ctr, const char *name, uint16 type,
                         const char *data_p, size_t size );
int regval_ctr_copyvalue( REGVAL_CTR *ctr, REGISTRY_VALUE *val );
int regval_ctr_delvalue( REGVAL_CTR *ctr, const char *name );
REGISTRY_VALUE* regval_ctr_getvalue( REGVAL_CTR *ctr, const char *name );
uint32 regval_dword( REGISTRY_VALUE *val );
char *regval_sz(REGISTRY_VALUE *val);

/* The following definitions come from registry/reg_perfcount.c  */

void perfcount_init_keys( void );
uint32 reg_perfcount_get_base_index(void);
uint32 reg_perfcount_get_last_counter(uint32 base_index);
uint32 reg_perfcount_get_last_help(uint32 last_counter);
uint32 reg_perfcount_get_counter_help(uint32 base_index, char **retbuf);
uint32 reg_perfcount_get_counter_names(uint32 base_index, char **retbuf);
bool _reg_perfcount_get_counter_data(TDB_DATA key, TDB_DATA *data);
bool _reg_perfcount_get_instance_info(PERF_INSTANCE_DEFINITION *inst,
				      prs_struct *ps,
				      int instId,
				      PERF_OBJECT_TYPE *obj,
				      TDB_CONTEXT *names);
bool _reg_perfcount_add_instance(PERF_OBJECT_TYPE *obj,
				 prs_struct *ps,
				 int instInd,
				 TDB_CONTEXT *names);
uint32 reg_perfcount_get_perf_data_block(uint32 base_index, 
					 prs_struct *ps, 
					 PERF_DATA_BLOCK *block,
					 const char *object_ids);
WERROR reg_perfcount_get_hkpd(prs_struct *ps, uint32 max_buf_size, uint32 *outbuf_len, const char *object_ids);

/* The following definitions come from registry/reg_util.c  */

bool reg_split_path(char *path, char **base, char **new_path);
bool reg_split_key(char *path, char **base, char **key);
char *normalize_reg_path(TALLOC_CTX *ctx, const char *keyname );
void normalize_dbkey(char *key);
char *reg_remaining_path(TALLOC_CTX *ctx, const char *key);
int regval_convert_multi_sz( uint16 *multi_string, size_t byte_len, char ***values );
size_t regval_build_multi_sz( char **values, uint16 **buffer );

/* The following definitions come from registry/reg_util_legacy.c  */

WERROR regkey_open_internal( TALLOC_CTX *ctx, REGISTRY_KEY **regkey,
			     const char *path,
                             const struct nt_user_token *token,
			     uint32 access_desired );

/* The following definitions come from registry/regfio.c  */


/* The following definitions come from rpc_client/cli_lsarpc.c  */

NTSTATUS rpccli_lsa_open_policy(struct rpc_pipe_client *cli,
				TALLOC_CTX *mem_ctx,
				bool sec_qos, uint32 des_access,
				POLICY_HND *pol);
NTSTATUS rpccli_lsa_open_policy2(struct rpc_pipe_client *cli,
				 TALLOC_CTX *mem_ctx, bool sec_qos,
				 uint32 des_access, POLICY_HND *pol);
NTSTATUS rpccli_lsa_lookup_sids(struct rpc_pipe_client *cli,
				TALLOC_CTX *mem_ctx,
				POLICY_HND *pol,
				int num_sids,
				const DOM_SID *sids,
				char ***pdomains,
				char ***pnames,
				enum lsa_SidType **ptypes);
NTSTATUS rpccli_lsa_lookup_names(struct rpc_pipe_client *cli,
				 TALLOC_CTX *mem_ctx,
				 POLICY_HND *pol, int num_names,
				 const char **names,
				 const char ***dom_names,
				 int level,
				 DOM_SID **sids,
				 enum lsa_SidType **types);
bool fetch_domain_sid( char *domain, char *remote_machine, DOM_SID *psid);

/* The following definitions come from rpc_client/cli_netlogon.c  */

NTSTATUS rpccli_netlogon_setup_creds(struct rpc_pipe_client *cli,
				     const char *server_name,
				     const char *domain,
				     const char *clnt_name,
				     const char *machine_account,
				     const unsigned char machine_pwd[16],
				     enum netr_SchannelType sec_chan_type,
				     uint32_t *neg_flags_inout);
NTSTATUS rpccli_netlogon_sam_logon(struct rpc_pipe_client *cli,
				   TALLOC_CTX *mem_ctx,
				   uint32 logon_parameters,
				   const char *domain,
				   const char *username,
				   const char *password,
				   const char *workstation,
				   int logon_type);
NTSTATUS rpccli_netlogon_sam_network_logon(struct rpc_pipe_client *cli,
					   TALLOC_CTX *mem_ctx,
					   uint32 logon_parameters,
					   const char *server,
					   const char *username,
					   const char *domain,
					   const char *workstation,
					   const uint8 chal[8],
					   DATA_BLOB lm_response,
					   DATA_BLOB nt_response,
					   struct netr_SamInfo3 **info3);
NTSTATUS rpccli_netlogon_sam_network_logon_ex(struct rpc_pipe_client *cli,
					      TALLOC_CTX *mem_ctx,
					      uint32 logon_parameters,
					      const char *server,
					      const char *username,
					      const char *domain,
					      const char *workstation,
					      const uint8 chal[8],
					      DATA_BLOB lm_response,
					      DATA_BLOB nt_response,
					      struct netr_SamInfo3 **info3);
NTSTATUS rpccli_netlogon_set_trust_password(struct rpc_pipe_client *cli,
					    TALLOC_CTX *mem_ctx,
					    const unsigned char orig_trust_passwd_hash[16],
					    const char *new_trust_pwd_cleartext,
					    const unsigned char new_trust_passwd_hash[16],
					    uint32_t sec_channel_type);

/* The following definitions come from rpc_client/cli_pipe.c  */

NTSTATUS rpc_api_pipe_req(struct rpc_pipe_client *cli,
			uint8 op_num,
			prs_struct *in_data,
			prs_struct *out_data);
NTSTATUS rpc_pipe_bind(struct rpc_pipe_client *cli,
		       struct cli_pipe_auth_data *auth);
unsigned int rpccli_set_timeout(struct rpc_pipe_client *cli,
				unsigned int timeout);
bool rpccli_get_pwd_hash(struct rpc_pipe_client *cli, uint8_t nt_hash[16]);
struct cli_state *rpc_pipe_np_smb_conn(struct rpc_pipe_client *p);
NTSTATUS rpccli_anon_bind_data(TALLOC_CTX *mem_ctx,
			       struct cli_pipe_auth_data **presult);
NTSTATUS rpccli_ntlmssp_bind_data(TALLOC_CTX *mem_ctx,
				  enum pipe_auth_type auth_type,
				  enum pipe_auth_level auth_level,
				  const char *domain,
				  const char *username,
				  const char *password,
				  struct cli_pipe_auth_data **presult);
NTSTATUS rpccli_schannel_bind_data(TALLOC_CTX *mem_ctx, const char *domain,
				   enum pipe_auth_level auth_level,
				   const uint8_t sess_key[16],
				   struct cli_pipe_auth_data **presult);
NTSTATUS rpccli_kerberos_bind_data(TALLOC_CTX *mem_ctx,
				   enum pipe_auth_level auth_level,
				   const char *service_princ,
				   const char *username,
				   const char *password,
				   struct cli_pipe_auth_data **presult);
NTSTATUS rpc_pipe_open_tcp(TALLOC_CTX *mem_ctx, const char *host,
			   const struct ndr_syntax_id *abstract_syntax,
			   struct rpc_pipe_client **presult);
NTSTATUS rpc_pipe_open_ncalrpc(TALLOC_CTX *mem_ctx, const char *socket_path,
			       const struct ndr_syntax_id *abstract_syntax,
			       struct rpc_pipe_client **presult);
NTSTATUS cli_rpc_pipe_open_noauth(struct cli_state *cli,
				  const struct ndr_syntax_id *interface,
				  struct rpc_pipe_client **presult);
NTSTATUS cli_rpc_pipe_open_ntlmssp(struct cli_state *cli,
				   const struct ndr_syntax_id *interface,
				   enum pipe_auth_level auth_level,
				   const char *domain,
				   const char *username,
				   const char *password,
				   struct rpc_pipe_client **presult);
NTSTATUS cli_rpc_pipe_open_spnego_ntlmssp(struct cli_state *cli,
					  const struct ndr_syntax_id *interface,
					  enum pipe_auth_level auth_level,
					  const char *domain,
					  const char *username,
					  const char *password,
					  struct rpc_pipe_client **presult);
NTSTATUS get_schannel_session_key(struct cli_state *cli,
				  const char *domain,
				  uint32 *pneg_flags,
				  struct rpc_pipe_client **presult);
NTSTATUS cli_rpc_pipe_open_schannel_with_key(struct cli_state *cli,
					     const struct ndr_syntax_id *interface,
					     enum pipe_auth_level auth_level,
					     const char *domain,
					     const struct dcinfo *pdc,
					     struct rpc_pipe_client **presult);
NTSTATUS cli_rpc_pipe_open_ntlmssp_auth_schannel(struct cli_state *cli,
						 const struct ndr_syntax_id *interface,
						 enum pipe_auth_level auth_level,
						 const char *domain,
						 const char *username,
						 const char *password,
						 struct rpc_pipe_client **presult);
NTSTATUS cli_rpc_pipe_open_schannel(struct cli_state *cli,
				    const struct ndr_syntax_id *interface,
				    enum pipe_auth_level auth_level,
				    const char *domain,
				    struct rpc_pipe_client **presult);
NTSTATUS cli_rpc_pipe_open_krb5(struct cli_state *cli,
				const struct ndr_syntax_id *interface,
				enum pipe_auth_level auth_level,
				const char *service_princ,
				const char *username,
				const char *password,
				struct rpc_pipe_client **presult);
NTSTATUS cli_get_session_key(TALLOC_CTX *mem_ctx,
			     struct rpc_pipe_client *cli,
			     DATA_BLOB *session_key);


/* The following definitions come from rpc_client/cli_reg.c  */

NTSTATUS rpccli_winreg_Connect(struct rpc_pipe_client *cli, TALLOC_CTX *mem_ctx,
                         uint32 reg_type, uint32 access_mask,
                         POLICY_HND *reg_hnd);
uint32 reg_init_regval_buffer( REGVAL_BUFFER *buf2, REGISTRY_VALUE *val );

/* The following definitions come from rpc_client/cli_samr.c  */

NTSTATUS rpccli_samr_chgpasswd_user(struct rpc_pipe_client *cli,
				    TALLOC_CTX *mem_ctx,
				    struct policy_handle *user_handle,
				    const char *newpassword,
				    const char *oldpassword);
NTSTATUS rpccli_samr_chgpasswd_user2(struct rpc_pipe_client *cli,
				     TALLOC_CTX *mem_ctx,
				     const char *username,
				     const char *newpassword,
				     const char *oldpassword);
NTSTATUS rpccli_samr_chng_pswd_auth_crap(struct rpc_pipe_client *cli,
					 TALLOC_CTX *mem_ctx,
					 const char *username,
					 DATA_BLOB new_nt_password_blob,
					 DATA_BLOB old_nt_hash_enc_blob,
					 DATA_BLOB new_lm_password_blob,
					 DATA_BLOB old_lm_hash_enc_blob);
NTSTATUS rpccli_samr_chgpasswd_user3(struct rpc_pipe_client *cli,
				     TALLOC_CTX *mem_ctx,
				     const char *username,
				     const char *newpassword,
				     const char *oldpassword,
				     struct samr_DomInfo1 **dominfo1,
				     struct samr_ChangeReject **reject);
void get_query_dispinfo_params(int loop_count, uint32 *max_entries,
			       uint32 *max_size);
NTSTATUS rpccli_try_samr_connects(struct rpc_pipe_client *cli,
				  TALLOC_CTX *mem_ctx,
				  uint32_t access_mask,
				  POLICY_HND *connect_pol);

/* The following definitions come from rpc_client/cli_spoolss.c  */

WERROR rpccli_spoolss_open_printer_ex(struct rpc_pipe_client *cli, TALLOC_CTX *mem_ctx,
				const char *printername, const char *datatype, uint32 access_required,
				const char *station, const char *username, POLICY_HND *pol);
WERROR rpccli_spoolss_close_printer(struct rpc_pipe_client *cli, TALLOC_CTX *mem_ctx,
				 POLICY_HND *pol);
WERROR rpccli_spoolss_enum_printers(struct rpc_pipe_client *cli, TALLOC_CTX *mem_ctx,
				 char *name, uint32 flags, uint32 level,
				 uint32 *num_printers, PRINTER_INFO_CTR *ctr);
WERROR rpccli_spoolss_enum_ports(struct rpc_pipe_client *cli, TALLOC_CTX *mem_ctx,
			      uint32 level, uint32 *num_ports, PORT_INFO_CTR *ctr);
WERROR rpccli_spoolss_getprinter(struct rpc_pipe_client *cli, TALLOC_CTX *mem_ctx,
			      POLICY_HND *pol, uint32 level, 
			      PRINTER_INFO_CTR *ctr);
WERROR rpccli_spoolss_setprinter(struct rpc_pipe_client *cli, TALLOC_CTX *mem_ctx,
			      POLICY_HND *pol, uint32 level, 
			      PRINTER_INFO_CTR *ctr, uint32 command);
WERROR rpccli_spoolss_getprinterdriver(struct rpc_pipe_client *cli, 
				    TALLOC_CTX *mem_ctx, 
				    POLICY_HND *pol, uint32 level, 
				    const char *env, int version, PRINTER_DRIVER_CTR *ctr);
WERROR rpccli_spoolss_enumprinterdrivers (struct rpc_pipe_client *cli, 
				       TALLOC_CTX *mem_ctx,
				       uint32 level, const char *env,
				       uint32 *num_drivers,
				       PRINTER_DRIVER_CTR *ctr);
WERROR rpccli_spoolss_getprinterdriverdir (struct rpc_pipe_client *cli, 
					TALLOC_CTX *mem_ctx,
					uint32 level, char *env,
					DRIVER_DIRECTORY_CTR *ctr);
WERROR rpccli_spoolss_addprinterdriver (struct rpc_pipe_client *cli, 
				     TALLOC_CTX *mem_ctx, uint32 level,
				     PRINTER_DRIVER_CTR *ctr);
WERROR rpccli_spoolss_addprinterex (struct rpc_pipe_client *cli, TALLOC_CTX *mem_ctx,
				 uint32 level, PRINTER_INFO_CTR*ctr);
WERROR rpccli_spoolss_deleteprinterdriverex(struct rpc_pipe_client *cli, 
                                         TALLOC_CTX *mem_ctx, const char *arch,
                                         const char *driver, int version);
WERROR rpccli_spoolss_deleteprinterdriver (struct rpc_pipe_client *cli, 
					TALLOC_CTX *mem_ctx, const char *arch,
					const char *driver);
WERROR rpccli_spoolss_getprintprocessordirectory(struct rpc_pipe_client *cli,
					      TALLOC_CTX *mem_ctx,
					      char *name, char *environment,
					      fstring procdir);
WERROR rpccli_spoolss_addform(struct rpc_pipe_client *cli, TALLOC_CTX *mem_ctx,
			   POLICY_HND *handle, uint32 level, FORM *form);
WERROR rpccli_spoolss_setform(struct rpc_pipe_client *cli, TALLOC_CTX *mem_ctx,
			   POLICY_HND *handle, uint32 level, 
			   const char *form_name, FORM *form);
WERROR rpccli_spoolss_getform(struct rpc_pipe_client *cli, TALLOC_CTX *mem_ctx,
			   POLICY_HND *handle, const char *formname, 
			   uint32 level, FORM_1 *form);
WERROR rpccli_spoolss_deleteform(struct rpc_pipe_client *cli, TALLOC_CTX *mem_ctx,
			      POLICY_HND *handle, const char *form_name);
WERROR rpccli_spoolss_enumforms(struct rpc_pipe_client *cli, TALLOC_CTX *mem_ctx,
			     POLICY_HND *handle, int level, uint32 *num_forms,
			     FORM_1 **forms);
WERROR rpccli_spoolss_enumjobs(struct rpc_pipe_client *cli, TALLOC_CTX *mem_ctx,
			    POLICY_HND *hnd, uint32 level, uint32 firstjob, 
			    uint32 num_jobs, uint32 *returned, JOB_INFO_CTR *ctr);
WERROR rpccli_spoolss_setjob(struct rpc_pipe_client *cli, TALLOC_CTX *mem_ctx,
			  POLICY_HND *hnd, uint32 jobid, uint32 level, 
			  uint32 command);
WERROR rpccli_spoolss_getjob(struct rpc_pipe_client *cli, TALLOC_CTX *mem_ctx,
			  POLICY_HND *hnd, uint32 jobid, uint32 level,
			  JOB_INFO_CTR *ctr);
WERROR rpccli_spoolss_startpageprinter(struct rpc_pipe_client *cli, TALLOC_CTX *mem_ctx,
				    POLICY_HND *hnd);
WERROR rpccli_spoolss_endpageprinter(struct rpc_pipe_client *cli, TALLOC_CTX *mem_ctx,
				  POLICY_HND *hnd);
WERROR rpccli_spoolss_startdocprinter(struct rpc_pipe_client *cli, TALLOC_CTX *mem_ctx,
				   POLICY_HND *hnd, char *docname, 
				   char *outputfile, char *datatype, 
				   uint32 *jobid);
WERROR rpccli_spoolss_enddocprinter(struct rpc_pipe_client *cli, TALLOC_CTX *mem_ctx,
				  POLICY_HND *hnd);
WERROR rpccli_spoolss_getprinterdata(struct rpc_pipe_client *cli, TALLOC_CTX *mem_ctx,
				  POLICY_HND *hnd, const char *valuename, 
				  REGISTRY_VALUE *value);
WERROR rpccli_spoolss_getprinterdataex(struct rpc_pipe_client *cli, TALLOC_CTX *mem_ctx,
				    POLICY_HND *hnd, const char *keyname, 
				    const char *valuename, 
				    REGISTRY_VALUE *value);
WERROR rpccli_spoolss_setprinterdata(struct rpc_pipe_client *cli, TALLOC_CTX *mem_ctx,
				  POLICY_HND *hnd, REGISTRY_VALUE *value);
WERROR rpccli_spoolss_setprinterdataex(struct rpc_pipe_client *cli, TALLOC_CTX *mem_ctx,
				    POLICY_HND *hnd, char *keyname, 
				    REGISTRY_VALUE *value);
WERROR rpccli_spoolss_enumprinterdata(struct rpc_pipe_client *cli, TALLOC_CTX *mem_ctx,
				   POLICY_HND *hnd, uint32 ndx,
				   uint32 value_offered, uint32 data_offered,
				   uint32 *value_needed, uint32 *data_needed,
				   REGISTRY_VALUE *value);
WERROR rpccli_spoolss_enumprinterdataex(struct rpc_pipe_client *cli, TALLOC_CTX *mem_ctx,
				     POLICY_HND *hnd, const char *keyname, 
				     REGVAL_CTR *ctr);
WERROR rpccli_spoolss_writeprinter(struct rpc_pipe_client *cli, TALLOC_CTX *mem_ctx,
				POLICY_HND *hnd, uint32 data_size, char *data,
				uint32 *num_written);
WERROR rpccli_spoolss_deleteprinterdata(struct rpc_pipe_client *cli, TALLOC_CTX *mem_ctx,
				     POLICY_HND *hnd, char *valuename);
WERROR rpccli_spoolss_deleteprinterdataex(struct rpc_pipe_client *cli, TALLOC_CTX *mem_ctx,
				       POLICY_HND *hnd, char *keyname, 
				       char *valuename);
WERROR rpccli_spoolss_enumprinterkey(struct rpc_pipe_client *cli, TALLOC_CTX *mem_ctx,
				  POLICY_HND *hnd, const char *keyname,
				  uint16 **keylist, uint32 *len);
WERROR rpccli_spoolss_deleteprinterkey(struct rpc_pipe_client *cli, TALLOC_CTX *mem_ctx,
				    POLICY_HND *hnd, char *keyname);

/* The following definitions come from rpc_client/cli_spoolss_notify.c  */

WERROR rpccli_spoolss_reply_open_printer(struct rpc_pipe_client *cli, TALLOC_CTX *mem_ctx, 
				      const char *printer, uint32 printerlocal, uint32 type, 
				      POLICY_HND *handle);
WERROR rpccli_spoolss_reply_close_printer(struct rpc_pipe_client *cli, TALLOC_CTX *mem_ctx, 
				       POLICY_HND *handle);
WERROR rpccli_spoolss_routerreplyprinter(struct rpc_pipe_client *cli, TALLOC_CTX *mem_ctx,
				      POLICY_HND *pol, uint32 condition, uint32 change_id);
WERROR rpccli_spoolss_rrpcn(struct rpc_pipe_client *cli, TALLOC_CTX *mem_ctx, 
			 POLICY_HND *pol, uint32 notify_data_len,
			 SPOOL_NOTIFY_INFO_DATA *notify_data,
			 uint32 change_low, uint32 change_high);
WERROR rpccli_spoolss_rffpcnex(struct rpc_pipe_client *cli, TALLOC_CTX *mem_ctx,
			    POLICY_HND *pol, uint32 flags, uint32 options,
			    const char *localmachine, uint32 printerlocal,
			    SPOOL_NOTIFY_OPTION *option);

/* The following definitions come from rpc_client/cli_svcctl.c  */

WERROR rpccli_svcctl_enumerate_services( struct rpc_pipe_client *cli, TALLOC_CTX *mem_ctx,
                                      POLICY_HND *hSCM, uint32 type, uint32 state, 
				      uint32 *returned, ENUM_SERVICES_STATUS **service_array  );

/* The following definitions come from rpc_client/init_lsa.c  */

void init_lsa_String(struct lsa_String *name, const char *s);
void init_lsa_StringLarge(struct lsa_StringLarge *name, const char *s);
void init_lsa_AsciiString(struct lsa_AsciiString *name, const char *s);
void init_lsa_AsciiStringLarge(struct lsa_AsciiStringLarge *name, const char *s);
void init_lsa_sec_qos(struct lsa_QosInfo *r,
		      uint32_t len,
		      uint16_t impersonation_level,
		      uint8_t context_mode,
		      uint8_t effective_only);
void init_lsa_obj_attr(struct lsa_ObjectAttribute *r,
		       uint32_t len,
		       uint8_t *root_dir,
		       const char *object_name,
		       uint32_t attributes,
		       struct security_descriptor *sec_desc,
		       struct lsa_QosInfo *sec_qos);
void init_lsa_translated_sid(struct lsa_TranslatedSid *r,
			     enum lsa_SidType sid_type,
			     uint32_t rid,
			     uint32_t sid_index);
void init_lsa_translated_name2(struct lsa_TranslatedName2 *r,
			       enum lsa_SidType sid_type,
			       const char *name,
			       uint32_t sid_index,
			       uint32_t unknown);

/* The following definitions come from rpc_client/init_netlogon.c  */

void init_netr_SamBaseInfo(struct netr_SamBaseInfo *r,
			   NTTIME last_logon,
			   NTTIME last_logoff,
			   NTTIME acct_expiry,
			   NTTIME last_password_change,
			   NTTIME allow_password_change,
			   NTTIME force_password_change,
			   const char *account_name,
			   const char *full_name,
			   const char *logon_script,
			   const char *profile_path,
			   const char *home_directory,
			   const char *home_drive,
			   uint16_t logon_count,
			   uint16_t bad_password_count,
			   uint32_t rid,
			   uint32_t primary_gid,
			   struct samr_RidWithAttributeArray groups,
			   uint32_t user_flags,
			   struct netr_UserSessionKey key,
			   const char *logon_server,
			   const char *domain,
			   struct dom_sid2 *domain_sid,
			   struct netr_LMSessionKey LMSessKey,
			   uint32_t acct_flags);
void init_netr_SamInfo3(struct netr_SamInfo3 *r,
			NTTIME last_logon,
			NTTIME last_logoff,
			NTTIME acct_expiry,
			NTTIME last_password_change,
			NTTIME allow_password_change,
			NTTIME force_password_change,
			const char *account_name,
			const char *full_name,
			const char *logon_script,
			const char *profile_path,
			const char *home_directory,
			const char *home_drive,
			uint16_t logon_count,
			uint16_t bad_password_count,
			uint32_t rid,
			uint32_t primary_gid,
			struct samr_RidWithAttributeArray groups,
			uint32_t user_flags,
			struct netr_UserSessionKey key,
			const char *logon_server,
			const char *domain,
			struct dom_sid2 *domain_sid,
			struct netr_LMSessionKey LMSessKey,
			uint32_t acct_flags,
			uint32_t sidcount,
			struct netr_SidAttr *sids);
NTSTATUS serverinfo_to_SamInfo3(struct auth_serversupplied_info *server_info,
				uint8_t pipe_session_key[16],
				struct netr_SamInfo3 *sam3);
void init_netr_IdentityInfo(struct netr_IdentityInfo *r,
			    const char *domain_name,
			    uint32_t parameter_control,
			    uint32_t logon_id_low,
			    uint32_t logon_id_high,
			    const char *account_name,
			    const char *workstation);
void init_netr_NetworkInfo(struct netr_NetworkInfo *r,
			   const char *domain_name,
			   uint32_t parameter_control,
			   uint32_t logon_id_low,
			   uint32_t logon_id_high,
			   const char *account_name,
			   const char *workstation,
			   uint8_t challenge[8],
			   struct netr_ChallengeResponse nt,
			   struct netr_ChallengeResponse lm);
void init_netr_PasswordInfo(struct netr_PasswordInfo *r,
			    const char *domain_name,
			    uint32_t parameter_control,
			    uint32_t logon_id_low,
			    uint32_t logon_id_high,
			    const char *account_name,
			    const char *workstation,
			    struct samr_Password lmpassword,
			    struct samr_Password ntpassword);
void init_netr_CryptPassword(const char *pwd,
			     unsigned char session_key[16],
			     struct netr_CryptPassword *pwd_buf);

/* The following definitions come from rpc_client/init_samr.c  */

void init_samr_DomInfo1(struct samr_DomInfo1 *r,
			uint16_t min_password_length,
			uint16_t password_history_length,
			uint32_t password_properties,
			int64_t max_password_age,
			int64_t min_password_age);
void init_samr_DomGeneralInformation(struct samr_DomGeneralInformation *r,
				     NTTIME force_logoff_time,
				     const char *oem_information,
				     const char *domain_name,
				     const char *primary,
				     uint64_t sequence_num,
				     uint32_t unknown2,
				     enum samr_Role role,
				     uint32_t unknown3,
				     uint32_t num_users,
				     uint32_t num_groups,
				     uint32_t num_aliases);
void init_samr_DomInfo3(struct samr_DomInfo3 *r,
			NTTIME force_logoff_time);
void init_samr_DomOEMInformation(struct samr_DomOEMInformation *r,
				 const char *oem_information);
void init_samr_DomInfo5(struct samr_DomInfo5 *r,
			const char *domain_name);
void init_samr_DomInfo6(struct samr_DomInfo6 *r,
			const char *primary);
void init_samr_DomInfo7(struct samr_DomInfo7 *r,
			enum samr_Role role);
void init_samr_DomInfo8(struct samr_DomInfo8 *r,
			uint64_t sequence_num,
			NTTIME domain_create_time);
void init_samr_DomInfo9(struct samr_DomInfo9 *r,
			uint32_t unknown);
void init_samr_DomInfo12(struct samr_DomInfo12 *r,
			 uint64_t lockout_duration,
			 uint64_t lockout_window,
			 uint16_t lockout_threshold);
void init_samr_group_info1(struct samr_GroupInfoAll *r,
			   const char *name,
			   uint32_t attributes,
			   uint32_t num_members,
			   const char *description);
void init_samr_group_info2(struct lsa_String *r, const char *group_name);
void init_samr_group_info3(struct samr_GroupInfoAttributes *r,
			   uint32_t attributes);
void init_samr_group_info4(struct lsa_String *r, const char *description);
void init_samr_group_info5(struct samr_GroupInfoAll *r,
			   const char *name,
			   uint32_t attributes,
			   uint32_t num_members,
			   const char *description);
void init_samr_alias_info1(struct samr_AliasInfoAll *r,
			   const char *name,
			   uint32_t num_members,
			   const char *description);
void init_samr_alias_info3(struct lsa_String *r,
			   const char *description);
void init_samr_user_info7(struct samr_UserInfo7 *r,
			  const char *account_name);
void init_samr_user_info9(struct samr_UserInfo9 *r,
			  uint32_t primary_gid);
void init_samr_user_info16(struct samr_UserInfo16 *r,
			   uint32_t acct_flags);
void init_samr_user_info18(struct samr_UserInfo18 *r,
			   const uint8 lm_pwd[16],
			   const uint8 nt_pwd[16]);
void init_samr_user_info20(struct samr_UserInfo20 *r,
			   struct lsa_BinaryString *parameters);
void init_samr_user_info21(struct samr_UserInfo21 *r,
			   NTTIME last_logon,
			   NTTIME last_logoff,
			   NTTIME last_password_change,
			   NTTIME acct_expiry,
			   NTTIME allow_password_change,
			   NTTIME force_password_change,
			   const char *account_name,
			   const char *full_name,
			   const char *home_directory,
			   const char *home_drive,
			   const char *logon_script,
			   const char *profile_path,
			   const char *description,
			   const char *workstations,
			   const char *comment,
			   struct lsa_BinaryString *parameters,
			   uint32_t rid,
			   uint32_t primary_gid,
			   uint32_t acct_flags,
			   uint32_t fields_present,
			   struct samr_LogonHours logon_hours,
			   uint16_t bad_password_count,
			   uint16_t logon_count,
			   uint16_t country_code,
			   uint16_t code_page,
			   uint8_t nt_password_set,
			   uint8_t lm_password_set,
			   uint8_t password_expired);
void init_samr_user_info23(struct samr_UserInfo23 *r,
			   NTTIME last_logon,
			   NTTIME last_logoff,
			   NTTIME last_password_change,
			   NTTIME acct_expiry,
			   NTTIME allow_password_change,
			   NTTIME force_password_change,
			   const char *account_name,
			   const char *full_name,
			   const char *home_directory,
			   const char *home_drive,
			   const char *logon_script,
			   const char *profile_path,
			   const char *description,
			   const char *workstations,
			   const char *comment,
			   struct lsa_BinaryString *parameters,
			   uint32_t rid,
			   uint32_t primary_gid,
			   uint32_t acct_flags,
			   uint32_t fields_present,
			   struct samr_LogonHours logon_hours,
			   uint16_t bad_password_count,
			   uint16_t logon_count,
			   uint16_t country_code,
			   uint16_t code_page,
			   uint8_t nt_password_set,
			   uint8_t lm_password_set,
			   uint8_t password_expired,
			   uint8_t data[516],
			   uint8_t pw_len);
void init_samr_user_info24(struct samr_UserInfo24 *r,
			   uint8_t data[516],
			   uint8_t pw_len);
void init_samr_CryptPasswordEx(const char *pwd,
			       DATA_BLOB *session_key,
			       struct samr_CryptPasswordEx *pwd_buf);
void init_samr_CryptPassword(const char *pwd,
			     DATA_BLOB *session_key,
			     struct samr_CryptPassword *pwd_buf);

/* The following definitions come from rpc_client/init_srvsvc.c  */

void init_srvsvc_NetSrvInfo102(struct srvsvc_NetSrvInfo102 *r,
			       enum srvsvc_PlatformId platform_id,
			       const char *server_name,
			       uint32_t version_major,
			       uint32_t version_minor,
			       uint32_t server_type,
			       const char *comment,
			       uint32_t users,
			       uint32_t disc,
			       uint32_t hidden,
			       uint32_t announce,
			       uint32_t anndelta,
			       uint32_t licenses,
			       const char *userpath);
void init_srvsvc_NetSrvInfo101(struct srvsvc_NetSrvInfo101 *r,
			       enum srvsvc_PlatformId platform_id,
			       const char *server_name,
			       uint32_t version_major,
			       uint32_t version_minor,
			       uint32_t server_type,
			       const char *comment);
void init_srvsvc_NetSrvInfo100(struct srvsvc_NetSrvInfo100 *r,
			       enum srvsvc_PlatformId platform_id,
			       const char *server_name);
void init_srvsvc_NetShareInfo0(struct srvsvc_NetShareInfo0 *r,
			       const char *name);
void init_srvsvc_NetShareInfo1(struct srvsvc_NetShareInfo1 *r,
			       const char *name,
			       enum srvsvc_ShareType type,
			       const char *comment);
void init_srvsvc_NetShareInfo2(struct srvsvc_NetShareInfo2 *r,
			       const char *name,
			       enum srvsvc_ShareType type,
			       const char *comment,
			       uint32_t permissions,
			       uint32_t max_users,
			       uint32_t current_users,
			       const char *path,
			       const char *password);
void init_srvsvc_NetShareInfo501(struct srvsvc_NetShareInfo501 *r,
				 const char *name,
				 enum srvsvc_ShareType type,
				 const char *comment,
				 uint32_t csc_policy);
void init_srvsvc_NetShareInfo502(struct srvsvc_NetShareInfo502 *r,
				 const char *name,
				 enum srvsvc_ShareType type,
				 const char *comment,
				 uint32_t permissions,
				 uint32_t max_users,
				 uint32_t current_users,
				 const char *path,
				 const char *password,
				 struct sec_desc_buf *sd_buf);
void init_srvsvc_NetShareInfo1004(struct srvsvc_NetShareInfo1004 *r,
				  const char *comment);
void init_srvsvc_NetShareInfo1005(struct srvsvc_NetShareInfo1005 *r,
				  uint32_t dfs_flags);
void init_srvsvc_NetShareInfo1006(struct srvsvc_NetShareInfo1006 *r,
				  uint32_t max_users);
void init_srvsvc_NetShareInfo1007(struct srvsvc_NetShareInfo1007 *r,
				  uint32_t flags,
				  const char *alternate_directory_name);
void init_srvsvc_NetRemoteTODInfo(struct srvsvc_NetRemoteTODInfo *r,
				  uint32_t elapsed,
				  uint32_t msecs,
				  uint32_t hours,
				  uint32_t mins,
				  uint32_t secs,
				  uint32_t hunds,
				  int32_t ttimezone,
				  uint32_t tinterval,
				  uint32_t day,
				  uint32_t month,
				  uint32_t year,
				  uint32_t weekday);
void init_srvsvc_NetSessInfo0(struct srvsvc_NetSessInfo0 *r,
			      const char *client);
void init_srvsvc_NetSessInfo1(struct srvsvc_NetSessInfo1 *r,
			      const char *client,
			      const char *user,
			      uint32_t num_open,
			      uint32_t _time,
			      uint32_t idle_time,
			      uint32_t user_flags);
void init_srvsvc_NetSessInfo2(struct srvsvc_NetSessInfo2 *r,
			      const char *client,
			      const char *user,
			      uint32_t num_open,
			      uint32_t _time,
			      uint32_t idle_time,
			      uint32_t user_flags,
			      const char *client_type);
void init_srvsvc_NetSessInfo10(struct srvsvc_NetSessInfo10 *r,
			       const char *client,
			       const char *user,
			       uint32_t _time,
			       uint32_t idle_time);
void init_srvsvc_NetSessInfo502(struct srvsvc_NetSessInfo502 *r,
			       const char *client,
			       const char *user,
			       uint32_t num_open,
			       uint32_t _time,
			       uint32_t idle_time,
			       uint32_t user_flags,
			       const char *client_type,
			       const char *transport);
void init_srvsvc_NetFileInfo2(struct srvsvc_NetFileInfo2 *r,
			      uint32_t fid);
void init_srvsvc_NetFileInfo3(struct srvsvc_NetFileInfo3 *r,
			      uint32_t fid,
			      uint32_t permissions,
			      uint32_t num_locks,
			      const char *path,
			      const char *user);
void init_srvsvc_NetConnInfo0(struct srvsvc_NetConnInfo0 *r,
			      uint32_t conn_id);
void init_srvsvc_NetConnInfo1(struct srvsvc_NetConnInfo1 *r,
			      uint32_t conn_id,
			      uint32_t conn_type,
			      uint32_t num_open,
			      uint32_t num_users,
			      uint32_t conn_time,
			      const char *user,
			      const char *share);

/* The following definitions come from rpc_client/ndr.c  */

NTSTATUS cli_do_rpc_ndr(struct rpc_pipe_client *cli,
			TALLOC_CTX *mem_ctx,
			const struct ndr_interface_table *table,
			uint32 opnum, void *r);

/* The following definitions come from rpc_parse/parse_buffer.c  */

void rpcbuf_init(RPC_BUFFER *buffer, uint32 size, TALLOC_CTX *ctx);
bool prs_rpcbuffer(const char *desc, prs_struct *ps, int depth, RPC_BUFFER *buffer);
bool prs_rpcbuffer_p(const char *desc, prs_struct *ps, int depth, RPC_BUFFER **buffer);
bool rpcbuf_alloc_size(RPC_BUFFER *buffer, uint32 buffer_size);
void rpcbuf_move(RPC_BUFFER *src, RPC_BUFFER **dest);
uint32 rpcbuf_get_size(RPC_BUFFER *buffer);
bool smb_io_relstr(const char *desc, RPC_BUFFER *buffer, int depth, UNISTR *string);
bool smb_io_relarraystr(const char *desc, RPC_BUFFER *buffer, int depth, uint16 **string);
bool smb_io_relsecdesc(const char *desc, RPC_BUFFER *buffer, int depth, SEC_DESC **secdesc);
uint32 size_of_relative_string(UNISTR *string);

/* The following definitions come from rpc_parse/parse_eventlog.c  */

bool eventlog_io_q_read_eventlog(const char *desc, EVENTLOG_Q_READ_EVENTLOG *q_u,
				 prs_struct *ps, int depth);
bool eventlog_io_r_read_eventlog(const char *desc,
				 EVENTLOG_Q_READ_EVENTLOG *q_u,
				 EVENTLOG_R_READ_EVENTLOG *r_u,
				 prs_struct *ps,
				 int depth);

/* The following definitions come from rpc_parse/parse_misc.c  */

bool smb_io_time(const char *desc, NTTIME *nttime, prs_struct *ps, int depth);
bool smb_io_nttime(const char *desc, prs_struct *ps, int depth, NTTIME *nttime);
uint32 get_enum_hnd(ENUM_HND *enh);
void init_enum_hnd(ENUM_HND *enh, uint32 hnd);
bool smb_io_enum_hnd(const char *desc, ENUM_HND *hnd, prs_struct *ps, int depth);
bool smb_io_dom_sid(const char *desc, DOM_SID *sid, prs_struct *ps, int depth);
void init_dom_sid2(DOM_SID2 *sid2, const DOM_SID *sid);
bool smb_io_dom_sid2_p(const char *desc, prs_struct *ps, int depth, DOM_SID2 **sid2);
bool smb_io_dom_sid2(const char *desc, DOM_SID2 *sid, prs_struct *ps, int depth);
bool smb_io_uuid(const char *desc, struct GUID *uuid, 
		 prs_struct *ps, int depth);
void init_str_hdr(STRHDR *hdr, int max_len, int len, uint32 buffer);
bool smb_io_strhdr(const char *desc,  STRHDR *hdr, prs_struct *ps, int depth);
void init_uni_hdr(UNIHDR *hdr, UNISTR2 *str2);
bool smb_io_unihdr(const char *desc, UNIHDR *hdr, prs_struct *ps, int depth);
void init_buf_hdr(BUFHDR *hdr, int max_len, int len);
bool smb_io_hdrbuf_pre(const char *desc, BUFHDR *hdr, prs_struct *ps, int depth, uint32 *offset);
bool smb_io_hdrbuf_post(const char *desc, BUFHDR *hdr, prs_struct *ps, int depth, 
				uint32 ptr_hdrbuf, uint32 max_len, uint32 len);
bool smb_io_hdrbuf(const char *desc, BUFHDR *hdr, prs_struct *ps, int depth);
void init_unistr(UNISTR *str, const char *buf);
bool smb_io_unistr(const char *desc, UNISTR *uni, prs_struct *ps, int depth);
void init_rpc_blob_uint32(RPC_DATA_BLOB *str, uint32 val);
void init_rpc_blob_str(RPC_DATA_BLOB *str, const char *buf, int len);
void init_rpc_blob_hex(RPC_DATA_BLOB *str, const char *buf);
void init_rpc_blob_bytes(RPC_DATA_BLOB *str, uint8 *buf, size_t len);
bool smb_io_buffer5(const char *desc, BUFFER5 *buf5, prs_struct *ps, int depth);
void init_regval_buffer(REGVAL_BUFFER *str, const uint8 *buf, size_t len);
bool smb_io_regval_buffer(const char *desc, prs_struct *ps, int depth, REGVAL_BUFFER *buf2);
void init_buf_unistr2(UNISTR2 *str, uint32 *ptr, const char *buf);
void copy_unistr2(UNISTR2 *str, const UNISTR2 *from);
void init_string2(STRING2 *str, const char *buf, size_t max_len, size_t str_len);
bool smb_io_string2(const char *desc, STRING2 *str2, uint32 buffer, prs_struct *ps, int depth);
void init_unistr2(UNISTR2 *str, const char *buf, enum unistr2_term_codes flags);
void init_unistr4(UNISTR4 *uni4, const char *buf, enum unistr2_term_codes flags);
void init_unistr4_w( TALLOC_CTX *ctx, UNISTR4 *uni4, const smb_ucs2_t *buf );
void init_unistr2_w(TALLOC_CTX *ctx, UNISTR2 *str, const smb_ucs2_t *buf);
void init_unistr2_from_unistr(TALLOC_CTX *ctx, UNISTR2 *to, const UNISTR *from);
void init_unistr2_from_datablob(UNISTR2 *str, DATA_BLOB *blob) ;
bool prs_io_unistr2_p(const char *desc, prs_struct *ps, int depth, UNISTR2 **uni2);
bool prs_io_unistr2(const char *desc, prs_struct *ps, int depth, UNISTR2 *uni2 );
bool smb_io_unistr2(const char *desc, UNISTR2 *uni2, uint32 buffer, prs_struct *ps, int depth);
bool prs_unistr4(const char *desc, prs_struct *ps, int depth, UNISTR4 *uni4);
bool prs_unistr4_hdr(const char *desc, prs_struct *ps, int depth, UNISTR4 *uni4);
bool prs_unistr4_str(const char *desc, prs_struct *ps, int depth, UNISTR4 *uni4);
bool prs_unistr4_array(const char *desc, prs_struct *ps, int depth, UNISTR4_ARRAY *array );
bool init_unistr4_array( UNISTR4_ARRAY *array, uint32 count, const char **strings );
void init_dom_rid(DOM_RID *prid, uint32 rid, uint16 type, uint32 idx);
bool smb_io_dom_rid(const char *desc, DOM_RID *rid, prs_struct *ps, int depth);
bool smb_io_dom_rid2(const char *desc, DOM_RID2 *rid, prs_struct *ps, int depth);
void init_dom_rid3(DOM_RID3 *rid3, uint32 rid, uint8 type);
bool smb_io_dom_rid3(const char *desc, DOM_RID3 *rid3, prs_struct *ps, int depth);
void init_dom_rid4(DOM_RID4 *rid4, uint16 unknown, uint16 attr, uint32 rid);
void init_clnt_srv(DOM_CLNT_SRV *logcln, const char *logon_srv,
		   const char *comp_name);
bool smb_io_clnt_srv(const char *desc, DOM_CLNT_SRV *logcln, prs_struct *ps, int depth);
void init_log_info(DOM_LOG_INFO *loginfo, const char *logon_srv, const char *acct_name,
		uint16 sec_chan, const char *comp_name);
bool smb_io_log_info(const char *desc, DOM_LOG_INFO *loginfo, prs_struct *ps, int depth);
bool smb_io_chal(const char *desc, DOM_CHAL *chal, prs_struct *ps, int depth);
bool smb_io_cred(const char *desc,  DOM_CRED *cred, prs_struct *ps, int depth);
void init_clnt_info2(DOM_CLNT_INFO2 *clnt,
				const char *logon_srv, const char *comp_name,
				const DOM_CRED *clnt_cred);
bool smb_io_clnt_info2(const char *desc, DOM_CLNT_INFO2 *clnt, prs_struct *ps, int depth);
void init_clnt_info(DOM_CLNT_INFO *clnt,
		const char *logon_srv, const char *acct_name,
		uint16 sec_chan, const char *comp_name,
		const DOM_CRED *cred);
bool smb_io_clnt_info(const char *desc,  DOM_CLNT_INFO *clnt, prs_struct *ps, int depth);
void init_logon_id(DOM_LOGON_ID *logonid, uint32 log_id_low, uint32 log_id_high);
bool smb_io_logon_id(const char *desc, DOM_LOGON_ID *logonid, prs_struct *ps, int depth);
void init_owf_info(OWF_INFO *hash, const uint8 data[16]);
bool smb_io_owf_info(const char *desc, OWF_INFO *hash, prs_struct *ps, int depth);
bool smb_io_gid(const char *desc,  DOM_GID *gid, prs_struct *ps, int depth);
bool smb_io_pol_hnd(const char *desc, POLICY_HND *pol, prs_struct *ps, int depth);
void init_unistr3(UNISTR3 *str, const char *buf);
bool smb_io_unistr3(const char *desc, UNISTR3 *name, prs_struct *ps, int depth);
bool prs_uint64(const char *name, prs_struct *ps, int depth, uint64 *data64);
bool smb_io_bufhdr2(const char *desc, BUFHDR2 *hdr, prs_struct *ps, int depth);
bool smb_io_bufhdr4(const char *desc, BUFHDR4 *hdr, prs_struct *ps, int depth);
bool smb_io_rpc_blob(const char *desc, RPC_DATA_BLOB *blob, prs_struct *ps, int depth);
bool make_uni_hdr(UNIHDR *hdr, int len);
bool make_bufhdr2(BUFHDR2 *hdr, uint32 info_level, uint32 length, uint32 buffer);
uint32 str_len_uni(UNISTR *source);
bool policy_handle_is_valid(const POLICY_HND *hnd);

/* The following definitions come from rpc_parse/parse_ntsvcs.c  */

bool ntsvcs_io_q_get_device_list(const char *desc, NTSVCS_Q_GET_DEVICE_LIST *q_u, prs_struct *ps, int depth);
bool ntsvcs_io_r_get_device_list(const char *desc, NTSVCS_R_GET_DEVICE_LIST *r_u, prs_struct *ps, int depth);
bool ntsvcs_io_q_get_device_reg_property(const char *desc, NTSVCS_Q_GET_DEVICE_REG_PROPERTY *q_u, prs_struct *ps, int depth);
bool ntsvcs_io_r_get_device_reg_property(const char *desc, NTSVCS_R_GET_DEVICE_REG_PROPERTY *r_u, prs_struct *ps, int depth);

/* The following definitions come from rpc_parse/parse_prs.c  */

void prs_dump(const char *name, int v, prs_struct *ps);
void prs_dump_before(const char *name, int v, prs_struct *ps);
void prs_dump_region(const char *name, int v, prs_struct *ps,
		     int from_off, int to_off);
void prs_debug(prs_struct *ps, int depth, const char *desc, const char *fn_name);
bool prs_init(prs_struct *ps, uint32 size, TALLOC_CTX *ctx, bool io);
void prs_mem_free(prs_struct *ps);
void prs_mem_clear(prs_struct *ps);
char *prs_alloc_mem_(prs_struct *ps, size_t size, unsigned int count);
char *prs_alloc_mem(prs_struct *ps, size_t size, unsigned int count);
TALLOC_CTX *prs_get_mem_context(prs_struct *ps);
void prs_give_memory(prs_struct *ps, char *buf, uint32 size, bool is_dynamic);
char *prs_take_memory(prs_struct *ps, uint32 *psize);
bool prs_set_buffer_size(prs_struct *ps, uint32 newsize);
bool prs_grow(prs_struct *ps, uint32 extra_space);
bool prs_force_grow(prs_struct *ps, uint32 extra_space);
char *prs_data_p(prs_struct *ps);
uint32 prs_data_size(prs_struct *ps);
uint32 prs_offset(prs_struct *ps);
bool prs_set_offset(prs_struct *ps, uint32 offset);
bool prs_append_prs_data(prs_struct *dst, prs_struct *src);
bool prs_append_some_data(prs_struct *dst, void *src_base, uint32_t start,
			  uint32_t len);
bool prs_append_some_prs_data(prs_struct *dst, prs_struct *src, int32 start, uint32 len);
bool prs_copy_data_in(prs_struct *dst, const char *src, uint32 len);
bool prs_copy_data_out(char *dst, prs_struct *src, uint32 len);
bool prs_copy_all_data_out(char *dst, prs_struct *src);
void prs_set_endian_data(prs_struct *ps, bool endian);
bool prs_align(prs_struct *ps);
bool prs_align_uint16(prs_struct *ps);
bool prs_align_uint64(prs_struct *ps);
bool prs_align_custom(prs_struct *ps, uint8 boundary);
bool prs_align_needed(prs_struct *ps, uint32 needed);
char *prs_mem_get(prs_struct *ps, uint32 extra_size);
void prs_switch_type(prs_struct *ps, bool io);
void prs_force_dynamic(prs_struct *ps);
void prs_set_session_key(prs_struct *ps, const char sess_key[16]);
bool prs_uint8(const char *name, prs_struct *ps, int depth, uint8 *data8);
bool prs_pointer( const char *name, prs_struct *ps, int depth, 
                 void *dta, size_t data_size,
                 bool (*prs_fn)(const char*, prs_struct*, int, void*) );
bool prs_uint16(const char *name, prs_struct *ps, int depth, uint16 *data16);
bool prs_uint32(const char *name, prs_struct *ps, int depth, uint32 *data32);
bool prs_int32(const char *name, prs_struct *ps, int depth, int32 *data32);
bool prs_ntstatus(const char *name, prs_struct *ps, int depth, NTSTATUS *status);
bool prs_dcerpc_status(const char *name, prs_struct *ps, int depth, NTSTATUS *status);
bool prs_werror(const char *name, prs_struct *ps, int depth, WERROR *status);
bool prs_uint8s(bool charmode, const char *name, prs_struct *ps, int depth, uint8 *data8s, int len);
bool prs_uint16s(bool charmode, const char *name, prs_struct *ps, int depth, uint16 *data16s, int len);
bool prs_uint16uni(bool charmode, const char *name, prs_struct *ps, int depth, uint16 *data16s, int len);
bool prs_uint32s(bool charmode, const char *name, prs_struct *ps, int depth, uint32 *data32s, int len);
bool prs_buffer5(bool charmode, const char *name, prs_struct *ps, int depth, BUFFER5 *str);
bool prs_regval_buffer(bool charmode, const char *name, prs_struct *ps, int depth, REGVAL_BUFFER *buf);
bool prs_string2(bool charmode, const char *name, prs_struct *ps, int depth, STRING2 *str);
bool prs_unistr2(bool charmode, const char *name, prs_struct *ps, int depth, UNISTR2 *str);
bool prs_unistr3(bool charmode, const char *name, UNISTR3 *str, prs_struct *ps, int depth);
bool prs_unistr(const char *name, prs_struct *ps, int depth, UNISTR *str);
bool prs_string(const char *name, prs_struct *ps, int depth, char *str, int max_buf_size);
bool prs_string_alloc(const char *name, prs_struct *ps, int depth, const char **str);
bool prs_uint16_pre(const char *name, prs_struct *ps, int depth, uint16 *data16, uint32 *offset);
bool prs_uint16_post(const char *name, prs_struct *ps, int depth, uint16 *data16,
				uint32 ptr_uint16, uint32 start_offset);
bool prs_uint32_pre(const char *name, prs_struct *ps, int depth, uint32 *data32, uint32 *offset);
bool prs_uint32_post(const char *name, prs_struct *ps, int depth, uint32 *data32,
				uint32 ptr_uint32, uint32 data_size);
int tdb_prs_store(TDB_CONTEXT *tdb, TDB_DATA kbuf, prs_struct *ps);
int tdb_prs_fetch(TDB_CONTEXT *tdb, TDB_DATA kbuf, prs_struct *ps, TALLOC_CTX *mem_ctx);
bool prs_hash1(prs_struct *ps, uint32 offset, int len);
void schannel_encode(struct schannel_auth_struct *a, enum pipe_auth_level auth_level,
		   enum schannel_direction direction,
		   RPC_AUTH_SCHANNEL_CHK * verf,
		   char *data, size_t data_len);
bool schannel_decode(struct schannel_auth_struct *a, enum pipe_auth_level auth_level,
		   enum schannel_direction direction, 
		   RPC_AUTH_SCHANNEL_CHK * verf, char *data, size_t data_len);
bool prs_init_data_blob(prs_struct *prs, DATA_BLOB *blob, TALLOC_CTX *mem_ctx);
bool prs_data_blob(prs_struct *prs, DATA_BLOB *blob, TALLOC_CTX *mem_ctx);

/* The following definitions come from rpc_parse/parse_rpc.c  */

const char *cli_get_pipe_name_from_iface(TALLOC_CTX *mem_ctx,
					 struct cli_state *cli,
					 const struct ndr_syntax_id *interface);
void init_rpc_hdr(RPC_HDR *hdr, enum RPC_PKT_TYPE pkt_type, uint8 flags,
				uint32 call_id, int data_len, int auth_len);
bool smb_io_rpc_hdr(const char *desc,  RPC_HDR *rpc, prs_struct *ps, int depth);
void init_rpc_context(RPC_CONTEXT *rpc_ctx, uint16 context_id,
		      const RPC_IFACE *abstract, const RPC_IFACE *transfer);
void init_rpc_hdr_rb(RPC_HDR_RB *rpc, 
				uint16 max_tsize, uint16 max_rsize, uint32 assoc_gid,
				RPC_CONTEXT *context);
bool smb_io_rpc_context(const char *desc, RPC_CONTEXT *rpc_ctx, prs_struct *ps, int depth);
bool smb_io_rpc_hdr_rb(const char *desc, RPC_HDR_RB *rpc, prs_struct *ps, int depth);
void init_rpc_hdr_ba(RPC_HDR_BA *rpc, 
				uint16 max_tsize, uint16 max_rsize, uint32 assoc_gid,
				const char *pipe_addr,
				uint8 num_results, uint16 result, uint16 reason,
				RPC_IFACE *transfer);
bool smb_io_rpc_hdr_ba(const char *desc, RPC_HDR_BA *rpc, prs_struct *ps, int depth);
void init_rpc_hdr_req(RPC_HDR_REQ *hdr, uint32 alloc_hint, uint16 opnum);
bool smb_io_rpc_hdr_req(const char *desc, RPC_HDR_REQ *rpc, prs_struct *ps, int depth);
bool smb_io_rpc_hdr_resp(const char *desc, RPC_HDR_RESP *rpc, prs_struct *ps, int depth);
bool smb_io_rpc_hdr_fault(const char *desc, RPC_HDR_FAULT *rpc, prs_struct *ps, int depth);
void init_rpc_hdr_auth(RPC_HDR_AUTH *rai,
				uint8 auth_type, uint8 auth_level,
				uint8 auth_pad_len,
				uint32 auth_context_id);
bool smb_io_rpc_hdr_auth(const char *desc, RPC_HDR_AUTH *rai, prs_struct *ps, int depth);
bool rpc_auth_verifier_chk(RPC_AUTH_VERIFIER *rav,
				const char *signature, uint32 msg_type);
void init_rpc_auth_verifier(RPC_AUTH_VERIFIER *rav,
				const char *signature, uint32 msg_type);
bool smb_io_rpc_auth_verifier(const char *desc, RPC_AUTH_VERIFIER *rav, prs_struct *ps, int depth);
bool smb_io_rpc_schannel_verifier(const char *desc, RPC_AUTH_VERIFIER *rav, prs_struct *ps, int depth);
void init_rpc_auth_schannel_neg(RPC_AUTH_SCHANNEL_NEG *neg,
			      const char *domain, const char *myname);
bool smb_io_rpc_auth_schannel_neg(const char *desc, RPC_AUTH_SCHANNEL_NEG *neg,
				prs_struct *ps, int depth);
bool smb_io_rpc_auth_schannel_chk(const char *desc, int auth_len, 
                                RPC_AUTH_SCHANNEL_CHK * chk,
				prs_struct *ps, int depth);

/* The following definitions come from rpc_parse/parse_sec.c  */

bool sec_io_desc(const char *desc, SEC_DESC **ppsd, prs_struct *ps, int depth);
bool sec_io_desc_buf(const char *desc, SEC_DESC_BUF **ppsdb, prs_struct *ps, int depth);

/* The following definitions come from rpc_parse/parse_spoolss.c  */

bool spoolss_io_system_time(const char *desc, prs_struct *ps, int depth, SYSTEMTIME *systime);
bool make_systemtime(SYSTEMTIME *systime, struct tm *unixtime);
bool smb_io_notify_info_data_strings(const char *desc,SPOOL_NOTIFY_INFO_DATA *data,
                                     prs_struct *ps, int depth);
bool spool_io_user_level_1( const char *desc, prs_struct *ps, int depth, SPOOL_USER_1 *q_u );
bool spoolss_io_devmode(const char *desc, prs_struct *ps, int depth, DEVICEMODE *devmode);
bool make_spoolss_q_open_printer_ex(SPOOL_Q_OPEN_PRINTER_EX *q_u,
		const fstring printername, 
		const fstring datatype, 
		uint32 access_required,
		const fstring clientname,
		const fstring user_name);
bool make_spoolss_q_addprinterex( TALLOC_CTX *mem_ctx, SPOOL_Q_ADDPRINTEREX *q_u, 
	const char *srv_name, const char* clientname, const char* user_name,
	uint32 level, PRINTER_INFO_CTR *ctr);
bool make_spoolss_printer_info_2(TALLOC_CTX *ctx, SPOOL_PRINTER_INFO_LEVEL_2 **spool_info2, 
				PRINTER_INFO_2 *info);
bool make_spoolss_printer_info_3(TALLOC_CTX *mem_ctx, SPOOL_PRINTER_INFO_LEVEL_3 **spool_info3, 
				PRINTER_INFO_3 *info);
bool make_spoolss_printer_info_7(TALLOC_CTX *mem_ctx, SPOOL_PRINTER_INFO_LEVEL_7 **spool_info7, 
				PRINTER_INFO_7 *info);
bool spoolss_io_q_open_printer(const char *desc, SPOOL_Q_OPEN_PRINTER *q_u, prs_struct *ps, int depth);
bool spoolss_io_r_open_printer(const char *desc, SPOOL_R_OPEN_PRINTER *r_u, prs_struct *ps, int depth);
bool spoolss_io_q_open_printer_ex(const char *desc, SPOOL_Q_OPEN_PRINTER_EX *q_u, prs_struct *ps, int depth);
bool spoolss_io_r_open_printer_ex(const char *desc, SPOOL_R_OPEN_PRINTER_EX *r_u, prs_struct *ps, int depth);
bool make_spoolss_q_deleteprinterdriverex( TALLOC_CTX *mem_ctx,
                                           SPOOL_Q_DELETEPRINTERDRIVEREX *q_u, 
                                           const char *server,
                                           const char* arch, 
                                           const char* driver,
                                           int version);
bool make_spoolss_q_deleteprinterdriver(
	TALLOC_CTX *mem_ctx,
	SPOOL_Q_DELETEPRINTERDRIVER *q_u, 
	const char *server,
	const char* arch, 
	const char* driver 
);
bool make_spoolss_q_getprinterdata(SPOOL_Q_GETPRINTERDATA *q_u,
				   const POLICY_HND *handle,
				   const char *valuename, uint32 size);
bool make_spoolss_q_getprinterdataex(SPOOL_Q_GETPRINTERDATAEX *q_u,
				     const POLICY_HND *handle,
				     const char *keyname, 
				     const char *valuename, uint32 size);
bool spoolss_io_q_getprinterdata(const char *desc, SPOOL_Q_GETPRINTERDATA *q_u, prs_struct *ps, int depth);
bool spoolss_io_q_deleteprinterdata(const char *desc, SPOOL_Q_DELETEPRINTERDATA *q_u, prs_struct *ps, int depth);
bool spoolss_io_r_deleteprinterdata(const char *desc, SPOOL_R_DELETEPRINTERDATA *r_u, prs_struct *ps, int depth);
bool spoolss_io_q_deleteprinterdataex(const char *desc, SPOOL_Q_DELETEPRINTERDATAEX *q_u, prs_struct *ps, int depth);
bool spoolss_io_r_deleteprinterdataex(const char *desc, SPOOL_R_DELETEPRINTERDATAEX *r_u, prs_struct *ps, int depth);
bool spoolss_io_r_getprinterdata(const char *desc, SPOOL_R_GETPRINTERDATA *r_u, prs_struct *ps, int depth);
bool make_spoolss_q_closeprinter(SPOOL_Q_CLOSEPRINTER *q_u, POLICY_HND *hnd);
bool spoolss_io_q_abortprinter(const char *desc, SPOOL_Q_ABORTPRINTER *q_u, prs_struct *ps, int depth);
bool spoolss_io_r_abortprinter(const char *desc, SPOOL_R_ABORTPRINTER *r_u, prs_struct *ps, int depth);
bool spoolss_io_q_deleteprinter(const char *desc, SPOOL_Q_DELETEPRINTER *q_u, prs_struct *ps, int depth);
bool spoolss_io_r_deleteprinter(const char *desc, SPOOL_R_DELETEPRINTER *r_u, prs_struct *ps, int depth);
bool spoolss_io_q_deleteprinterdriver(const char *desc, SPOOL_Q_DELETEPRINTERDRIVER *q_u, prs_struct *ps, int depth);
bool spoolss_io_r_deleteprinterdriver(const char *desc, SPOOL_R_DELETEPRINTERDRIVER *r_u, prs_struct *ps, int depth);
bool spoolss_io_q_deleteprinterdriverex(const char *desc, SPOOL_Q_DELETEPRINTERDRIVEREX *q_u, prs_struct *ps, int depth);
bool spoolss_io_r_deleteprinterdriverex(const char *desc, SPOOL_R_DELETEPRINTERDRIVEREX *r_u, prs_struct *ps, int depth);
bool spoolss_io_q_closeprinter(const char *desc, SPOOL_Q_CLOSEPRINTER *q_u, prs_struct *ps, int depth);
bool spoolss_io_r_closeprinter(const char *desc, SPOOL_R_CLOSEPRINTER *r_u, prs_struct *ps, int depth);
bool spoolss_io_q_startdocprinter(const char *desc, SPOOL_Q_STARTDOCPRINTER *q_u, prs_struct *ps, int depth);
bool spoolss_io_r_startdocprinter(const char *desc, SPOOL_R_STARTDOCPRINTER *r_u, prs_struct *ps, int depth);
bool spoolss_io_q_enddocprinter(const char *desc, SPOOL_Q_ENDDOCPRINTER *q_u, prs_struct *ps, int depth);
bool spoolss_io_r_enddocprinter(const char *desc, SPOOL_R_ENDDOCPRINTER *r_u, prs_struct *ps, int depth);
bool spoolss_io_q_startpageprinter(const char *desc, SPOOL_Q_STARTPAGEPRINTER *q_u, prs_struct *ps, int depth);
bool spoolss_io_r_startpageprinter(const char *desc, SPOOL_R_STARTPAGEPRINTER *r_u, prs_struct *ps, int depth);
bool spoolss_io_q_endpageprinter(const char *desc, SPOOL_Q_ENDPAGEPRINTER *q_u, prs_struct *ps, int depth);
bool spoolss_io_r_endpageprinter(const char *desc, SPOOL_R_ENDPAGEPRINTER *r_u, prs_struct *ps, int depth);
bool spoolss_io_q_writeprinter(const char *desc, SPOOL_Q_WRITEPRINTER *q_u, prs_struct *ps, int depth);
bool spoolss_io_r_writeprinter(const char *desc, SPOOL_R_WRITEPRINTER *r_u, prs_struct *ps, int depth);
bool spoolss_io_q_rffpcnex(const char *desc, SPOOL_Q_RFFPCNEX *q_u, prs_struct *ps, int depth);
bool spoolss_io_r_rffpcnex(const char *desc, SPOOL_R_RFFPCNEX *r_u, prs_struct *ps, int depth);
bool spoolss_io_q_rfnpcnex(const char *desc, SPOOL_Q_RFNPCNEX *q_u, prs_struct *ps, int depth);
bool spoolss_io_r_rfnpcnex(const char *desc, SPOOL_R_RFNPCNEX *r_u, prs_struct *ps, int depth);
bool smb_io_printer_info_0(const char *desc, RPC_BUFFER *buffer, PRINTER_INFO_0 *info, int depth);
bool smb_io_printer_info_1(const char *desc, RPC_BUFFER *buffer, PRINTER_INFO_1 *info, int depth);
bool smb_io_printer_info_2(const char *desc, RPC_BUFFER *buffer, PRINTER_INFO_2 *info, int depth);
bool smb_io_printer_info_3(const char *desc, RPC_BUFFER *buffer, PRINTER_INFO_3 *info, int depth);
bool smb_io_printer_info_4(const char *desc, RPC_BUFFER *buffer, PRINTER_INFO_4 *info, int depth);
bool smb_io_printer_info_5(const char *desc, RPC_BUFFER *buffer, PRINTER_INFO_5 *info, int depth);
bool smb_io_printer_info_6(const char *desc, RPC_BUFFER *buffer,
			   PRINTER_INFO_6 *info, int depth);
bool smb_io_printer_info_7(const char *desc, RPC_BUFFER *buffer, PRINTER_INFO_7 *info, int depth);
bool smb_io_port_info_1(const char *desc, RPC_BUFFER *buffer, PORT_INFO_1 *info, int depth);
bool smb_io_port_info_2(const char *desc, RPC_BUFFER *buffer, PORT_INFO_2 *info, int depth);
bool smb_io_printer_driver_info_1(const char *desc, RPC_BUFFER *buffer, DRIVER_INFO_1 *info, int depth) ;
bool smb_io_printer_driver_info_2(const char *desc, RPC_BUFFER *buffer, DRIVER_INFO_2 *info, int depth) ;
bool smb_io_printer_driver_info_3(const char *desc, RPC_BUFFER *buffer, DRIVER_INFO_3 *info, int depth);
bool smb_io_printer_driver_info_6(const char *desc, RPC_BUFFER *buffer, DRIVER_INFO_6 *info, int depth);
bool smb_io_job_info_1(const char *desc, RPC_BUFFER *buffer, JOB_INFO_1 *info, int depth);
bool smb_io_job_info_2(const char *desc, RPC_BUFFER *buffer, JOB_INFO_2 *info, int depth);
bool smb_io_form_1(const char *desc, RPC_BUFFER *buffer, FORM_1 *info, int depth);
bool smb_io_driverdir_1(const char *desc, RPC_BUFFER *buffer, DRIVER_DIRECTORY_1 *info, int depth);
bool smb_io_port_1(const char *desc, RPC_BUFFER *buffer, PORT_INFO_1 *info, int depth);
bool smb_io_port_2(const char *desc, RPC_BUFFER *buffer, PORT_INFO_2 *info, int depth);
bool smb_io_printprocessor_info_1(const char *desc, RPC_BUFFER *buffer, PRINTPROCESSOR_1 *info, int depth);
bool smb_io_printprocdatatype_info_1(const char *desc, RPC_BUFFER *buffer, PRINTPROCDATATYPE_1 *info, int depth);
bool smb_io_printmonitor_info_1(const char *desc, RPC_BUFFER *buffer, PRINTMONITOR_1 *info, int depth);
bool smb_io_printmonitor_info_2(const char *desc, RPC_BUFFER *buffer, PRINTMONITOR_2 *info, int depth);
uint32 spoolss_size_printer_info_0(PRINTER_INFO_0 *info);
uint32 spoolss_size_printer_info_1(PRINTER_INFO_1 *info);
uint32 spoolss_size_printer_info_2(PRINTER_INFO_2 *info);
uint32 spoolss_size_printer_info_4(PRINTER_INFO_4 *info);
uint32 spoolss_size_printer_info_5(PRINTER_INFO_5 *info);
uint32 spoolss_size_printer_info_6(PRINTER_INFO_6 *info);
uint32 spoolss_size_printer_info_3(PRINTER_INFO_3 *info);
uint32 spoolss_size_printer_info_7(PRINTER_INFO_7 *info);
uint32 spoolss_size_printer_driver_info_1(DRIVER_INFO_1 *info);
uint32 spoolss_size_printer_driver_info_2(DRIVER_INFO_2 *info);
uint32 spoolss_size_string_array(uint16 *string);
uint32 spoolss_size_printer_driver_info_3(DRIVER_INFO_3 *info);
uint32 spoolss_size_printer_driver_info_6(DRIVER_INFO_6 *info);
uint32 spoolss_size_job_info_1(JOB_INFO_1 *info);
uint32 spoolss_size_job_info_2(JOB_INFO_2 *info);
uint32 spoolss_size_form_1(FORM_1 *info);
uint32 spoolss_size_port_info_1(PORT_INFO_1 *info);
uint32 spoolss_size_driverdir_info_1(DRIVER_DIRECTORY_1 *info);
uint32 spoolss_size_printprocessordirectory_info_1(PRINTPROCESSOR_DIRECTORY_1 *info);
uint32 spoolss_size_port_info_2(PORT_INFO_2 *info);
uint32 spoolss_size_printprocessor_info_1(PRINTPROCESSOR_1 *info);
uint32 spoolss_size_printprocdatatype_info_1(PRINTPROCDATATYPE_1 *info);
uint32 spoolss_size_printer_enum_values(PRINTER_ENUM_VALUES *p);
uint32 spoolss_size_printmonitor_info_1(PRINTMONITOR_1 *info);
uint32 spoolss_size_printmonitor_info_2(PRINTMONITOR_2 *info);
bool make_spoolss_q_getprinterdriver2(SPOOL_Q_GETPRINTERDRIVER2 *q_u, 
			       const POLICY_HND *hnd,
			       const fstring architecture,
			       uint32 level, uint32 clientmajor, uint32 clientminor,
			       RPC_BUFFER *buffer, uint32 offered);
bool spoolss_io_q_getprinterdriver2(const char *desc, SPOOL_Q_GETPRINTERDRIVER2 *q_u, prs_struct *ps, int depth);
bool spoolss_io_r_getprinterdriver2(const char *desc, SPOOL_R_GETPRINTERDRIVER2 *r_u, prs_struct *ps, int depth);
bool make_spoolss_q_enumprinters(
	SPOOL_Q_ENUMPRINTERS *q_u, 
	uint32 flags, 
	char *servername, 
	uint32 level, 
	RPC_BUFFER *buffer, 
	uint32 offered
);
bool make_spoolss_q_enumports(SPOOL_Q_ENUMPORTS *q_u, 
				fstring servername, uint32 level, 
				RPC_BUFFER *buffer, uint32 offered);
bool spoolss_io_q_enumprinters(const char *desc, SPOOL_Q_ENUMPRINTERS *q_u, prs_struct *ps, int depth);
bool spoolss_io_r_enumprinters(const char *desc, SPOOL_R_ENUMPRINTERS *r_u, prs_struct *ps, int depth);
bool spoolss_io_r_getprinter(const char *desc, SPOOL_R_GETPRINTER *r_u, prs_struct *ps, int depth);
bool spoolss_io_q_getprinter(const char *desc, SPOOL_Q_GETPRINTER *q_u, prs_struct *ps, int depth);
bool make_spoolss_q_getprinter(
	TALLOC_CTX *mem_ctx,
	SPOOL_Q_GETPRINTER *q_u, 
	const POLICY_HND *hnd, 
	uint32 level, 
	RPC_BUFFER *buffer, 
	uint32 offered
);
bool make_spoolss_q_setprinter(TALLOC_CTX *mem_ctx, SPOOL_Q_SETPRINTER *q_u, 
				const POLICY_HND *hnd, uint32 level, PRINTER_INFO_CTR *info, 
				uint32 command);
bool spoolss_io_r_setprinter(const char *desc, SPOOL_R_SETPRINTER *r_u, prs_struct *ps, int depth);
bool spoolss_io_q_setprinter(const char *desc, SPOOL_Q_SETPRINTER *q_u, prs_struct *ps, int depth);
bool spoolss_io_r_fcpn(const char *desc, SPOOL_R_FCPN *r_u, prs_struct *ps, int depth);
bool spoolss_io_q_fcpn(const char *desc, SPOOL_Q_FCPN *q_u, prs_struct *ps, int depth);
bool spoolss_io_r_addjob(const char *desc, SPOOL_R_ADDJOB *r_u, prs_struct *ps, int depth);
bool spoolss_io_q_addjob(const char *desc, SPOOL_Q_ADDJOB *q_u, prs_struct *ps, int depth);
bool spoolss_io_r_enumjobs(const char *desc, SPOOL_R_ENUMJOBS *r_u, prs_struct *ps, int depth);
bool make_spoolss_q_enumjobs(SPOOL_Q_ENUMJOBS *q_u, const POLICY_HND *hnd,
				uint32 firstjob,
				uint32 numofjobs,
				uint32 level,
				RPC_BUFFER *buffer,
				uint32 offered);
bool spoolss_io_q_enumjobs(const char *desc, SPOOL_Q_ENUMJOBS *q_u, prs_struct *ps, int depth);
bool spoolss_io_r_schedulejob(const char *desc, SPOOL_R_SCHEDULEJOB *r_u, prs_struct *ps, int depth);
bool spoolss_io_q_schedulejob(const char *desc, SPOOL_Q_SCHEDULEJOB *q_u, prs_struct *ps, int depth);
bool spoolss_io_r_setjob(const char *desc, SPOOL_R_SETJOB *r_u, prs_struct *ps, int depth);
bool spoolss_io_q_setjob(const char *desc, SPOOL_Q_SETJOB *q_u, prs_struct *ps, int depth);
bool spoolss_io_r_enumprinterdrivers(const char *desc, SPOOL_R_ENUMPRINTERDRIVERS *r_u, prs_struct *ps, int depth);
bool make_spoolss_q_enumprinterdrivers(SPOOL_Q_ENUMPRINTERDRIVERS *q_u,
                                const char *name,
                                const char *environment,
                                uint32 level,
                                RPC_BUFFER *buffer, uint32 offered);
bool spoolss_io_q_enumprinterdrivers(const char *desc, SPOOL_Q_ENUMPRINTERDRIVERS *q_u, prs_struct *ps, int depth);
bool spoolss_io_q_enumforms(const char *desc, SPOOL_Q_ENUMFORMS *q_u, prs_struct *ps, int depth);
bool spoolss_io_r_enumforms(const char *desc, SPOOL_R_ENUMFORMS *r_u, prs_struct *ps, int depth);
bool spoolss_io_q_getform(const char *desc, SPOOL_Q_GETFORM *q_u, prs_struct *ps, int depth);
bool spoolss_io_r_getform(const char *desc, SPOOL_R_GETFORM *r_u, prs_struct *ps, int depth);
bool spoolss_io_r_enumports(const char *desc, SPOOL_R_ENUMPORTS *r_u, prs_struct *ps, int depth);
bool spoolss_io_q_enumports(const char *desc, SPOOL_Q_ENUMPORTS *q_u, prs_struct *ps, int depth);
bool spool_io_printer_info_level_1(const char *desc, SPOOL_PRINTER_INFO_LEVEL_1 *il, prs_struct *ps, int depth);
bool spool_io_printer_info_level_3(const char *desc, SPOOL_PRINTER_INFO_LEVEL_3 *il, prs_struct *ps, int depth);
bool spool_io_printer_info_level_2(const char *desc, SPOOL_PRINTER_INFO_LEVEL_2 *il, prs_struct *ps, int depth);
bool spool_io_printer_info_level_7(const char *desc, SPOOL_PRINTER_INFO_LEVEL_7 *il, prs_struct *ps, int depth);
bool spool_io_printer_info_level(const char *desc, SPOOL_PRINTER_INFO_LEVEL *il, prs_struct *ps, int depth);
bool spoolss_io_q_addprinterex(const char *desc, SPOOL_Q_ADDPRINTEREX *q_u, prs_struct *ps, int depth);
bool spoolss_io_r_addprinterex(const char *desc, SPOOL_R_ADDPRINTEREX *r_u, 
			       prs_struct *ps, int depth);
bool spool_io_printer_driver_info_level_3(const char *desc, SPOOL_PRINTER_DRIVER_INFO_LEVEL_3 **q_u, 
                                          prs_struct *ps, int depth);
bool spool_io_printer_driver_info_level_6(const char *desc, SPOOL_PRINTER_DRIVER_INFO_LEVEL_6 **q_u, 
                                          prs_struct *ps, int depth);
bool smb_io_unibuffer(const char *desc, UNISTR2 *buffer, prs_struct *ps, int depth);
bool spool_io_printer_driver_info_level(const char *desc, SPOOL_PRINTER_DRIVER_INFO_LEVEL *il, prs_struct *ps, int depth);
bool make_spoolss_q_addprinterdriver(TALLOC_CTX *mem_ctx,
				SPOOL_Q_ADDPRINTERDRIVER *q_u, const char* srv_name, 
				uint32 level, PRINTER_DRIVER_CTR *info);
bool make_spoolss_driver_info_3(TALLOC_CTX *mem_ctx,
	SPOOL_PRINTER_DRIVER_INFO_LEVEL_3 **spool_drv_info,
				DRIVER_INFO_3 *info3);
bool make_spoolss_buffer5(TALLOC_CTX *mem_ctx, BUFFER5 *buf5, uint32 len, uint16 *src);
bool spoolss_io_q_addprinterdriver(const char *desc, SPOOL_Q_ADDPRINTERDRIVER *q_u, prs_struct *ps, int depth);
bool spoolss_io_r_addprinterdriver(const char *desc, SPOOL_R_ADDPRINTERDRIVER *q_u, prs_struct *ps, int depth);
bool spoolss_io_q_addprinterdriverex(const char *desc, SPOOL_Q_ADDPRINTERDRIVEREX *q_u, prs_struct *ps, int depth);
bool spoolss_io_r_addprinterdriverex(const char *desc, SPOOL_R_ADDPRINTERDRIVEREX *q_u, prs_struct *ps, int depth);
bool uni_2_asc_printer_driver_3(SPOOL_PRINTER_DRIVER_INFO_LEVEL_3 *uni,
                                NT_PRINTER_DRIVER_INFO_LEVEL_3 **asc);
bool uni_2_asc_printer_driver_6(SPOOL_PRINTER_DRIVER_INFO_LEVEL_6 *uni,
                                NT_PRINTER_DRIVER_INFO_LEVEL_6 **asc);
bool uni_2_asc_printer_info_2(const SPOOL_PRINTER_INFO_LEVEL_2 *uni,
                              NT_PRINTER_INFO_LEVEL_2  *d);
bool make_spoolss_q_getprinterdriverdir(SPOOL_Q_GETPRINTERDRIVERDIR *q_u,
                                fstring servername, fstring env_name, uint32 level,
                                RPC_BUFFER *buffer, uint32 offered);
bool spoolss_io_q_getprinterdriverdir(const char *desc, SPOOL_Q_GETPRINTERDRIVERDIR *q_u, prs_struct *ps, int depth);
bool spoolss_io_r_getprinterdriverdir(const char *desc, SPOOL_R_GETPRINTERDRIVERDIR *r_u, prs_struct *ps, int depth);
bool spoolss_io_r_enumprintprocessors(const char *desc, SPOOL_R_ENUMPRINTPROCESSORS *r_u, prs_struct *ps, int depth);
bool spoolss_io_q_enumprintprocessors(const char *desc, SPOOL_Q_ENUMPRINTPROCESSORS *q_u, prs_struct *ps, int depth);
bool spoolss_io_q_addprintprocessor(const char *desc, SPOOL_Q_ADDPRINTPROCESSOR *q_u, prs_struct *ps, int depth);
bool spoolss_io_r_addprintprocessor(const char *desc, SPOOL_R_ADDPRINTPROCESSOR *r_u, prs_struct *ps, int depth);
bool spoolss_io_r_enumprintprocdatatypes(const char *desc, SPOOL_R_ENUMPRINTPROCDATATYPES *r_u, prs_struct *ps, int depth);
bool spoolss_io_q_enumprintprocdatatypes(const char *desc, SPOOL_Q_ENUMPRINTPROCDATATYPES *q_u, prs_struct *ps, int depth);
bool spoolss_io_q_enumprintmonitors(const char *desc, SPOOL_Q_ENUMPRINTMONITORS *q_u, prs_struct *ps, int depth);
bool spoolss_io_r_enumprintmonitors(const char *desc, SPOOL_R_ENUMPRINTMONITORS *r_u, prs_struct *ps, int depth);
bool spoolss_io_r_enumprinterdata(const char *desc, SPOOL_R_ENUMPRINTERDATA *r_u, prs_struct *ps, int depth);
bool spoolss_io_q_enumprinterdata(const char *desc, SPOOL_Q_ENUMPRINTERDATA *q_u, prs_struct *ps, int depth);
bool make_spoolss_q_enumprinterdata(SPOOL_Q_ENUMPRINTERDATA *q_u,
		const POLICY_HND *hnd,
		uint32 idx, uint32 valuelen, uint32 datalen);
bool make_spoolss_q_enumprinterdataex(SPOOL_Q_ENUMPRINTERDATAEX *q_u,
				      const POLICY_HND *hnd, const char *key,
				      uint32 size);
bool make_spoolss_q_setprinterdata(SPOOL_Q_SETPRINTERDATA *q_u, const POLICY_HND *hnd,
				   char* value, uint32 data_type, char* data, uint32 data_size);
bool make_spoolss_q_setprinterdataex(SPOOL_Q_SETPRINTERDATAEX *q_u, const POLICY_HND *hnd,
				     char *key, char* value, uint32 data_type, char* data, 
				     uint32 data_size);
bool spoolss_io_q_setprinterdata(const char *desc, SPOOL_Q_SETPRINTERDATA *q_u, prs_struct *ps, int depth);
bool spoolss_io_r_setprinterdata(const char *desc, SPOOL_R_SETPRINTERDATA *r_u, prs_struct *ps, int depth);
bool spoolss_io_q_resetprinter(const char *desc, SPOOL_Q_RESETPRINTER *q_u, prs_struct *ps, int depth);
bool spoolss_io_r_resetprinter(const char *desc, SPOOL_R_RESETPRINTER *r_u, prs_struct *ps, int depth);
bool spoolss_io_q_deleteform(const char *desc, SPOOL_Q_DELETEFORM *q_u, prs_struct *ps, int depth);
bool spoolss_io_r_deleteform(const char *desc, SPOOL_R_DELETEFORM *r_u, prs_struct *ps, int depth);
bool spoolss_io_q_addform(const char *desc, SPOOL_Q_ADDFORM *q_u, prs_struct *ps, int depth);
bool spoolss_io_r_addform(const char *desc, SPOOL_R_ADDFORM *r_u, prs_struct *ps, int depth);
bool spoolss_io_q_setform(const char *desc, SPOOL_Q_SETFORM *q_u, prs_struct *ps, int depth);
bool spoolss_io_r_setform(const char *desc, SPOOL_R_SETFORM *r_u, prs_struct *ps, int depth);
bool spoolss_io_r_getjob(const char *desc, SPOOL_R_GETJOB *r_u, prs_struct *ps, int depth);
bool spoolss_io_q_getjob(const char *desc, SPOOL_Q_GETJOB *q_u, prs_struct *ps, int depth);
void free_devmode(DEVICEMODE *devmode);
void free_printer_info_1(PRINTER_INFO_1 *printer);
void free_printer_info_2(PRINTER_INFO_2 *printer);
void free_printer_info_3(PRINTER_INFO_3 *printer);
void free_printer_info_4(PRINTER_INFO_4 *printer);
void free_printer_info_5(PRINTER_INFO_5 *printer);
void free_printer_info_6(PRINTER_INFO_6 *printer);
void free_printer_info_7(PRINTER_INFO_7 *printer);
void free_job_info_2(JOB_INFO_2 *job);
bool make_spoolss_q_replyopenprinter(SPOOL_Q_REPLYOPENPRINTER *q_u, 
			       const fstring string, uint32 printer, uint32 type);
bool spoolss_io_q_replyopenprinter(const char *desc, SPOOL_Q_REPLYOPENPRINTER *q_u, prs_struct *ps, int depth);
bool spoolss_io_r_replyopenprinter(const char *desc, SPOOL_R_REPLYOPENPRINTER *r_u, prs_struct *ps, int depth);
bool make_spoolss_q_routerreplyprinter(SPOOL_Q_ROUTERREPLYPRINTER *q_u, POLICY_HND *hnd, 
					uint32 condition, uint32 change_id);
bool spoolss_io_q_routerreplyprinter (const char *desc, SPOOL_Q_ROUTERREPLYPRINTER *q_u, prs_struct *ps, int depth);
bool spoolss_io_r_routerreplyprinter (const char *desc, SPOOL_R_ROUTERREPLYPRINTER *r_u, prs_struct *ps, int depth);
bool make_spoolss_q_reply_closeprinter(SPOOL_Q_REPLYCLOSEPRINTER *q_u, POLICY_HND *hnd);
bool spoolss_io_q_replycloseprinter(const char *desc, SPOOL_Q_REPLYCLOSEPRINTER *q_u, prs_struct *ps, int depth);
bool spoolss_io_r_replycloseprinter(const char *desc, SPOOL_R_REPLYCLOSEPRINTER *r_u, prs_struct *ps, int depth);
bool make_spoolss_q_reply_rrpcn(SPOOL_Q_REPLY_RRPCN *q_u, POLICY_HND *hnd,
			        uint32 change_low, uint32 change_high,
				SPOOL_NOTIFY_INFO *info);
bool spoolss_io_q_reply_rrpcn(const char *desc, SPOOL_Q_REPLY_RRPCN *q_u, prs_struct *ps, int depth);
bool spoolss_io_r_reply_rrpcn(const char *desc, SPOOL_R_REPLY_RRPCN *r_u, prs_struct *ps, int depth);
bool spoolss_io_q_getprinterdataex(const char *desc, SPOOL_Q_GETPRINTERDATAEX *q_u, prs_struct *ps, int depth);
bool spoolss_io_r_getprinterdataex(const char *desc, SPOOL_R_GETPRINTERDATAEX *r_u, prs_struct *ps, int depth);
bool spoolss_io_q_setprinterdataex(const char *desc, SPOOL_Q_SETPRINTERDATAEX *q_u, prs_struct *ps, int depth);
bool spoolss_io_r_setprinterdataex(const char *desc, SPOOL_R_SETPRINTERDATAEX *r_u, prs_struct *ps, int depth);
bool make_spoolss_q_enumprinterkey(SPOOL_Q_ENUMPRINTERKEY *q_u, 
				   POLICY_HND *hnd, const char *key, 
				   uint32 size);
bool spoolss_io_q_enumprinterkey(const char *desc, SPOOL_Q_ENUMPRINTERKEY *q_u, prs_struct *ps, int depth);
bool spoolss_io_r_enumprinterkey(const char *desc, SPOOL_R_ENUMPRINTERKEY *r_u, prs_struct *ps, int depth);
bool make_spoolss_q_deleteprinterkey(SPOOL_Q_DELETEPRINTERKEY *q_u, 
				     POLICY_HND *hnd, char *keyname);
bool spoolss_io_q_deleteprinterkey(const char *desc, SPOOL_Q_DELETEPRINTERKEY *q_u, prs_struct *ps, int depth);
bool spoolss_io_r_deleteprinterkey(const char *desc, SPOOL_R_DELETEPRINTERKEY *r_u, prs_struct *ps, int depth);
bool spoolss_io_q_enumprinterdataex(const char *desc, SPOOL_Q_ENUMPRINTERDATAEX *q_u, prs_struct *ps, int depth);
bool spoolss_io_r_enumprinterdataex(const char *desc, SPOOL_R_ENUMPRINTERDATAEX *r_u, prs_struct *ps, int depth);
bool make_spoolss_q_getprintprocessordirectory(SPOOL_Q_GETPRINTPROCESSORDIRECTORY *q_u, const char *name, char *environment, int level, RPC_BUFFER *buffer, uint32 offered);
bool spoolss_io_q_getprintprocessordirectory(const char *desc, SPOOL_Q_GETPRINTPROCESSORDIRECTORY *q_u, prs_struct *ps, int depth);
bool spoolss_io_r_getprintprocessordirectory(const char *desc, SPOOL_R_GETPRINTPROCESSORDIRECTORY *r_u, prs_struct *ps, int depth);
bool smb_io_printprocessordirectory_1(const char *desc, RPC_BUFFER *buffer, PRINTPROCESSOR_DIRECTORY_1 *info, int depth);
bool make_spoolss_q_addform(SPOOL_Q_ADDFORM *q_u, POLICY_HND *handle, 
			    int level, FORM *form);
bool make_spoolss_q_setform(SPOOL_Q_SETFORM *q_u, POLICY_HND *handle, 
			    int level, const char *form_name, FORM *form);
bool make_spoolss_q_deleteform(SPOOL_Q_DELETEFORM *q_u, POLICY_HND *handle, 
			       const char *form);
bool make_spoolss_q_getform(SPOOL_Q_GETFORM *q_u, POLICY_HND *handle, 
                            const char *formname, uint32 level, 
			    RPC_BUFFER *buffer, uint32 offered);
bool make_spoolss_q_enumforms(SPOOL_Q_ENUMFORMS *q_u, POLICY_HND *handle, 
			      uint32 level, RPC_BUFFER *buffer,
			      uint32 offered);
bool make_spoolss_q_setjob(SPOOL_Q_SETJOB *q_u, POLICY_HND *handle, 
			   uint32 jobid, uint32 level, uint32 command);
bool make_spoolss_q_getjob(SPOOL_Q_GETJOB *q_u, POLICY_HND *handle, 
			   uint32 jobid, uint32 level, RPC_BUFFER *buffer,
			   uint32 offered);
bool make_spoolss_q_startpageprinter(SPOOL_Q_STARTPAGEPRINTER *q_u, 
				     POLICY_HND *handle);
bool make_spoolss_q_endpageprinter(SPOOL_Q_ENDPAGEPRINTER *q_u, 
				   POLICY_HND *handle);
bool make_spoolss_q_startdocprinter(SPOOL_Q_STARTDOCPRINTER *q_u, 
				    POLICY_HND *handle, uint32 level,
				    char *docname, char *outputfile,
				    char *datatype);
bool make_spoolss_q_enddocprinter(SPOOL_Q_ENDDOCPRINTER *q_u, 
				  POLICY_HND *handle);
bool make_spoolss_q_writeprinter(SPOOL_Q_WRITEPRINTER *q_u, 
				 POLICY_HND *handle, uint32 data_size,
				 char *data);
bool make_spoolss_q_deleteprinterdata(SPOOL_Q_DELETEPRINTERDATA *q_u, 
				 POLICY_HND *handle, char *valuename);
bool make_spoolss_q_deleteprinterdataex(SPOOL_Q_DELETEPRINTERDATAEX *q_u, 
					POLICY_HND *handle, char *key,
					char *value);
bool make_spoolss_q_rffpcnex(SPOOL_Q_RFFPCNEX *q_u, POLICY_HND *handle,
			     uint32 flags, uint32 options, const char *localmachine,
			     uint32 printerlocal, SPOOL_NOTIFY_OPTION *option);
bool spoolss_io_q_xcvdataport(const char *desc, SPOOL_Q_XCVDATAPORT *q_u, prs_struct *ps, int depth);
bool spoolss_io_r_xcvdataport(const char *desc, SPOOL_R_XCVDATAPORT *r_u, prs_struct *ps, int depth);
bool make_monitorui_buf( RPC_BUFFER *buf, const char *dllname );
bool convert_port_data_1( NT_PORT_DATA_1 *port1, RPC_BUFFER *buf ) ;

/* The following definitions come from rpc_parse/parse_svcctl.c  */

bool svcctl_io_enum_services_status( const char *desc, ENUM_SERVICES_STATUS *enum_status, RPC_BUFFER *buffer, int depth );
bool svcctl_io_service_status_process( const char *desc, SERVICE_STATUS_PROCESS *status, RPC_BUFFER *buffer, int depth );
uint32 svcctl_sizeof_enum_services_status( ENUM_SERVICES_STATUS *status );
bool svcctl_io_q_enum_services_status(const char *desc, SVCCTL_Q_ENUM_SERVICES_STATUS *q_u, prs_struct *ps, int depth);
bool svcctl_io_r_enum_services_status(const char *desc, SVCCTL_R_ENUM_SERVICES_STATUS *r_u, prs_struct *ps, int depth);
bool svcctl_io_q_query_service_config2(const char *desc, SVCCTL_Q_QUERY_SERVICE_CONFIG2 *q_u, prs_struct *ps, int depth);
void init_service_description_buffer(SERVICE_DESCRIPTION *desc, const char *service_desc );
bool svcctl_io_service_description( const char *desc, SERVICE_DESCRIPTION *description, RPC_BUFFER *buffer, int depth );
uint32 svcctl_sizeof_service_description( SERVICE_DESCRIPTION *desc );
bool svcctl_io_service_fa( const char *desc, SERVICE_FAILURE_ACTIONS *fa, RPC_BUFFER *buffer, int depth );
uint32 svcctl_sizeof_service_fa( SERVICE_FAILURE_ACTIONS *fa);
bool svcctl_io_r_query_service_config2(const char *desc, SVCCTL_R_QUERY_SERVICE_CONFIG2 *r_u, prs_struct *ps, int depth);
bool svcctl_io_q_query_service_status_ex(const char *desc, SVCCTL_Q_QUERY_SERVICE_STATUSEX *q_u, prs_struct *ps, int depth);
bool svcctl_io_r_query_service_status_ex(const char *desc, SVCCTL_R_QUERY_SERVICE_STATUSEX *r_u, prs_struct *ps, int depth);

/* The following definitions come from rpc_server/srv_dfs_nt.c  */

void _dfs_GetManagerVersion(pipes_struct *p, struct dfs_GetManagerVersion *r);
WERROR _dfs_Add(pipes_struct *p, struct dfs_Add *r);
WERROR _dfs_Remove(pipes_struct *p, struct dfs_Remove *r);
WERROR _dfs_Enum(pipes_struct *p, struct dfs_Enum *r);
WERROR _dfs_GetInfo(pipes_struct *p, struct dfs_GetInfo *r);
WERROR _dfs_SetInfo(pipes_struct *p, struct dfs_SetInfo *r);
WERROR _dfs_Rename(pipes_struct *p, struct dfs_Rename *r);
WERROR _dfs_Move(pipes_struct *p, struct dfs_Move *r);
WERROR _dfs_ManagerGetConfigInfo(pipes_struct *p, struct dfs_ManagerGetConfigInfo *r);
WERROR _dfs_ManagerSendSiteInfo(pipes_struct *p, struct dfs_ManagerSendSiteInfo *r);
WERROR _dfs_AddFtRoot(pipes_struct *p, struct dfs_AddFtRoot *r);
WERROR _dfs_RemoveFtRoot(pipes_struct *p, struct dfs_RemoveFtRoot *r);
WERROR _dfs_AddStdRoot(pipes_struct *p, struct dfs_AddStdRoot *r);
WERROR _dfs_RemoveStdRoot(pipes_struct *p, struct dfs_RemoveStdRoot *r);
WERROR _dfs_ManagerInitialize(pipes_struct *p, struct dfs_ManagerInitialize *r);
WERROR _dfs_AddStdRootForced(pipes_struct *p, struct dfs_AddStdRootForced *r);
WERROR _dfs_GetDcAddress(pipes_struct *p, struct dfs_GetDcAddress *r);
WERROR _dfs_SetDcAddress(pipes_struct *p, struct dfs_SetDcAddress *r);
WERROR _dfs_FlushFtTable(pipes_struct *p, struct dfs_FlushFtTable *r);
WERROR _dfs_Add2(pipes_struct *p, struct dfs_Add2 *r);
WERROR _dfs_Remove2(pipes_struct *p, struct dfs_Remove2 *r);
WERROR _dfs_EnumEx(pipes_struct *p, struct dfs_EnumEx *r);
WERROR _dfs_SetInfo2(pipes_struct *p, struct dfs_SetInfo2 *r);

/* The following definitions come from rpc_server/srv_dssetup_nt.c  */

WERROR _dssetup_DsRoleGetPrimaryDomainInformation(pipes_struct *p,
						  struct dssetup_DsRoleGetPrimaryDomainInformation *r);
WERROR _dssetup_DsRoleDnsNameToFlatName(pipes_struct *p,
					struct dssetup_DsRoleDnsNameToFlatName *r);
WERROR _dssetup_DsRoleDcAsDc(pipes_struct *p,
			     struct dssetup_DsRoleDcAsDc *r);
WERROR _dssetup_DsRoleDcAsReplica(pipes_struct *p,
				  struct dssetup_DsRoleDcAsReplica *r);
WERROR _dssetup_DsRoleDemoteDc(pipes_struct *p,
			       struct dssetup_DsRoleDemoteDc *r);
WERROR _dssetup_DsRoleGetDcOperationProgress(pipes_struct *p,
					     struct dssetup_DsRoleGetDcOperationProgress *r);
WERROR _dssetup_DsRoleGetDcOperationResults(pipes_struct *p,
					    struct dssetup_DsRoleGetDcOperationResults *r);
WERROR _dssetup_DsRoleCancel(pipes_struct *p,
			     struct dssetup_DsRoleCancel *r);
WERROR _dssetup_DsRoleServerSaveStateForUpgrade(pipes_struct *p,
						struct dssetup_DsRoleServerSaveStateForUpgrade *r);
WERROR _dssetup_DsRoleUpgradeDownlevelServer(pipes_struct *p,
					     struct dssetup_DsRoleUpgradeDownlevelServer *r);
WERROR _dssetup_DsRoleAbortDownlevelServerUpgrade(pipes_struct *p,
						  struct dssetup_DsRoleAbortDownlevelServerUpgrade *r);

/* The following definitions come from rpc_server/srv_echo_nt.c  */

void _echo_AddOne(pipes_struct *p, struct echo_AddOne *r );
void _echo_EchoData(pipes_struct *p, struct echo_EchoData *r);
void _echo_SinkData(pipes_struct *p, struct echo_SinkData *r);
void _echo_SourceData(pipes_struct *p, struct echo_SourceData *r);
void _echo_TestCall(pipes_struct *p, struct echo_TestCall *r);
NTSTATUS _echo_TestCall2(pipes_struct *p, struct echo_TestCall2 *r);
uint32 _echo_TestSleep(pipes_struct *p, struct echo_TestSleep *r);
void _echo_TestEnum(pipes_struct *p, struct echo_TestEnum *r);
void _echo_TestSurrounding(pipes_struct *p, struct echo_TestSurrounding *r);
uint16 _echo_TestDoublePointer(pipes_struct *p, struct echo_TestDoublePointer *r);

/* The following definitions come from rpc_server/srv_eventlog.c  */

NTSTATUS rpc_eventlog2_init(void);
void eventlog2_get_pipe_fns(struct api_struct **fns, int *n_fns);

/* The following definitions come from rpc_server/srv_eventlog_lib.c  */

TDB_CONTEXT *elog_init_tdb( char *tdbfilename );
char *elog_tdbname(TALLOC_CTX *ctx, const char *name );
int elog_tdb_size( TDB_CONTEXT * tdb, int *MaxSize, int *Retention );
bool prune_eventlog( TDB_CONTEXT * tdb );
bool can_write_to_eventlog( TDB_CONTEXT * tdb, int32 needed );
ELOG_TDB *elog_open_tdb( char *logname, bool force_clear );
int elog_close_tdb( ELOG_TDB *etdb, bool force_close );
int write_eventlog_tdb( TDB_CONTEXT * the_tdb, Eventlog_entry * ee );
void fixup_eventlog_entry( Eventlog_entry * ee );
bool parse_logentry( char *line, Eventlog_entry * entry, bool * eor );

/* The following definitions come from rpc_server/srv_eventlog_nt.c  */

NTSTATUS _eventlog_OpenEventLogW(pipes_struct *p,
				 struct eventlog_OpenEventLogW *r);
NTSTATUS _eventlog_ClearEventLogW(pipes_struct *p,
				  struct eventlog_ClearEventLogW *r);
NTSTATUS _eventlog_CloseEventLog( pipes_struct * p, struct eventlog_CloseEventLog *r );
NTSTATUS _eventlog_read_eventlog( pipes_struct * p,
				EVENTLOG_Q_READ_EVENTLOG * q_u,
				EVENTLOG_R_READ_EVENTLOG * r_u );
NTSTATUS _eventlog_GetOldestRecord(pipes_struct *p,
				   struct eventlog_GetOldestRecord *r);
NTSTATUS _eventlog_GetNumRecords(pipes_struct *p,
				 struct eventlog_GetNumRecords *r);
NTSTATUS _eventlog_BackupEventLogW(pipes_struct *p, struct eventlog_BackupEventLogW *r);
NTSTATUS _eventlog_DeregisterEventSource(pipes_struct *p, struct eventlog_DeregisterEventSource *r);
NTSTATUS _eventlog_ChangeNotify(pipes_struct *p, struct eventlog_ChangeNotify *r);
NTSTATUS _eventlog_RegisterEventSourceW(pipes_struct *p, struct eventlog_RegisterEventSourceW *r);
NTSTATUS _eventlog_OpenBackupEventLogW(pipes_struct *p, struct eventlog_OpenBackupEventLogW *r);
NTSTATUS _eventlog_ReadEventLogW(pipes_struct *p, struct eventlog_ReadEventLogW *r);
NTSTATUS _eventlog_ReportEventW(pipes_struct *p, struct eventlog_ReportEventW *r);
NTSTATUS _eventlog_ClearEventLogA(pipes_struct *p, struct eventlog_ClearEventLogA *r);
NTSTATUS _eventlog_BackupEventLogA(pipes_struct *p, struct eventlog_BackupEventLogA *r);
NTSTATUS _eventlog_OpenEventLogA(pipes_struct *p, struct eventlog_OpenEventLogA *r);
NTSTATUS _eventlog_RegisterEventSourceA(pipes_struct *p, struct eventlog_RegisterEventSourceA *r);
NTSTATUS _eventlog_OpenBackupEventLogA(pipes_struct *p, struct eventlog_OpenBackupEventLogA *r);
NTSTATUS _eventlog_ReadEventLogA(pipes_struct *p, struct eventlog_ReadEventLogA *r);
NTSTATUS _eventlog_ReportEventA(pipes_struct *p, struct eventlog_ReportEventA *r);
NTSTATUS _eventlog_RegisterClusterSvc(pipes_struct *p, struct eventlog_RegisterClusterSvc *r);
NTSTATUS _eventlog_DeregisterClusterSvc(pipes_struct *p, struct eventlog_DeregisterClusterSvc *r);
NTSTATUS _eventlog_WriteClusterEvents(pipes_struct *p, struct eventlog_WriteClusterEvents *r);
NTSTATUS _eventlog_GetLogIntormation(pipes_struct *p, struct eventlog_GetLogIntormation *r);
NTSTATUS _eventlog_FlushEventLog(pipes_struct *p, struct eventlog_FlushEventLog *r);

/* The following definitions come from rpc_server/srv_initshutdown_nt.c  */

WERROR _initshutdown_Init(pipes_struct *p, struct initshutdown_Init *r);
WERROR _initshutdown_InitEx(pipes_struct *p, struct initshutdown_InitEx *r);
WERROR _initshutdown_Abort(pipes_struct *p, struct initshutdown_Abort *r);

/* The following definitions come from rpc_server/srv_lsa_hnd.c  */

bool init_pipe_handle_list(pipes_struct *p, const char *pipe_name);
bool create_policy_hnd(pipes_struct *p, POLICY_HND *hnd, void (*free_fn)(void *), void *data_ptr);
bool find_policy_by_hnd(pipes_struct *p, POLICY_HND *hnd, void **data_p);
bool close_policy_hnd(pipes_struct *p, POLICY_HND *hnd);
void close_policy_by_pipe(pipes_struct *p);
bool pipe_access_check(pipes_struct *p);

/* The following definitions come from rpc_server/srv_lsa_nt.c  */

NTSTATUS _lsa_OpenPolicy2(pipes_struct *p,
			  struct lsa_OpenPolicy2 *r);
NTSTATUS _lsa_OpenPolicy(pipes_struct *p,
			 struct lsa_OpenPolicy *r);
NTSTATUS _lsa_EnumTrustDom(pipes_struct *p,
			   struct lsa_EnumTrustDom *r);
NTSTATUS _lsa_QueryInfoPolicy(pipes_struct *p,
			      struct lsa_QueryInfoPolicy *r);
NTSTATUS _lsa_LookupSids(pipes_struct *p,
			 struct lsa_LookupSids *r);
NTSTATUS _lsa_LookupSids2(pipes_struct *p,
			  struct lsa_LookupSids2 *r);
NTSTATUS _lsa_LookupSids3(pipes_struct *p,
			  struct lsa_LookupSids3 *r);
NTSTATUS _lsa_LookupNames(pipes_struct *p,
			  struct lsa_LookupNames *r);
NTSTATUS _lsa_LookupNames2(pipes_struct *p,
			   struct lsa_LookupNames2 *r);
NTSTATUS _lsa_LookupNames3(pipes_struct *p,
			   struct lsa_LookupNames3 *r);
NTSTATUS _lsa_LookupNames4(pipes_struct *p,
			   struct lsa_LookupNames4 *r);
NTSTATUS _lsa_Close(pipes_struct *p, struct lsa_Close *r);
NTSTATUS _lsa_OpenSecret(pipes_struct *p, struct lsa_OpenSecret *r);
NTSTATUS _lsa_OpenTrustedDomain(pipes_struct *p, struct lsa_OpenTrustedDomain *r);
NTSTATUS _lsa_CreateTrustedDomain(pipes_struct *p, struct lsa_CreateTrustedDomain *r);
NTSTATUS _lsa_CreateSecret(pipes_struct *p, struct lsa_CreateSecret *r);
NTSTATUS _lsa_SetSecret(pipes_struct *p, struct lsa_SetSecret *r);
NTSTATUS _lsa_DeleteObject(pipes_struct *p,
			   struct lsa_DeleteObject *r);
NTSTATUS _lsa_EnumPrivs(pipes_struct *p,
			struct lsa_EnumPrivs *r);
NTSTATUS _lsa_LookupPrivDisplayName(pipes_struct *p,
				    struct lsa_LookupPrivDisplayName *r);
NTSTATUS _lsa_EnumAccounts(pipes_struct *p,
			   struct lsa_EnumAccounts *r);
NTSTATUS _lsa_GetUserName(pipes_struct *p,
			  struct lsa_GetUserName *r);
NTSTATUS _lsa_CreateAccount(pipes_struct *p,
			    struct lsa_CreateAccount *r);
NTSTATUS _lsa_OpenAccount(pipes_struct *p,
			  struct lsa_OpenAccount *r);
NTSTATUS _lsa_EnumPrivsAccount(pipes_struct *p,
			       struct lsa_EnumPrivsAccount *r);
NTSTATUS _lsa_GetSystemAccessAccount(pipes_struct *p,
				     struct lsa_GetSystemAccessAccount *r);
NTSTATUS _lsa_SetSystemAccessAccount(pipes_struct *p,
				     struct lsa_SetSystemAccessAccount *r);
NTSTATUS _lsa_AddPrivilegesToAccount(pipes_struct *p,
				     struct lsa_AddPrivilegesToAccount *r);
NTSTATUS _lsa_RemovePrivilegesFromAccount(pipes_struct *p,
					  struct lsa_RemovePrivilegesFromAccount *r);
NTSTATUS _lsa_QuerySecurity(pipes_struct *p,
			    struct lsa_QuerySecurity *r);
NTSTATUS _lsa_AddAccountRights(pipes_struct *p,
			       struct lsa_AddAccountRights *r);
NTSTATUS _lsa_RemoveAccountRights(pipes_struct *p,
				  struct lsa_RemoveAccountRights *r);
NTSTATUS _lsa_EnumAccountRights(pipes_struct *p,
				struct lsa_EnumAccountRights *r);
NTSTATUS _lsa_LookupPrivValue(pipes_struct *p,
			      struct lsa_LookupPrivValue *r);
NTSTATUS _lsa_Delete(pipes_struct *p, struct lsa_Delete *r);
NTSTATUS _lsa_SetSecObj(pipes_struct *p, struct lsa_SetSecObj *r);
NTSTATUS _lsa_ChangePassword(pipes_struct *p, struct lsa_ChangePassword *r);
NTSTATUS _lsa_SetInfoPolicy(pipes_struct *p, struct lsa_SetInfoPolicy *r);
NTSTATUS _lsa_ClearAuditLog(pipes_struct *p, struct lsa_ClearAuditLog *r);
NTSTATUS _lsa_GetQuotasForAccount(pipes_struct *p, struct lsa_GetQuotasForAccount *r);
NTSTATUS _lsa_SetQuotasForAccount(pipes_struct *p, struct lsa_SetQuotasForAccount *r);
NTSTATUS _lsa_QueryTrustedDomainInfo(pipes_struct *p, struct lsa_QueryTrustedDomainInfo *r);
NTSTATUS _lsa_SetInformationTrustedDomain(pipes_struct *p, struct lsa_SetInformationTrustedDomain *r);
NTSTATUS _lsa_QuerySecret(pipes_struct *p, struct lsa_QuerySecret *r);
NTSTATUS _lsa_LookupPrivName(pipes_struct *p, struct lsa_LookupPrivName *r);
NTSTATUS _lsa_EnumAccountsWithUserRight(pipes_struct *p, struct lsa_EnumAccountsWithUserRight *r);
NTSTATUS _lsa_QueryTrustedDomainInfoBySid(pipes_struct *p, struct lsa_QueryTrustedDomainInfoBySid *r);
NTSTATUS _lsa_SetTrustedDomainInfo(pipes_struct *p, struct lsa_SetTrustedDomainInfo *r);
NTSTATUS _lsa_DeleteTrustedDomain(pipes_struct *p, struct lsa_DeleteTrustedDomain *r);
NTSTATUS _lsa_StorePrivateData(pipes_struct *p, struct lsa_StorePrivateData *r);
NTSTATUS _lsa_RetrievePrivateData(pipes_struct *p, struct lsa_RetrievePrivateData *r);
NTSTATUS _lsa_QueryInfoPolicy2(pipes_struct *p, struct lsa_QueryInfoPolicy2 *r);
NTSTATUS _lsa_SetInfoPolicy2(pipes_struct *p, struct lsa_SetInfoPolicy2 *r);
NTSTATUS _lsa_QueryTrustedDomainInfoByName(pipes_struct *p, struct lsa_QueryTrustedDomainInfoByName *r);
NTSTATUS _lsa_SetTrustedDomainInfoByName(pipes_struct *p, struct lsa_SetTrustedDomainInfoByName *r);
NTSTATUS _lsa_EnumTrustedDomainsEx(pipes_struct *p, struct lsa_EnumTrustedDomainsEx *r);
NTSTATUS _lsa_CreateTrustedDomainEx(pipes_struct *p, struct lsa_CreateTrustedDomainEx *r);
NTSTATUS _lsa_CloseTrustedDomainEx(pipes_struct *p, struct lsa_CloseTrustedDomainEx *r);
NTSTATUS _lsa_QueryDomainInformationPolicy(pipes_struct *p, struct lsa_QueryDomainInformationPolicy *r);
NTSTATUS _lsa_SetDomainInformationPolicy(pipes_struct *p, struct lsa_SetDomainInformationPolicy *r);
NTSTATUS _lsa_OpenTrustedDomainByName(pipes_struct *p, struct lsa_OpenTrustedDomainByName *r);
NTSTATUS _lsa_TestCall(pipes_struct *p, struct lsa_TestCall *r);
NTSTATUS _lsa_CreateTrustedDomainEx2(pipes_struct *p, struct lsa_CreateTrustedDomainEx2 *r);
NTSTATUS _lsa_CREDRWRITE(pipes_struct *p, struct lsa_CREDRWRITE *r);
NTSTATUS _lsa_CREDRREAD(pipes_struct *p, struct lsa_CREDRREAD *r);
NTSTATUS _lsa_CREDRENUMERATE(pipes_struct *p, struct lsa_CREDRENUMERATE *r);
NTSTATUS _lsa_CREDRWRITEDOMAINCREDENTIALS(pipes_struct *p, struct lsa_CREDRWRITEDOMAINCREDENTIALS *r);
NTSTATUS _lsa_CREDRREADDOMAINCREDENTIALS(pipes_struct *p, struct lsa_CREDRREADDOMAINCREDENTIALS *r);
NTSTATUS _lsa_CREDRDELETE(pipes_struct *p, struct lsa_CREDRDELETE *r);
NTSTATUS _lsa_CREDRGETTARGETINFO(pipes_struct *p, struct lsa_CREDRGETTARGETINFO *r);
NTSTATUS _lsa_CREDRPROFILELOADED(pipes_struct *p, struct lsa_CREDRPROFILELOADED *r);
NTSTATUS _lsa_CREDRGETSESSIONTYPES(pipes_struct *p, struct lsa_CREDRGETSESSIONTYPES *r);
NTSTATUS _lsa_LSARREGISTERAUDITEVENT(pipes_struct *p, struct lsa_LSARREGISTERAUDITEVENT *r);
NTSTATUS _lsa_LSARGENAUDITEVENT(pipes_struct *p, struct lsa_LSARGENAUDITEVENT *r);
NTSTATUS _lsa_LSARUNREGISTERAUDITEVENT(pipes_struct *p, struct lsa_LSARUNREGISTERAUDITEVENT *r);
NTSTATUS _lsa_lsaRQueryForestTrustInformation(pipes_struct *p, struct lsa_lsaRQueryForestTrustInformation *r);
NTSTATUS _lsa_LSARSETFORESTTRUSTINFORMATION(pipes_struct *p, struct lsa_LSARSETFORESTTRUSTINFORMATION *r);
NTSTATUS _lsa_CREDRRENAME(pipes_struct *p, struct lsa_CREDRRENAME *r);
NTSTATUS _lsa_LSAROPENPOLICYSCE(pipes_struct *p, struct lsa_LSAROPENPOLICYSCE *r);
NTSTATUS _lsa_LSARADTREGISTERSECURITYEVENTSOURCE(pipes_struct *p, struct lsa_LSARADTREGISTERSECURITYEVENTSOURCE *r);
NTSTATUS _lsa_LSARADTUNREGISTERSECURITYEVENTSOURCE(pipes_struct *p, struct lsa_LSARADTUNREGISTERSECURITYEVENTSOURCE *r);
NTSTATUS _lsa_LSARADTREPORTSECURITYEVENT(pipes_struct *p, struct lsa_LSARADTREPORTSECURITYEVENT *r);

/* The following definitions come from rpc_server/srv_netlog_nt.c  */

WERROR _netr_LogonControl(pipes_struct *p,
			  struct netr_LogonControl *r);
WERROR _netr_LogonControl2(pipes_struct *p,
			   struct netr_LogonControl2 *r);
WERROR _netr_NetrEnumerateTrustedDomains(pipes_struct *p,
					 struct netr_NetrEnumerateTrustedDomains *r);
NTSTATUS _netr_ServerReqChallenge(pipes_struct *p,
				  struct netr_ServerReqChallenge *r);
NTSTATUS _netr_ServerAuthenticate(pipes_struct *p,
				  struct netr_ServerAuthenticate *r);
NTSTATUS _netr_ServerAuthenticate2(pipes_struct *p,
				   struct netr_ServerAuthenticate2 *r);
NTSTATUS _netr_ServerPasswordSet(pipes_struct *p,
				 struct netr_ServerPasswordSet *r);
NTSTATUS _netr_LogonSamLogoff(pipes_struct *p,
			      struct netr_LogonSamLogoff *r);
NTSTATUS _netr_LogonSamLogon(pipes_struct *p,
			     struct netr_LogonSamLogon *r);
NTSTATUS _netr_LogonSamLogonEx(pipes_struct *p,
			       struct netr_LogonSamLogonEx *r);
WERROR _netr_LogonUasLogon(pipes_struct *p,
			   struct netr_LogonUasLogon *r);
WERROR _netr_LogonUasLogoff(pipes_struct *p,
			    struct netr_LogonUasLogoff *r);
NTSTATUS _netr_DatabaseDeltas(pipes_struct *p,
			      struct netr_DatabaseDeltas *r);
NTSTATUS _netr_DatabaseSync(pipes_struct *p,
			    struct netr_DatabaseSync *r);
NTSTATUS _netr_AccountDeltas(pipes_struct *p,
			     struct netr_AccountDeltas *r);
NTSTATUS _netr_AccountSync(pipes_struct *p,
			   struct netr_AccountSync *r);
WERROR _netr_GetDcName(pipes_struct *p,
		       struct netr_GetDcName *r);
WERROR _netr_GetAnyDCName(pipes_struct *p,
			  struct netr_GetAnyDCName *r);
NTSTATUS _netr_DatabaseSync2(pipes_struct *p,
			     struct netr_DatabaseSync2 *r);
NTSTATUS _netr_DatabaseRedo(pipes_struct *p,
			    struct netr_DatabaseRedo *r);
WERROR _netr_LogonControl2Ex(pipes_struct *p,
			     struct netr_LogonControl2Ex *r);
WERROR _netr_DsRGetDCName(pipes_struct *p,
			  struct netr_DsRGetDCName *r);
WERROR _netr_NETRLOGONDUMMYROUTINE1(pipes_struct *p,
				    struct netr_NETRLOGONDUMMYROUTINE1 *r);
WERROR _netr_NETRLOGONSETSERVICEBITS(pipes_struct *p,
				     struct netr_NETRLOGONSETSERVICEBITS *r);
WERROR _netr_LogonGetTrustRid(pipes_struct *p,
			      struct netr_LogonGetTrustRid *r);
WERROR _netr_NETRLOGONCOMPUTESERVERDIGEST(pipes_struct *p,
					  struct netr_NETRLOGONCOMPUTESERVERDIGEST *r);
WERROR _netr_NETRLOGONCOMPUTECLIENTDIGEST(pipes_struct *p,
					  struct netr_NETRLOGONCOMPUTECLIENTDIGEST *r);
NTSTATUS _netr_ServerAuthenticate3(pipes_struct *p,
				   struct netr_ServerAuthenticate3 *r);
WERROR _netr_DsRGetDCNameEx(pipes_struct *p,
			    struct netr_DsRGetDCNameEx *r);
WERROR _netr_DsRGetSiteName(pipes_struct *p,
			    struct netr_DsRGetSiteName *r);
NTSTATUS _netr_LogonGetDomainInfo(pipes_struct *p,
				  struct netr_LogonGetDomainInfo *r);
NTSTATUS _netr_ServerPasswordSet2(pipes_struct *p,
				  struct netr_ServerPasswordSet2 *r);
WERROR _netr_ServerPasswordGet(pipes_struct *p,
			       struct netr_ServerPasswordGet *r);
WERROR _netr_NETRLOGONSENDTOSAM(pipes_struct *p,
				struct netr_NETRLOGONSENDTOSAM *r);
WERROR _netr_DsRAddressToSitenamesW(pipes_struct *p,
				    struct netr_DsRAddressToSitenamesW *r);
WERROR _netr_DsRGetDCNameEx2(pipes_struct *p,
			     struct netr_DsRGetDCNameEx2 *r);
WERROR _netr_NETRLOGONGETTIMESERVICEPARENTDOMAIN(pipes_struct *p,
						 struct netr_NETRLOGONGETTIMESERVICEPARENTDOMAIN *r);
WERROR _netr_NetrEnumerateTrustedDomainsEx(pipes_struct *p,
					   struct netr_NetrEnumerateTrustedDomainsEx *r);
WERROR _netr_DsRAddressToSitenamesExW(pipes_struct *p,
				      struct netr_DsRAddressToSitenamesExW *r);
WERROR _netr_DsrGetDcSiteCoverageW(pipes_struct *p,
				   struct netr_DsrGetDcSiteCoverageW *r);
WERROR _netr_DsrEnumerateDomainTrusts(pipes_struct *p,
				      struct netr_DsrEnumerateDomainTrusts *r);
WERROR _netr_DsrDeregisterDNSHostRecords(pipes_struct *p,
					 struct netr_DsrDeregisterDNSHostRecords *r);
NTSTATUS _netr_ServerTrustPasswordsGet(pipes_struct *p,
				       struct netr_ServerTrustPasswordsGet *r);
WERROR _netr_DsRGetForestTrustInformation(pipes_struct *p,
					  struct netr_DsRGetForestTrustInformation *r);
WERROR _netr_GetForestTrustInformation(pipes_struct *p,
				       struct netr_GetForestTrustInformation *r);
NTSTATUS _netr_LogonSamLogonWithFlags(pipes_struct *p,
				      struct netr_LogonSamLogonWithFlags *r);
WERROR _netr_NETRSERVERGETTRUSTINFO(pipes_struct *p,
				    struct netr_NETRSERVERGETTRUSTINFO *r);

/* The following definitions come from rpc_server/srv_ntsvcs.c  */

void ntsvcs2_get_pipe_fns( struct api_struct **fns, int *n_fns );
NTSTATUS rpc_ntsvcs2_init(void);

/* The following definitions come from rpc_server/srv_ntsvcs_nt.c  */

WERROR _PNP_GetVersion(pipes_struct *p,
		       struct PNP_GetVersion *r);
WERROR _PNP_GetDeviceListSize(pipes_struct *p,
			      struct PNP_GetDeviceListSize *r);
WERROR _ntsvcs_get_device_list( pipes_struct *p, NTSVCS_Q_GET_DEVICE_LIST *q_u, NTSVCS_R_GET_DEVICE_LIST *r_u );
WERROR _ntsvcs_get_device_reg_property( pipes_struct *p, NTSVCS_Q_GET_DEVICE_REG_PROPERTY *q_u, NTSVCS_R_GET_DEVICE_REG_PROPERTY *r_u );
WERROR _PNP_ValidateDeviceInstance(pipes_struct *p,
				   struct PNP_ValidateDeviceInstance *r);
WERROR _PNP_GetHwProfInfo(pipes_struct *p,
			  struct PNP_GetHwProfInfo *r);
WERROR _PNP_HwProfFlags(pipes_struct *p,
			struct PNP_HwProfFlags *r);
WERROR _PNP_Disconnect(pipes_struct *p,
		       struct PNP_Disconnect *r);
WERROR _PNP_Connect(pipes_struct *p,
		    struct PNP_Connect *r);
WERROR _PNP_GetGlobalState(pipes_struct *p,
			   struct PNP_GetGlobalState *r);
WERROR _PNP_InitDetection(pipes_struct *p,
			  struct PNP_InitDetection *r);
WERROR _PNP_ReportLogOn(pipes_struct *p,
			struct PNP_ReportLogOn *r);
WERROR _PNP_GetRootDeviceInstance(pipes_struct *p,
				  struct PNP_GetRootDeviceInstance *r);
WERROR _PNP_GetRelatedDeviceInstance(pipes_struct *p,
				     struct PNP_GetRelatedDeviceInstance *r);
WERROR _PNP_EnumerateSubKeys(pipes_struct *p,
			     struct PNP_EnumerateSubKeys *r);
WERROR _PNP_GetDeviceList(pipes_struct *p,
			  struct PNP_GetDeviceList *r);
WERROR _PNP_GetDepth(pipes_struct *p,
		     struct PNP_GetDepth *r);
WERROR _PNP_GetDeviceRegProp(pipes_struct *p,
			     struct PNP_GetDeviceRegProp *r);
WERROR _PNP_SetDeviceRegProp(pipes_struct *p,
			     struct PNP_SetDeviceRegProp *r);
WERROR _PNP_GetClassInstance(pipes_struct *p,
			     struct PNP_GetClassInstance *r);
WERROR _PNP_CreateKey(pipes_struct *p,
		      struct PNP_CreateKey *r);
WERROR _PNP_DeleteRegistryKey(pipes_struct *p,
			      struct PNP_DeleteRegistryKey *r);
WERROR _PNP_GetClassCount(pipes_struct *p,
			  struct PNP_GetClassCount *r);
WERROR _PNP_GetClassName(pipes_struct *p,
			 struct PNP_GetClassName *r);
WERROR _PNP_DeleteClassKey(pipes_struct *p,
			   struct PNP_DeleteClassKey *r);
WERROR _PNP_GetInterfaceDeviceAlias(pipes_struct *p,
				    struct PNP_GetInterfaceDeviceAlias *r);
WERROR _PNP_GetInterfaceDeviceList(pipes_struct *p,
				   struct PNP_GetInterfaceDeviceList *r);
WERROR _PNP_GetInterfaceDeviceListSize(pipes_struct *p,
				       struct PNP_GetInterfaceDeviceListSize *r);
WERROR _PNP_RegisterDeviceClassAssociation(pipes_struct *p,
					   struct PNP_RegisterDeviceClassAssociation *r);
WERROR _PNP_UnregisterDeviceClassAssociation(pipes_struct *p,
					     struct PNP_UnregisterDeviceClassAssociation *r);
WERROR _PNP_GetClassRegProp(pipes_struct *p,
			    struct PNP_GetClassRegProp *r);
WERROR _PNP_SetClassRegProp(pipes_struct *p,
			    struct PNP_SetClassRegProp *r);
WERROR _PNP_CreateDevInst(pipes_struct *p,
			  struct PNP_CreateDevInst *r);
WERROR _PNP_DeviceInstanceAction(pipes_struct *p,
				 struct PNP_DeviceInstanceAction *r);
WERROR _PNP_GetDeviceStatus(pipes_struct *p,
			    struct PNP_GetDeviceStatus *r);
WERROR _PNP_SetDeviceProblem(pipes_struct *p,
			     struct PNP_SetDeviceProblem *r);
WERROR _PNP_DisableDevInst(pipes_struct *p,
			   struct PNP_DisableDevInst *r);
WERROR _PNP_UninstallDevInst(pipes_struct *p,
			     struct PNP_UninstallDevInst *r);
WERROR _PNP_AddID(pipes_struct *p,
		  struct PNP_AddID *r);
WERROR _PNP_RegisterDriver(pipes_struct *p,
			   struct PNP_RegisterDriver *r);
WERROR _PNP_QueryRemove(pipes_struct *p,
			struct PNP_QueryRemove *r);
WERROR _PNP_RequestDeviceEject(pipes_struct *p,
			       struct PNP_RequestDeviceEject *r);
WERROR _PNP_IsDockStationPresent(pipes_struct *p,
				 struct PNP_IsDockStationPresent *r);
WERROR _PNP_RequestEjectPC(pipes_struct *p,
			   struct PNP_RequestEjectPC *r);
WERROR _PNP_AddEmptyLogConf(pipes_struct *p,
			    struct PNP_AddEmptyLogConf *r);
WERROR _PNP_FreeLogConf(pipes_struct *p,
			struct PNP_FreeLogConf *r);
WERROR _PNP_GetFirstLogConf(pipes_struct *p,
			    struct PNP_GetFirstLogConf *r);
WERROR _PNP_GetNextLogConf(pipes_struct *p,
			   struct PNP_GetNextLogConf *r);
WERROR _PNP_GetLogConfPriority(pipes_struct *p,
			       struct PNP_GetLogConfPriority *r);
WERROR _PNP_AddResDes(pipes_struct *p,
		      struct PNP_AddResDes *r);
WERROR _PNP_FreeResDes(pipes_struct *p,
		       struct PNP_FreeResDes *r);
WERROR _PNP_GetNextResDes(pipes_struct *p,
			  struct PNP_GetNextResDes *r);
WERROR _PNP_GetResDesData(pipes_struct *p,
			  struct PNP_GetResDesData *r);
WERROR _PNP_GetResDesDataSize(pipes_struct *p,
			      struct PNP_GetResDesDataSize *r);
WERROR _PNP_ModifyResDes(pipes_struct *p,
			 struct PNP_ModifyResDes *r);
WERROR _PNP_DetectResourceLimit(pipes_struct *p,
				struct PNP_DetectResourceLimit *r);
WERROR _PNP_QueryResConfList(pipes_struct *p,
			     struct PNP_QueryResConfList *r);
WERROR _PNP_SetHwProf(pipes_struct *p,
		      struct PNP_SetHwProf *r);
WERROR _PNP_QueryArbitratorFreeData(pipes_struct *p,
				    struct PNP_QueryArbitratorFreeData *r);
WERROR _PNP_QueryArbitratorFreeSize(pipes_struct *p,
				    struct PNP_QueryArbitratorFreeSize *r);
WERROR _PNP_RunDetection(pipes_struct *p,
			 struct PNP_RunDetection *r);
WERROR _PNP_RegisterNotification(pipes_struct *p,
				 struct PNP_RegisterNotification *r);
WERROR _PNP_UnregisterNotification(pipes_struct *p,
				   struct PNP_UnregisterNotification *r);
WERROR _PNP_GetCustomDevProp(pipes_struct *p,
			     struct PNP_GetCustomDevProp *r);
WERROR _PNP_GetVersionInternal(pipes_struct *p,
			       struct PNP_GetVersionInternal *r);
WERROR _PNP_GetBlockedDriverInfo(pipes_struct *p,
				 struct PNP_GetBlockedDriverInfo *r);
WERROR _PNP_GetServerSideDeviceInstallFlags(pipes_struct *p,
					    struct PNP_GetServerSideDeviceInstallFlags *r);

/* The following definitions come from rpc_server/srv_pipe.c  */

bool create_next_pdu(pipes_struct *p);
bool api_pipe_bind_auth3(pipes_struct *p, prs_struct *rpc_in_p);
bool setup_fault_pdu(pipes_struct *p, NTSTATUS status);
bool setup_cancel_ack_reply(pipes_struct *p, prs_struct *rpc_in_p);
bool check_bind_req(struct pipes_struct *p, RPC_IFACE* abstract,
                    RPC_IFACE* transfer, uint32 context_id);
NTSTATUS rpc_pipe_register_commands(int version, const char *clnt,
				    const char *srv,
				    const struct ndr_syntax_id *interface,
				    const struct api_struct *cmds, int size);
bool is_known_pipename(const char *cli_filename);
bool api_pipe_bind_req(pipes_struct *p, prs_struct *rpc_in_p);
bool api_pipe_alter_context(pipes_struct *p, prs_struct *rpc_in_p);
bool api_pipe_ntlmssp_auth_process(pipes_struct *p, prs_struct *rpc_in,
					uint32 *p_ss_padding_len, NTSTATUS *pstatus);
bool api_pipe_schannel_process(pipes_struct *p, prs_struct *rpc_in, uint32 *p_ss_padding_len);
struct current_user *get_current_user(struct current_user *user, pipes_struct *p);
void free_pipe_rpc_context( PIPE_RPC_FNS *list );
bool api_pipe_request(pipes_struct *p);

/* The following definitions come from rpc_server/srv_pipe_hnd.c  */

pipes_struct *get_first_internal_pipe(void);
pipes_struct *get_next_internal_pipe(pipes_struct *p);
void init_rpc_pipe_hnd(void);

bool fsp_is_np(struct files_struct *fsp);
NTSTATUS np_open(struct smb_request *smb_req, struct connection_struct *conn,
		 const char *name, struct files_struct **pfsp);
NTSTATUS np_write(struct files_struct *fsp, uint8_t *data, size_t len,
		  ssize_t *nwritten);
NTSTATUS np_read(struct files_struct *fsp, uint8_t *data, size_t len,
		 ssize_t *nread, bool *is_data_outstanding);


/* The following definitions come from rpc_server/srv_samr_nt.c  */

NTSTATUS _samr_Close(pipes_struct *p, struct samr_Close *r);
NTSTATUS _samr_OpenDomain(pipes_struct *p,
			  struct samr_OpenDomain *r);
NTSTATUS _samr_GetUserPwInfo(pipes_struct *p,
			     struct samr_GetUserPwInfo *r);
NTSTATUS _samr_SetSecurity(pipes_struct *p,
			   struct samr_SetSecurity *r);
NTSTATUS _samr_QuerySecurity(pipes_struct *p,
			     struct samr_QuerySecurity *r);
NTSTATUS _samr_EnumDomainUsers(pipes_struct *p,
			       struct samr_EnumDomainUsers *r);
NTSTATUS _samr_EnumDomainGroups(pipes_struct *p,
				struct samr_EnumDomainGroups *r);
NTSTATUS _samr_EnumDomainAliases(pipes_struct *p,
				 struct samr_EnumDomainAliases *r);
NTSTATUS _samr_QueryDisplayInfo(pipes_struct *p,
				struct samr_QueryDisplayInfo *r);
NTSTATUS _samr_QueryDisplayInfo2(pipes_struct *p,
				 struct samr_QueryDisplayInfo2 *r);
NTSTATUS _samr_QueryDisplayInfo3(pipes_struct *p,
				 struct samr_QueryDisplayInfo3 *r);
NTSTATUS _samr_QueryAliasInfo(pipes_struct *p,
			      struct samr_QueryAliasInfo *r);
NTSTATUS _samr_LookupNames(pipes_struct *p,
			   struct samr_LookupNames *r);
NTSTATUS _samr_ChangePasswordUser2(pipes_struct *p,
				   struct samr_ChangePasswordUser2 *r);
NTSTATUS _samr_ChangePasswordUser3(pipes_struct *p,
				   struct samr_ChangePasswordUser3 *r);
NTSTATUS _samr_LookupRids(pipes_struct *p,
			  struct samr_LookupRids *r);
NTSTATUS _samr_OpenUser(pipes_struct *p,
			struct samr_OpenUser *r);
NTSTATUS _samr_QueryUserInfo(pipes_struct *p,
			     struct samr_QueryUserInfo *r);
NTSTATUS _samr_GetGroupsForUser(pipes_struct *p,
				struct samr_GetGroupsForUser *r);
NTSTATUS _samr_QueryDomainInfo(pipes_struct *p,
			       struct samr_QueryDomainInfo *r);
NTSTATUS _samr_CreateUser2(pipes_struct *p,
			   struct samr_CreateUser2 *r);
NTSTATUS _samr_Connect(pipes_struct *p,
		       struct samr_Connect *r);
NTSTATUS _samr_Connect2(pipes_struct *p,
			struct samr_Connect2 *r);
NTSTATUS _samr_Connect4(pipes_struct *p,
			struct samr_Connect4 *r);
NTSTATUS _samr_Connect5(pipes_struct *p,
			struct samr_Connect5 *r);
NTSTATUS _samr_LookupDomain(pipes_struct *p,
			    struct samr_LookupDomain *r);
NTSTATUS _samr_EnumDomains(pipes_struct *p,
			   struct samr_EnumDomains *r);
NTSTATUS _samr_OpenAlias(pipes_struct *p,
			 struct samr_OpenAlias *r);
NTSTATUS _samr_SetUserInfo(pipes_struct *p,
			   struct samr_SetUserInfo *r);
NTSTATUS _samr_SetUserInfo2(pipes_struct *p,
			    struct samr_SetUserInfo2 *r);
NTSTATUS _samr_GetAliasMembership(pipes_struct *p,
				  struct samr_GetAliasMembership *r);
NTSTATUS _samr_GetMembersInAlias(pipes_struct *p,
				 struct samr_GetMembersInAlias *r);
NTSTATUS _samr_QueryGroupMember(pipes_struct *p,
				struct samr_QueryGroupMember *r);
NTSTATUS _samr_AddAliasMember(pipes_struct *p,
			      struct samr_AddAliasMember *r);
NTSTATUS _samr_DeleteAliasMember(pipes_struct *p,
				 struct samr_DeleteAliasMember *r);
NTSTATUS _samr_AddGroupMember(pipes_struct *p,
			      struct samr_AddGroupMember *r);
NTSTATUS _samr_DeleteGroupMember(pipes_struct *p,
				 struct samr_DeleteGroupMember *r);
NTSTATUS _samr_DeleteUser(pipes_struct *p,
			  struct samr_DeleteUser *r);
NTSTATUS _samr_DeleteDomainGroup(pipes_struct *p,
				 struct samr_DeleteDomainGroup *r);
NTSTATUS _samr_DeleteDomAlias(pipes_struct *p,
			      struct samr_DeleteDomAlias *r);
NTSTATUS _samr_CreateDomainGroup(pipes_struct *p,
				 struct samr_CreateDomainGroup *r);
NTSTATUS _samr_CreateDomAlias(pipes_struct *p,
			      struct samr_CreateDomAlias *r);
NTSTATUS _samr_QueryGroupInfo(pipes_struct *p,
			      struct samr_QueryGroupInfo *r);
NTSTATUS _samr_SetGroupInfo(pipes_struct *p,
			    struct samr_SetGroupInfo *r);
NTSTATUS _samr_SetAliasInfo(pipes_struct *p,
			    struct samr_SetAliasInfo *r);
NTSTATUS _samr_GetDomPwInfo(pipes_struct *p,
			    struct samr_GetDomPwInfo *r);
NTSTATUS _samr_OpenGroup(pipes_struct *p,
			 struct samr_OpenGroup *r);
NTSTATUS _samr_RemoveMemberFromForeignDomain(pipes_struct *p,
					     struct samr_RemoveMemberFromForeignDomain *r);
NTSTATUS _samr_QueryDomainInfo2(pipes_struct *p,
				struct samr_QueryDomainInfo2 *r);
NTSTATUS _samr_SetDomainInfo(pipes_struct *p,
			     struct samr_SetDomainInfo *r);
NTSTATUS _samr_GetDisplayEnumerationIndex(pipes_struct *p,
					  struct samr_GetDisplayEnumerationIndex *r);
NTSTATUS _samr_GetDisplayEnumerationIndex2(pipes_struct *p,
					   struct samr_GetDisplayEnumerationIndex2 *r);
NTSTATUS _samr_Shutdown(pipes_struct *p,
			struct samr_Shutdown *r);
NTSTATUS _samr_CreateUser(pipes_struct *p,
			  struct samr_CreateUser *r);
NTSTATUS _samr_SetMemberAttributesOfGroup(pipes_struct *p,
					  struct samr_SetMemberAttributesOfGroup *r);
NTSTATUS _samr_ChangePasswordUser(pipes_struct *p,
				  struct samr_ChangePasswordUser *r);
NTSTATUS _samr_TestPrivateFunctionsDomain(pipes_struct *p,
					  struct samr_TestPrivateFunctionsDomain *r);
NTSTATUS _samr_TestPrivateFunctionsUser(pipes_struct *p,
					struct samr_TestPrivateFunctionsUser *r);
NTSTATUS _samr_QueryUserInfo2(pipes_struct *p,
			      struct samr_QueryUserInfo2 *r);
NTSTATUS _samr_AddMultipleMembersToAlias(pipes_struct *p,
					 struct samr_AddMultipleMembersToAlias *r);
NTSTATUS _samr_RemoveMultipleMembersFromAlias(pipes_struct *p,
					      struct samr_RemoveMultipleMembersFromAlias *r);
NTSTATUS _samr_OemChangePasswordUser2(pipes_struct *p,
				      struct samr_OemChangePasswordUser2 *r);
NTSTATUS _samr_SetBootKeyInformation(pipes_struct *p,
				     struct samr_SetBootKeyInformation *r);
NTSTATUS _samr_GetBootKeyInformation(pipes_struct *p,
				     struct samr_GetBootKeyInformation *r);
NTSTATUS _samr_Connect3(pipes_struct *p,
			struct samr_Connect3 *r);
NTSTATUS _samr_RidToSid(pipes_struct *p,
			struct samr_RidToSid *r);
NTSTATUS _samr_SetDsrmPassword(pipes_struct *p,
			       struct samr_SetDsrmPassword *r);
NTSTATUS _samr_ValidatePassword(pipes_struct *p,
				struct samr_ValidatePassword *r);

/* The following definitions come from rpc_server/srv_samr_util.c  */

void copy_id20_to_sam_passwd(struct samu *to,
			     struct samr_UserInfo20 *from);
void copy_id21_to_sam_passwd(const char *log_prefix,
			     struct samu *to,
			     struct samr_UserInfo21 *from);
void copy_id23_to_sam_passwd(struct samu *to,
			     struct samr_UserInfo23 *from);
void copy_id25_to_sam_passwd(struct samu *to,
			     struct samr_UserInfo25 *from);

/* The following definitions come from rpc_server/srv_spoolss.c  */

void spoolss_get_pipe_fns( struct api_struct **fns, int *n_fns );
NTSTATUS rpc_spoolss_init(void);

/* The following definitions come from rpc_server/srv_spoolss_nt.c  */

WERROR delete_printer_hook(TALLOC_CTX *ctx, NT_USER_TOKEN *token, const char *sharename );
void do_drv_upgrade_printer(struct messaging_context *msg,
			    void *private_data,
			    uint32_t msg_type,
			    struct server_id server_id,
			    DATA_BLOB *data);
void update_monitored_printq_cache( void );
void reset_all_printerdata(struct messaging_context *msg,
			   void *private_data,
			   uint32_t msg_type,
			   struct server_id server_id,
			   DATA_BLOB *data);
WERROR _spoolss_open_printer(pipes_struct *p, SPOOL_Q_OPEN_PRINTER *q_u, SPOOL_R_OPEN_PRINTER *r_u);
WERROR _spoolss_open_printer_ex( pipes_struct *p, SPOOL_Q_OPEN_PRINTER_EX *q_u, SPOOL_R_OPEN_PRINTER_EX *r_u);
bool convert_devicemode(const char *printername, const DEVICEMODE *devmode,
				NT_DEVICEMODE **pp_nt_devmode);
WERROR _spoolss_closeprinter(pipes_struct *p, SPOOL_Q_CLOSEPRINTER *q_u, SPOOL_R_CLOSEPRINTER *r_u);
WERROR _spoolss_deleteprinter(pipes_struct *p, SPOOL_Q_DELETEPRINTER *q_u, SPOOL_R_DELETEPRINTER *r_u);
WERROR _spoolss_deleteprinterdriver(pipes_struct *p, SPOOL_Q_DELETEPRINTERDRIVER *q_u, SPOOL_R_DELETEPRINTERDRIVER *r_u);
WERROR _spoolss_deleteprinterdriverex(pipes_struct *p, SPOOL_Q_DELETEPRINTERDRIVEREX *q_u, SPOOL_R_DELETEPRINTERDRIVEREX *r_u);
WERROR set_printer_dataex( NT_PRINTER_INFO_LEVEL *printer, const char *key, const char *value,
                                  uint32 type, uint8 *data, int real_len  );
WERROR _spoolss_getprinterdata(pipes_struct *p, SPOOL_Q_GETPRINTERDATA *q_u, SPOOL_R_GETPRINTERDATA *r_u);
WERROR _spoolss_rffpcnex(pipes_struct *p, SPOOL_Q_RFFPCNEX *q_u, SPOOL_R_RFFPCNEX *r_u);
void spoolss_notify_server_name(int snum,
				       SPOOL_NOTIFY_INFO_DATA *data,
				       print_queue_struct *queue,
				       NT_PRINTER_INFO_LEVEL *printer,
				       TALLOC_CTX *mem_ctx);
void spoolss_notify_printer_name(int snum,
					SPOOL_NOTIFY_INFO_DATA *data,
					print_queue_struct *queue,
					NT_PRINTER_INFO_LEVEL *printer,
					TALLOC_CTX *mem_ctx);
void spoolss_notify_share_name(int snum,
				      SPOOL_NOTIFY_INFO_DATA *data,
				      print_queue_struct *queue,
				      NT_PRINTER_INFO_LEVEL *printer,
				      TALLOC_CTX *mem_ctx);
void spoolss_notify_port_name(int snum,
				     SPOOL_NOTIFY_INFO_DATA *data,
				     print_queue_struct *queue,
				     NT_PRINTER_INFO_LEVEL *printer,
				     TALLOC_CTX *mem_ctx);
void spoolss_notify_driver_name(int snum,
				       SPOOL_NOTIFY_INFO_DATA *data,
				       print_queue_struct *queue,
				       NT_PRINTER_INFO_LEVEL *printer,
				       TALLOC_CTX *mem_ctx);
void spoolss_notify_comment(int snum,
				   SPOOL_NOTIFY_INFO_DATA *data,
				   print_queue_struct *queue,
				   NT_PRINTER_INFO_LEVEL *printer,
				   TALLOC_CTX *mem_ctx);
void spoolss_notify_location(int snum,
				    SPOOL_NOTIFY_INFO_DATA *data,
				    print_queue_struct *queue,
				    NT_PRINTER_INFO_LEVEL *printer,
				    TALLOC_CTX *mem_ctx);
void spoolss_notify_sepfile(int snum,
				   SPOOL_NOTIFY_INFO_DATA *data,
				   print_queue_struct *queue,
				   NT_PRINTER_INFO_LEVEL *printer,
				   TALLOC_CTX *mem_ctx);
void spoolss_notify_print_processor(int snum,
					   SPOOL_NOTIFY_INFO_DATA *data,
					   print_queue_struct *queue,
					   NT_PRINTER_INFO_LEVEL *printer,
					   TALLOC_CTX *mem_ctx);
void spoolss_notify_parameters(int snum,
				      SPOOL_NOTIFY_INFO_DATA *data,
				      print_queue_struct *queue,
				      NT_PRINTER_INFO_LEVEL *printer,
				      TALLOC_CTX *mem_ctx);
void spoolss_notify_datatype(int snum,
				    SPOOL_NOTIFY_INFO_DATA *data,
				    print_queue_struct *queue,
				    NT_PRINTER_INFO_LEVEL *printer,
				    TALLOC_CTX *mem_ctx);
void spoolss_notify_attributes(int snum,
				      SPOOL_NOTIFY_INFO_DATA *data,
				      print_queue_struct *queue,
				      NT_PRINTER_INFO_LEVEL *printer,
				      TALLOC_CTX *mem_ctx);
void spoolss_notify_cjobs(int snum,
				 SPOOL_NOTIFY_INFO_DATA *data,
				 print_queue_struct *queue,
				 NT_PRINTER_INFO_LEVEL *printer,
				 TALLOC_CTX *mem_ctx);
void construct_info_data(SPOOL_NOTIFY_INFO_DATA *info_data, uint16 type, uint16 field, int id);
WERROR _spoolss_rfnpcnex( pipes_struct *p, SPOOL_Q_RFNPCNEX *q_u, SPOOL_R_RFNPCNEX *r_u);
DEVICEMODE *construct_dev_mode(const char *servicename);
WERROR _spoolss_enumprinters( pipes_struct *p, SPOOL_Q_ENUMPRINTERS *q_u, SPOOL_R_ENUMPRINTERS *r_u);
WERROR _spoolss_getprinter(pipes_struct *p, SPOOL_Q_GETPRINTER *q_u, SPOOL_R_GETPRINTER *r_u);
WERROR _spoolss_getprinterdriver2(pipes_struct *p, SPOOL_Q_GETPRINTERDRIVER2 *q_u, SPOOL_R_GETPRINTERDRIVER2 *r_u);
WERROR _spoolss_startpageprinter(pipes_struct *p, SPOOL_Q_STARTPAGEPRINTER *q_u, SPOOL_R_STARTPAGEPRINTER *r_u);
WERROR _spoolss_endpageprinter(pipes_struct *p, SPOOL_Q_ENDPAGEPRINTER *q_u, SPOOL_R_ENDPAGEPRINTER *r_u);
WERROR _spoolss_startdocprinter(pipes_struct *p, SPOOL_Q_STARTDOCPRINTER *q_u, SPOOL_R_STARTDOCPRINTER *r_u);
WERROR _spoolss_enddocprinter(pipes_struct *p, SPOOL_Q_ENDDOCPRINTER *q_u, SPOOL_R_ENDDOCPRINTER *r_u);
WERROR _spoolss_writeprinter(pipes_struct *p, SPOOL_Q_WRITEPRINTER *q_u, SPOOL_R_WRITEPRINTER *r_u);
WERROR _spoolss_abortprinter(pipes_struct *p, SPOOL_Q_ABORTPRINTER *q_u, SPOOL_R_ABORTPRINTER *r_u);
WERROR add_port_hook(TALLOC_CTX *ctx, NT_USER_TOKEN *token, const char *portname, const char *uri );
bool add_printer_hook(TALLOC_CTX *ctx, NT_USER_TOKEN *token, NT_PRINTER_INFO_LEVEL *printer);
WERROR _spoolss_setprinter(pipes_struct *p, SPOOL_Q_SETPRINTER *q_u, SPOOL_R_SETPRINTER *r_u);
WERROR _spoolss_fcpn(pipes_struct *p, SPOOL_Q_FCPN *q_u, SPOOL_R_FCPN *r_u);
WERROR _spoolss_addjob(pipes_struct *p, SPOOL_Q_ADDJOB *q_u, SPOOL_R_ADDJOB *r_u);
WERROR _spoolss_enumjobs( pipes_struct *p, SPOOL_Q_ENUMJOBS *q_u, SPOOL_R_ENUMJOBS *r_u);
WERROR _spoolss_schedulejob( pipes_struct *p, SPOOL_Q_SCHEDULEJOB *q_u, SPOOL_R_SCHEDULEJOB *r_u);
WERROR _spoolss_setjob(pipes_struct *p, SPOOL_Q_SETJOB *q_u, SPOOL_R_SETJOB *r_u);
WERROR _spoolss_enumprinterdrivers( pipes_struct *p, SPOOL_Q_ENUMPRINTERDRIVERS *q_u, SPOOL_R_ENUMPRINTERDRIVERS *r_u);
WERROR _spoolss_enumforms(pipes_struct *p, SPOOL_Q_ENUMFORMS *q_u, SPOOL_R_ENUMFORMS *r_u);
WERROR _spoolss_getform(pipes_struct *p, SPOOL_Q_GETFORM *q_u, SPOOL_R_GETFORM *r_u);
WERROR enumports_hook(TALLOC_CTX *ctx, int *count, char ***lines );
WERROR _spoolss_enumports( pipes_struct *p, SPOOL_Q_ENUMPORTS *q_u, SPOOL_R_ENUMPORTS *r_u);
WERROR _spoolss_addprinterex( pipes_struct *p, SPOOL_Q_ADDPRINTEREX *q_u, SPOOL_R_ADDPRINTEREX *r_u);
WERROR _spoolss_addprinterdriver(pipes_struct *p, SPOOL_Q_ADDPRINTERDRIVER *q_u, SPOOL_R_ADDPRINTERDRIVER *r_u);
WERROR _spoolss_addprinterdriverex(pipes_struct *p, SPOOL_Q_ADDPRINTERDRIVEREX *q_u, SPOOL_R_ADDPRINTERDRIVEREX *r_u);
WERROR _spoolss_getprinterdriverdirectory(pipes_struct *p, SPOOL_Q_GETPRINTERDRIVERDIR *q_u, SPOOL_R_GETPRINTERDRIVERDIR *r_u);
WERROR _spoolss_enumprinterdata(pipes_struct *p, SPOOL_Q_ENUMPRINTERDATA *q_u, SPOOL_R_ENUMPRINTERDATA *r_u);
WERROR _spoolss_setprinterdata( pipes_struct *p, SPOOL_Q_SETPRINTERDATA *q_u, SPOOL_R_SETPRINTERDATA *r_u);
WERROR _spoolss_resetprinter(pipes_struct *p, SPOOL_Q_RESETPRINTER *q_u, SPOOL_R_RESETPRINTER *r_u);
WERROR _spoolss_deleteprinterdata(pipes_struct *p, SPOOL_Q_DELETEPRINTERDATA *q_u, SPOOL_R_DELETEPRINTERDATA *r_u);
WERROR _spoolss_addform( pipes_struct *p, SPOOL_Q_ADDFORM *q_u, SPOOL_R_ADDFORM *r_u);
WERROR _spoolss_deleteform( pipes_struct *p, SPOOL_Q_DELETEFORM *q_u, SPOOL_R_DELETEFORM *r_u);
WERROR _spoolss_setform(pipes_struct *p, SPOOL_Q_SETFORM *q_u, SPOOL_R_SETFORM *r_u);
WERROR _spoolss_enumprintprocessors(pipes_struct *p, SPOOL_Q_ENUMPRINTPROCESSORS *q_u, SPOOL_R_ENUMPRINTPROCESSORS *r_u);
WERROR _spoolss_enumprintprocdatatypes(pipes_struct *p, SPOOL_Q_ENUMPRINTPROCDATATYPES *q_u, SPOOL_R_ENUMPRINTPROCDATATYPES *r_u);
WERROR _spoolss_enumprintmonitors(pipes_struct *p, SPOOL_Q_ENUMPRINTMONITORS *q_u, SPOOL_R_ENUMPRINTMONITORS *r_u);
WERROR _spoolss_getjob( pipes_struct *p, SPOOL_Q_GETJOB *q_u, SPOOL_R_GETJOB *r_u);
WERROR _spoolss_getprinterdataex(pipes_struct *p, SPOOL_Q_GETPRINTERDATAEX *q_u, SPOOL_R_GETPRINTERDATAEX *r_u);
WERROR _spoolss_setprinterdataex(pipes_struct *p, SPOOL_Q_SETPRINTERDATAEX *q_u, SPOOL_R_SETPRINTERDATAEX *r_u);
WERROR _spoolss_deleteprinterdataex(pipes_struct *p, SPOOL_Q_DELETEPRINTERDATAEX *q_u, SPOOL_R_DELETEPRINTERDATAEX *r_u);
WERROR _spoolss_enumprinterkey(pipes_struct *p, SPOOL_Q_ENUMPRINTERKEY *q_u, SPOOL_R_ENUMPRINTERKEY *r_u);
WERROR _spoolss_deleteprinterkey(pipes_struct *p, SPOOL_Q_DELETEPRINTERKEY *q_u, SPOOL_R_DELETEPRINTERKEY *r_u);
WERROR _spoolss_enumprinterdataex(pipes_struct *p, SPOOL_Q_ENUMPRINTERDATAEX *q_u, SPOOL_R_ENUMPRINTERDATAEX *r_u);
WERROR _spoolss_getprintprocessordirectory(pipes_struct *p, SPOOL_Q_GETPRINTPROCESSORDIRECTORY *q_u, SPOOL_R_GETPRINTPROCESSORDIRECTORY *r_u);
WERROR _spoolss_xcvdataport(pipes_struct *p, SPOOL_Q_XCVDATAPORT *q_u, SPOOL_R_XCVDATAPORT *r_u);

/* The following definitions come from rpc_server/srv_srvsvc_nt.c  */

WERROR _srvsvc_NetFileEnum(pipes_struct *p,
			   struct srvsvc_NetFileEnum *r);
WERROR _srvsvc_NetSrvGetInfo(pipes_struct *p,
			     struct srvsvc_NetSrvGetInfo *r);
WERROR _srvsvc_NetSrvSetInfo(pipes_struct *p,
			     struct srvsvc_NetSrvSetInfo *r);
WERROR _srvsvc_NetConnEnum(pipes_struct *p,
			   struct srvsvc_NetConnEnum *r);
WERROR _srvsvc_NetSessEnum(pipes_struct *p,
			   struct srvsvc_NetSessEnum *r);
WERROR _srvsvc_NetSessDel(pipes_struct *p,
			  struct srvsvc_NetSessDel *r);
WERROR _srvsvc_NetShareEnumAll(pipes_struct *p,
			       struct srvsvc_NetShareEnumAll *r);
WERROR _srvsvc_NetShareEnum(pipes_struct *p,
			    struct srvsvc_NetShareEnum *r);
WERROR _srvsvc_NetShareGetInfo(pipes_struct *p,
			       struct srvsvc_NetShareGetInfo *r);
char *valid_share_pathname(TALLOC_CTX *ctx, const char *dos_pathname);
WERROR _srvsvc_NetShareSetInfo(pipes_struct *p,
			       struct srvsvc_NetShareSetInfo *r);
WERROR _srvsvc_NetShareAdd(pipes_struct *p,
			   struct srvsvc_NetShareAdd *r);
WERROR _srvsvc_NetShareDel(pipes_struct *p,
			   struct srvsvc_NetShareDel *r);
WERROR _srvsvc_NetShareDelSticky(pipes_struct *p,
				 struct srvsvc_NetShareDelSticky *r);
WERROR _srvsvc_NetRemoteTOD(pipes_struct *p,
			    struct srvsvc_NetRemoteTOD *r);
WERROR _srvsvc_NetGetFileSecurity(pipes_struct *p,
				  struct srvsvc_NetGetFileSecurity *r);
WERROR _srvsvc_NetSetFileSecurity(pipes_struct *p,
				  struct srvsvc_NetSetFileSecurity *r);
WERROR _srvsvc_NetDiskEnum(pipes_struct *p,
			   struct srvsvc_NetDiskEnum *r);
WERROR _srvsvc_NetNameValidate(pipes_struct *p,
			       struct srvsvc_NetNameValidate *r);
WERROR _srvsvc_NetFileClose(pipes_struct *p, struct srvsvc_NetFileClose *r);
WERROR _srvsvc_NetCharDevEnum(pipes_struct *p, struct srvsvc_NetCharDevEnum *r);
WERROR _srvsvc_NetCharDevGetInfo(pipes_struct *p, struct srvsvc_NetCharDevGetInfo *r);
WERROR _srvsvc_NetCharDevControl(pipes_struct *p, struct srvsvc_NetCharDevControl *r);
WERROR _srvsvc_NetCharDevQEnum(pipes_struct *p, struct srvsvc_NetCharDevQEnum *r);
WERROR _srvsvc_NetCharDevQGetInfo(pipes_struct *p, struct srvsvc_NetCharDevQGetInfo *r);
WERROR _srvsvc_NetCharDevQSetInfo(pipes_struct *p, struct srvsvc_NetCharDevQSetInfo *r);
WERROR _srvsvc_NetCharDevQPurge(pipes_struct *p, struct srvsvc_NetCharDevQPurge *r);
WERROR _srvsvc_NetCharDevQPurgeSelf(pipes_struct *p, struct srvsvc_NetCharDevQPurgeSelf *r);
WERROR _srvsvc_NetFileGetInfo(pipes_struct *p, struct srvsvc_NetFileGetInfo *r);
WERROR _srvsvc_NetShareCheck(pipes_struct *p, struct srvsvc_NetShareCheck *r);
WERROR _srvsvc_NetServerStatisticsGet(pipes_struct *p, struct srvsvc_NetServerStatisticsGet *r);
WERROR _srvsvc_NetTransportAdd(pipes_struct *p, struct srvsvc_NetTransportAdd *r);
WERROR _srvsvc_NetTransportEnum(pipes_struct *p, struct srvsvc_NetTransportEnum *r);
WERROR _srvsvc_NetTransportDel(pipes_struct *p, struct srvsvc_NetTransportDel *r);
WERROR _srvsvc_NetSetServiceBits(pipes_struct *p, struct srvsvc_NetSetServiceBits *r);
WERROR _srvsvc_NetPathType(pipes_struct *p, struct srvsvc_NetPathType *r);
WERROR _srvsvc_NetPathCanonicalize(pipes_struct *p, struct srvsvc_NetPathCanonicalize *r);
WERROR _srvsvc_NetPathCompare(pipes_struct *p, struct srvsvc_NetPathCompare *r);
WERROR _srvsvc_NETRPRNAMECANONICALIZE(pipes_struct *p, struct srvsvc_NETRPRNAMECANONICALIZE *r);
WERROR _srvsvc_NetPRNameCompare(pipes_struct *p, struct srvsvc_NetPRNameCompare *r);
WERROR _srvsvc_NetShareDelStart(pipes_struct *p, struct srvsvc_NetShareDelStart *r);
WERROR _srvsvc_NetShareDelCommit(pipes_struct *p, struct srvsvc_NetShareDelCommit *r);
WERROR _srvsvc_NetServerTransportAddEx(pipes_struct *p, struct srvsvc_NetServerTransportAddEx *r);
WERROR _srvsvc_NetServerSetServiceBitsEx(pipes_struct *p, struct srvsvc_NetServerSetServiceBitsEx *r);
WERROR _srvsvc_NETRDFSGETVERSION(pipes_struct *p, struct srvsvc_NETRDFSGETVERSION *r);
WERROR _srvsvc_NETRDFSCREATELOCALPARTITION(pipes_struct *p, struct srvsvc_NETRDFSCREATELOCALPARTITION *r);
WERROR _srvsvc_NETRDFSDELETELOCALPARTITION(pipes_struct *p, struct srvsvc_NETRDFSDELETELOCALPARTITION *r);
WERROR _srvsvc_NETRDFSSETLOCALVOLUMESTATE(pipes_struct *p, struct srvsvc_NETRDFSSETLOCALVOLUMESTATE *r);
WERROR _srvsvc_NETRDFSSETSERVERINFO(pipes_struct *p, struct srvsvc_NETRDFSSETSERVERINFO *r);
WERROR _srvsvc_NETRDFSCREATEEXITPOINT(pipes_struct *p, struct srvsvc_NETRDFSCREATEEXITPOINT *r);
WERROR _srvsvc_NETRDFSDELETEEXITPOINT(pipes_struct *p, struct srvsvc_NETRDFSDELETEEXITPOINT *r);
WERROR _srvsvc_NETRDFSMODIFYPREFIX(pipes_struct *p, struct srvsvc_NETRDFSMODIFYPREFIX *r);
WERROR _srvsvc_NETRDFSFIXLOCALVOLUME(pipes_struct *p, struct srvsvc_NETRDFSFIXLOCALVOLUME *r);
WERROR _srvsvc_NETRDFSMANAGERREPORTSITEINFO(pipes_struct *p, struct srvsvc_NETRDFSMANAGERREPORTSITEINFO *r);
WERROR _srvsvc_NETRSERVERTRANSPORTDELEX(pipes_struct *p, struct srvsvc_NETRSERVERTRANSPORTDELEX *r);

/* The following definitions come from rpc_server/srv_svcctl.c  */

void svcctl2_get_pipe_fns( struct api_struct **fns, int *n_fns );
NTSTATUS rpc_svcctl2_init(void);

/* The following definitions come from rpc_server/srv_svcctl_nt.c  */

bool init_service_op_table( void );
WERROR _svcctl_OpenSCManagerW(pipes_struct *p,
			      struct svcctl_OpenSCManagerW *r);
WERROR _svcctl_OpenServiceW(pipes_struct *p,
			    struct svcctl_OpenServiceW *r);
WERROR _svcctl_CloseServiceHandle(pipes_struct *p, struct svcctl_CloseServiceHandle *r);
WERROR _svcctl_GetServiceDisplayNameW(pipes_struct *p,
				      struct svcctl_GetServiceDisplayNameW *r);
WERROR _svcctl_QueryServiceStatus(pipes_struct *p,
				  struct svcctl_QueryServiceStatus *r);
WERROR _svcctl_enum_services_status(pipes_struct *p, SVCCTL_Q_ENUM_SERVICES_STATUS *q_u, SVCCTL_R_ENUM_SERVICES_STATUS *r_u);
WERROR _svcctl_StartServiceW(pipes_struct *p,
			     struct svcctl_StartServiceW *r);
WERROR _svcctl_ControlService(pipes_struct *p,
			      struct svcctl_ControlService *r);
WERROR _svcctl_EnumDependentServicesW(pipes_struct *p,
				      struct svcctl_EnumDependentServicesW *r);
WERROR _svcctl_query_service_status_ex( pipes_struct *p, SVCCTL_Q_QUERY_SERVICE_STATUSEX *q_u, SVCCTL_R_QUERY_SERVICE_STATUSEX *r_u );
WERROR _svcctl_query_service_config2( pipes_struct *p, SVCCTL_Q_QUERY_SERVICE_CONFIG2 *q_u, SVCCTL_R_QUERY_SERVICE_CONFIG2 *r_u );
WERROR _svcctl_LockServiceDatabase(pipes_struct *p,
				   struct svcctl_LockServiceDatabase *r);
WERROR _svcctl_UnlockServiceDatabase(pipes_struct *p,
				     struct svcctl_UnlockServiceDatabase *r);
WERROR _svcctl_QueryServiceObjectSecurity(pipes_struct *p,
					  struct svcctl_QueryServiceObjectSecurity *r);
WERROR _svcctl_SetServiceObjectSecurity(pipes_struct *p,
					struct svcctl_SetServiceObjectSecurity *r);
WERROR _svcctl_DeleteService(pipes_struct *p, struct svcctl_DeleteService *r);
WERROR _svcctl_SetServiceStatus(pipes_struct *p, struct svcctl_SetServiceStatus *r);
WERROR _svcctl_NotifyBootConfigStatus(pipes_struct *p, struct svcctl_NotifyBootConfigStatus *r);
WERROR _svcctl_SCSetServiceBitsW(pipes_struct *p, struct svcctl_SCSetServiceBitsW *r);
WERROR _svcctl_ChangeServiceConfigW(pipes_struct *p, struct svcctl_ChangeServiceConfigW *r);
WERROR _svcctl_CreateServiceW(pipes_struct *p, struct svcctl_CreateServiceW *r);
WERROR _svcctl_EnumServicesStatusW(pipes_struct *p, struct svcctl_EnumServicesStatusW *r);
WERROR _svcctl_QueryServiceConfigW(pipes_struct *p, struct svcctl_QueryServiceConfigW *r);
WERROR _svcctl_QueryServiceLockStatusW(pipes_struct *p, struct svcctl_QueryServiceLockStatusW *r);
WERROR _svcctl_GetServiceKeyNameW(pipes_struct *p, struct svcctl_GetServiceKeyNameW *r);
WERROR _svcctl_SCSetServiceBitsA(pipes_struct *p, struct svcctl_SCSetServiceBitsA *r);
WERROR _svcctl_ChangeServiceConfigA(pipes_struct *p, struct svcctl_ChangeServiceConfigA *r);
WERROR _svcctl_CreateServiceA(pipes_struct *p, struct svcctl_CreateServiceA *r);
WERROR _svcctl_EnumDependentServicesA(pipes_struct *p, struct svcctl_EnumDependentServicesA *r);
WERROR _svcctl_EnumServicesStatusA(pipes_struct *p, struct svcctl_EnumServicesStatusA *r);
WERROR _svcctl_OpenSCManagerA(pipes_struct *p, struct svcctl_OpenSCManagerA *r);
WERROR _svcctl_OpenServiceA(pipes_struct *p, struct svcctl_OpenServiceA *r);
WERROR _svcctl_QueryServiceConfigA(pipes_struct *p, struct svcctl_QueryServiceConfigA *r);
WERROR _svcctl_QueryServiceLockStatusA(pipes_struct *p, struct svcctl_QueryServiceLockStatusA *r);
WERROR _svcctl_StartServiceA(pipes_struct *p, struct svcctl_StartServiceA *r);
WERROR _svcctl_GetServiceDisplayNameA(pipes_struct *p, struct svcctl_GetServiceDisplayNameA *r);
WERROR _svcctl_GetServiceKeyNameA(pipes_struct *p, struct svcctl_GetServiceKeyNameA *r);
WERROR _svcctl_GetCurrentGroupeStateW(pipes_struct *p, struct svcctl_GetCurrentGroupeStateW *r);
WERROR _svcctl_EnumServiceGroupW(pipes_struct *p, struct svcctl_EnumServiceGroupW *r);
WERROR _svcctl_ChangeServiceConfig2A(pipes_struct *p, struct svcctl_ChangeServiceConfig2A *r);
WERROR _svcctl_ChangeServiceConfig2W(pipes_struct *p, struct svcctl_ChangeServiceConfig2W *r);
WERROR _svcctl_QueryServiceConfig2A(pipes_struct *p, struct svcctl_QueryServiceConfig2A *r);
WERROR _svcctl_QueryServiceConfig2W(pipes_struct *p, struct svcctl_QueryServiceConfig2W *r);
WERROR _svcctl_QueryServiceStatusEx(pipes_struct *p, struct svcctl_QueryServiceStatusEx *r);
WERROR _EnumServicesStatusExA(pipes_struct *p, struct EnumServicesStatusExA *r);
WERROR _EnumServicesStatusExW(pipes_struct *p, struct EnumServicesStatusExW *r);
WERROR _svcctl_SCSendTSMessage(pipes_struct *p, struct svcctl_SCSendTSMessage *r);

/* The following definitions come from rpc_server/srv_winreg_nt.c  */

WERROR _winreg_CloseKey(pipes_struct *p, struct winreg_CloseKey *r);
WERROR _winreg_OpenHKLM(pipes_struct *p, struct winreg_OpenHKLM *r);
WERROR _winreg_OpenHKPD(pipes_struct *p, struct winreg_OpenHKPD *r);
WERROR _winreg_OpenHKPT(pipes_struct *p, struct winreg_OpenHKPT *r);
WERROR _winreg_OpenHKCR(pipes_struct *p, struct winreg_OpenHKCR *r);
WERROR _winreg_OpenHKU(pipes_struct *p, struct winreg_OpenHKU *r);
WERROR _winreg_OpenHKCU(pipes_struct *p, struct winreg_OpenHKCU *r);
WERROR _winreg_OpenHKCC(pipes_struct *p, struct winreg_OpenHKCC *r);
WERROR _winreg_OpenHKDD(pipes_struct *p, struct winreg_OpenHKDD *r);
WERROR _winreg_OpenHKPN(pipes_struct *p, struct winreg_OpenHKPN *r);
WERROR _winreg_OpenKey(pipes_struct *p, struct winreg_OpenKey *r);
WERROR _winreg_QueryValue(pipes_struct *p, struct winreg_QueryValue *r);
WERROR _winreg_QueryInfoKey(pipes_struct *p, struct winreg_QueryInfoKey *r);
WERROR _winreg_GetVersion(pipes_struct *p, struct winreg_GetVersion *r);
WERROR _winreg_EnumKey(pipes_struct *p, struct winreg_EnumKey *r);
WERROR _winreg_EnumValue(pipes_struct *p, struct winreg_EnumValue *r);
WERROR _winreg_InitiateSystemShutdown(pipes_struct *p, struct winreg_InitiateSystemShutdown *r);
WERROR _winreg_InitiateSystemShutdownEx(pipes_struct *p, struct winreg_InitiateSystemShutdownEx *r);
WERROR _winreg_AbortSystemShutdown(pipes_struct *p, struct winreg_AbortSystemShutdown *r);
WERROR _winreg_RestoreKey(pipes_struct *p, struct winreg_RestoreKey *r);
WERROR _winreg_SaveKey(pipes_struct *p, struct winreg_SaveKey *r);
WERROR _winreg_SaveKeyEx(pipes_struct *p, struct winreg_SaveKeyEx *r);
WERROR _winreg_CreateKey( pipes_struct *p, struct winreg_CreateKey *r);
WERROR _winreg_SetValue(pipes_struct *p, struct winreg_SetValue *r);
WERROR _winreg_DeleteKey(pipes_struct *p, struct winreg_DeleteKey *r);
WERROR _winreg_DeleteValue(pipes_struct *p, struct winreg_DeleteValue *r);
WERROR _winreg_GetKeySecurity(pipes_struct *p, struct winreg_GetKeySecurity *r);
WERROR _winreg_SetKeySecurity(pipes_struct *p, struct winreg_SetKeySecurity *r);
WERROR _winreg_FlushKey(pipes_struct *p, struct winreg_FlushKey *r);
WERROR _winreg_UnLoadKey(pipes_struct *p, struct winreg_UnLoadKey *r);
WERROR _winreg_ReplaceKey(pipes_struct *p, struct winreg_ReplaceKey *r);
WERROR _winreg_LoadKey(pipes_struct *p, struct winreg_LoadKey *r);
WERROR _winreg_NotifyChangeKeyValue(pipes_struct *p, struct winreg_NotifyChangeKeyValue *r);
WERROR _winreg_QueryMultipleValues(pipes_struct *p, struct winreg_QueryMultipleValues *r);
WERROR _winreg_QueryMultipleValues2(pipes_struct *p, struct winreg_QueryMultipleValues2 *r);

/* The following definitions come from rpc_server/srv_wkssvc_nt.c  */

WERROR _wkssvc_NetWkstaGetInfo(pipes_struct *p, struct wkssvc_NetWkstaGetInfo *r);
WERROR _wkssvc_NetWkstaSetInfo(pipes_struct *p, struct wkssvc_NetWkstaSetInfo *r);
WERROR _wkssvc_NetWkstaEnumUsers(pipes_struct *p, struct wkssvc_NetWkstaEnumUsers *r);
WERROR _wkssvc_NetrWkstaUserGetInfo(pipes_struct *p, struct wkssvc_NetrWkstaUserGetInfo *r);
WERROR _wkssvc_NetrWkstaUserSetInfo(pipes_struct *p, struct wkssvc_NetrWkstaUserSetInfo *r);
WERROR _wkssvc_NetWkstaTransportEnum(pipes_struct *p, struct wkssvc_NetWkstaTransportEnum *r);
WERROR _wkssvc_NetrWkstaTransportAdd(pipes_struct *p, struct wkssvc_NetrWkstaTransportAdd *r);
WERROR _wkssvc_NetrWkstaTransportDel(pipes_struct *p, struct wkssvc_NetrWkstaTransportDel *r);
WERROR _wkssvc_NetrUseAdd(pipes_struct *p, struct wkssvc_NetrUseAdd *r);
WERROR _wkssvc_NetrUseGetInfo(pipes_struct *p, struct wkssvc_NetrUseGetInfo *r);
WERROR _wkssvc_NetrUseDel(pipes_struct *p, struct wkssvc_NetrUseDel *r);
WERROR _wkssvc_NetrUseEnum(pipes_struct *p, struct wkssvc_NetrUseEnum *r);
WERROR _wkssvc_NetrMessageBufferSend(pipes_struct *p, struct wkssvc_NetrMessageBufferSend *r);
WERROR _wkssvc_NetrWorkstationStatisticsGet(pipes_struct *p, struct wkssvc_NetrWorkstationStatisticsGet *r) ;
WERROR _wkssvc_NetrLogonDomainNameAdd(pipes_struct *p, struct wkssvc_NetrLogonDomainNameAdd *r);
WERROR _wkssvc_NetrLogonDomainNameDel(pipes_struct *p, struct wkssvc_NetrLogonDomainNameDel *r);
WERROR _wkssvc_NetrJoinDomain(pipes_struct *p, struct wkssvc_NetrJoinDomain *r);
WERROR _wkssvc_NetrUnjoinDomain(pipes_struct *p, struct wkssvc_NetrUnjoinDomain *r);
WERROR _wkssvc_NetrRenameMachineInDomain(pipes_struct *p, struct wkssvc_NetrRenameMachineInDomain *r);
WERROR _wkssvc_NetrValidateName(pipes_struct *p, struct wkssvc_NetrValidateName *r);
WERROR _wkssvc_NetrGetJoinInformation(pipes_struct *p, struct wkssvc_NetrGetJoinInformation *r);
WERROR _wkssvc_NetrGetJoinableOus(pipes_struct *p, struct wkssvc_NetrGetJoinableOus *r);
WERROR _wkssvc_NetrJoinDomain2(pipes_struct *p,
			       struct wkssvc_NetrJoinDomain2 *r);
WERROR _wkssvc_NetrUnjoinDomain2(pipes_struct *p,
				 struct wkssvc_NetrUnjoinDomain2 *r);
WERROR _wkssvc_NetrRenameMachineInDomain2(pipes_struct *p, struct wkssvc_NetrRenameMachineInDomain2 *r);
WERROR _wkssvc_NetrValidateName2(pipes_struct *p, struct wkssvc_NetrValidateName2 *r);
WERROR _wkssvc_NetrGetJoinableOus2(pipes_struct *p, struct wkssvc_NetrGetJoinableOus2 *r);
WERROR _wkssvc_NetrAddAlternateComputerName(pipes_struct *p, struct wkssvc_NetrAddAlternateComputerName *r);
WERROR _wkssvc_NetrRemoveAlternateComputerName(pipes_struct *p, struct wkssvc_NetrRemoveAlternateComputerName *r);
WERROR _wkssvc_NetrSetPrimaryComputername(pipes_struct *p, struct wkssvc_NetrSetPrimaryComputername *r);
WERROR _wkssvc_NetrEnumerateComputerNames(pipes_struct *p, struct wkssvc_NetrEnumerateComputerNames *r);

/* The following definitions come from rpcclient/cmd_dfs.c  */


/* The following definitions come from rpcclient/cmd_dssetup.c  */


/* The following definitions come from rpcclient/cmd_echo.c  */


/* The following definitions come from rpcclient/cmd_lsarpc.c  */


/* The following definitions come from rpcclient/cmd_netlogon.c  */


/* The following definitions come from rpcclient/cmd_ntsvcs.c  */


/* The following definitions come from rpcclient/cmd_samr.c  */


/* The following definitions come from rpcclient/cmd_shutdown.c  */


/* The following definitions come from rpcclient/cmd_spoolss.c  */

void set_drv_info_3_env (DRIVER_INFO_3 *info, const char *arch);

/* The following definitions come from rpcclient/cmd_srvsvc.c  */


/* The following definitions come from rpcclient/cmd_test.c  */


/* The following definitions come from rpcclient/cmd_wkssvc.c  */


/* The following definitions come from rpcclient/rpcclient.c  */


/* The following definitions come from services/services_db.c  */

void svcctl_init_keys( void );
SEC_DESC *svcctl_get_secdesc( TALLOC_CTX *ctx, const char *name, NT_USER_TOKEN *token );
bool svcctl_set_secdesc( TALLOC_CTX *ctx, const char *name, SEC_DESC *sec_desc, NT_USER_TOKEN *token );
const char *svcctl_lookup_dispname(TALLOC_CTX *ctx, const char *name, NT_USER_TOKEN *token );
const char *svcctl_lookup_description(TALLOC_CTX *ctx, const char *name, NT_USER_TOKEN *token );
REGVAL_CTR *svcctl_fetch_regvalues( const char *name, NT_USER_TOKEN *token );

/* The following definitions come from services/svc_netlogon.c  */


/* The following definitions come from services/svc_rcinit.c  */


/* The following definitions come from services/svc_spoolss.c  */


/* The following definitions come from services/svc_winreg.c  */


/* The following definitions come from services/svc_wins.c  */


/* The following definitions come from smbd/aio.c  */

void aio_request_done(uint16_t mid);
bool aio_finished(void);
void initialize_async_io_handler(void);
bool schedule_aio_read_and_X(connection_struct *conn,
			     struct smb_request *req,
			     files_struct *fsp, SMB_OFF_T startpos,
			     size_t smb_maxcnt);
bool schedule_aio_write_and_X(connection_struct *conn,
			      struct smb_request *req,
			      files_struct *fsp, char *data,
			      SMB_OFF_T startpos,
			      size_t numtowrite);
int process_aio_queue(void);
int wait_for_aio_completion(files_struct *fsp);
void cancel_aio_by_fsp(files_struct *fsp);
bool aio_finished(void);
void initialize_async_io_handler(void);
int process_aio_queue(void);
bool schedule_aio_read_and_X(connection_struct *conn,
			     struct smb_request *req,
			     files_struct *fsp, SMB_OFF_T startpos,
			     size_t smb_maxcnt);
bool schedule_aio_write_and_X(connection_struct *conn,
			      struct smb_request *req,
			      files_struct *fsp, char *data,
			      SMB_OFF_T startpos,
			      size_t numtowrite);
void cancel_aio_by_fsp(files_struct *fsp);
int wait_for_aio_completion(files_struct *fsp);

/* The following definitions come from smbd/blocking.c  */

bool push_blocking_lock_request( struct byte_range_lock *br_lck,
		const struct smb_request *req,
		files_struct *fsp,
		int lock_timeout,
		int lock_num,
		uint32 lock_pid,
		enum brl_type lock_type,
		enum brl_flavour lock_flav,
		uint64_t offset,
		uint64_t count,
		uint32 blocking_pid);
void cancel_pending_lock_requests_by_fid(files_struct *fsp, struct byte_range_lock *br_lck);
void remove_pending_lock_requests_by_mid(int mid);
bool blocking_lock_was_deferred(int mid);
bool blocking_lock_cancel(files_struct *fsp,
			uint32 lock_pid,
			uint64_t offset,
			uint64_t count,
			enum brl_flavour lock_flav,
			unsigned char locktype,
                        NTSTATUS err);

/* The following definitions come from smbd/change_trust_pw.c  */

NTSTATUS change_trust_account_password( const char *domain, const char *remote_machine);

/* The following definitions come from smbd/chgpasswd.c  */

bool chgpasswd(const char *name, const struct passwd *pass,
	       const char *oldpass, const char *newpass, bool as_root);
bool chgpasswd(const char *name, const struct passwd *pass, 
	       const char *oldpass, const char *newpass, bool as_root);
bool check_lanman_password(char *user, uchar * pass1,
			   uchar * pass2, struct samu **hnd);
bool change_lanman_password(struct samu *sampass, uchar *pass2);
NTSTATUS pass_oem_change(char *user,
			 uchar password_encrypted_with_lm_hash[516],
			 const uchar old_lm_hash_encrypted[16],
			 uchar password_encrypted_with_nt_hash[516],
			 const uchar old_nt_hash_encrypted[16],
			 uint32 *reject_reason);
NTSTATUS change_oem_password(struct samu *hnd, char *old_passwd, char *new_passwd, bool as_root, uint32 *samr_reject_reason);

/* The following definitions come from smbd/close.c  */

void set_close_write_time(struct files_struct *fsp, struct timespec ts);
NTSTATUS close_file(struct smb_request *req, files_struct *fsp,
		    enum file_close_type close_type);
void msg_close_file(struct messaging_context *msg_ctx,
		    void *private_data,
		    uint32_t msg_type,
		    struct server_id server_id,
		    DATA_BLOB *data);

/* The following definitions come from smbd/conn.c  */

void conn_init(void);
int conn_num_open(void);
bool conn_snum_used(int snum);
connection_struct *conn_find(unsigned cnum);
connection_struct *conn_new(void);
bool conn_close_all(void);
bool conn_idle_all(time_t t);
void conn_clear_vuid_caches(uint16 vuid);
void conn_free_internal(connection_struct *conn);
void conn_free(connection_struct *conn);
void msg_force_tdis(struct messaging_context *msg,
		    void *private_data,
		    uint32_t msg_type,
		    struct server_id server_id,
		    DATA_BLOB *data);

/* The following definitions come from smbd/connection.c  */

bool yield_connection(connection_struct *conn, const char *name);
int count_current_connections( const char *sharename, bool clear  );
int count_all_current_connections(void);
bool claim_connection(connection_struct *conn, const char *name,
		      uint32 msg_flags);
bool register_message_flags(bool doreg, uint32 msg_flags);

/* The following definitions come from smbd/dfree.c  */

uint64_t sys_disk_free(connection_struct *conn, const char *path, bool small_query, 
                              uint64_t *bsize,uint64_t *dfree,uint64_t *dsize);
uint64_t get_dfree_info(connection_struct *conn,
			const char *path,
			bool small_query,
			uint64_t *bsize,
			uint64_t *dfree,
			uint64_t *dsize);

/* The following definitions come from smbd/dir.c  */

bool make_dir_struct(TALLOC_CTX *ctx,
			char *buf,
			const char *mask,
			const char *fname,
			SMB_OFF_T size,
			uint32 mode,
			time_t date,
			bool uc);
void init_dptrs(void);
char *dptr_path(int key);
char *dptr_wcard(int key);
uint16 dptr_attr(int key);
void dptr_close(int *key);
void dptr_closecnum(connection_struct *conn);
void dptr_idlecnum(connection_struct *conn);
void dptr_closepath(char *path,uint16 spid);
NTSTATUS dptr_create(connection_struct *conn, const char *path, bool old_handle, bool expect_close,uint16 spid,
		const char *wcard, bool wcard_has_wild, uint32 attr, struct dptr_struct **dptr_ret);
int dptr_CloseDir(struct dptr_struct *dptr);
void dptr_SeekDir(struct dptr_struct *dptr, long offset);
long dptr_TellDir(struct dptr_struct *dptr);
bool dptr_has_wild(struct dptr_struct *dptr);
int dptr_dnum(struct dptr_struct *dptr);
const char *dptr_ReadDirName(TALLOC_CTX *ctx,
			struct dptr_struct *dptr,
			long *poffset,
			SMB_STRUCT_STAT *pst);
bool dptr_SearchDir(struct dptr_struct *dptr, const char *name, long *poffset, SMB_STRUCT_STAT *pst);
void dptr_DirCacheAdd(struct dptr_struct *dptr, const char *name, long offset);
bool dptr_fill(char *buf1,unsigned int key);
struct dptr_struct *dptr_fetch(char *buf,int *num);
struct dptr_struct *dptr_fetch_lanman2(int dptr_num);
bool dir_check_ftype(connection_struct *conn, uint32 mode, uint32 dirtype);
bool get_dir_entry(TALLOC_CTX *ctx,
		connection_struct *conn,
		const char *mask,
		uint32 dirtype,
		char **pp_fname_out,
		SMB_OFF_T *size,
		uint32 *mode,
		time_t *date,
		bool check_descend,
		bool ask_sharemode);
bool is_visible_file(connection_struct *conn, const char *dir_path, const char *name, SMB_STRUCT_STAT *pst, bool use_veto);
struct smb_Dir *OpenDir(TALLOC_CTX *mem_ctx, connection_struct *conn,
			const char *name, const char *mask, uint32 attr);
const char *ReadDirName(struct smb_Dir *dirp, long *poffset);
void RewindDir(struct smb_Dir *dirp, long *poffset);
void SeekDir(struct smb_Dir *dirp, long offset);
long TellDir(struct smb_Dir *dirp);
void DirCacheAdd(struct smb_Dir *dirp, const char *name, long offset);
bool SearchDir(struct smb_Dir *dirp, const char *name, long *poffset);
NTSTATUS can_delete_directory(struct connection_struct *conn,
				const char *dirname);

/* The following definitions come from smbd/dmapi.c  */

const void *dmapi_get_current_session(void);
bool dmapi_have_session(void);
bool dmapi_new_session(void);
bool dmapi_destroy_session(void);
uint32 dmapi_file_flags(const char * const path);

/* The following definitions come from smbd/dnsregister.c  */

void dns_register_close(struct dns_reg_state **dns_state_ptr);
void dns_register_smbd(struct dns_reg_state ** dns_state_ptr,
		unsigned port,
		int *maxfd,
		fd_set *listen_set,
		struct timeval *timeout);
bool dns_register_smbd_reply(struct dns_reg_state *dns_state,
		fd_set *lfds, struct timeval *timeout);

/* The following definitions come from smbd/dosmode.c  */

mode_t unix_mode(connection_struct *conn, int dosmode, const char *fname,
		 const char *inherit_from_dir);
uint32 dos_mode_msdfs(connection_struct *conn, const char *path,SMB_STRUCT_STAT *sbuf);
uint32 dos_mode(connection_struct *conn, const char *path,SMB_STRUCT_STAT *sbuf);
int file_set_dosmode(connection_struct *conn, const char *fname,
		     uint32 dosmode, SMB_STRUCT_STAT *st,
		     const char *parent_dir,
		     bool newfile);
int file_ntimes(connection_struct *conn, const char *fname, const struct timespec ts[2]);
bool set_sticky_write_time_path(connection_struct *conn, const char *fname,
			 struct file_id fileid, const struct timespec mtime);
bool set_sticky_write_time_fsp(struct files_struct *fsp, const struct timespec mtime);
bool update_write_time(struct files_struct *fsp);

/* The following definitions come from smbd/error.c  */

bool use_nt_status(void);
void error_packet_set(char *outbuf, uint8 eclass, uint32 ecode, NTSTATUS ntstatus, int line, const char *file);
int error_packet(char *outbuf, uint8 eclass, uint32 ecode, NTSTATUS ntstatus, int line, const char *file);
void reply_nt_error(struct smb_request *req, NTSTATUS ntstatus,
		    int line, const char *file);
void reply_force_nt_error(struct smb_request *req, NTSTATUS ntstatus,
			  int line, const char *file);
void reply_dos_error(struct smb_request *req, uint8 eclass, uint32 ecode,
		    int line, const char *file);
void reply_both_error(struct smb_request *req, uint8 eclass, uint32 ecode,
		      NTSTATUS status, int line, const char *file);
void reply_openerror(struct smb_request *req, NTSTATUS status);
void reply_unix_error(struct smb_request *req, uint8 defclass, uint32 defcode,
			NTSTATUS defstatus, int line, const char *file);

/* The following definitions come from smbd/fake_file.c  */

enum FAKE_FILE_TYPE is_fake_file(const char *fname);
NTSTATUS open_fake_file(struct smb_request *req, connection_struct *conn,
				uint16_t current_vuid,
				enum FAKE_FILE_TYPE fake_file_type,
				const char *fname,
				uint32 access_mask,
				files_struct **result);
NTSTATUS close_fake_file(struct smb_request *req, files_struct *fsp);

/* The following definitions come from smbd/file_access.c  */

bool can_access_file_acl(struct connection_struct *conn,
				const char * fname,
				uint32_t access_mask);
bool can_delete_file_in_directory(connection_struct *conn, const char *fname);
bool can_access_file_data(connection_struct *conn, const char *fname, SMB_STRUCT_STAT *psbuf, uint32 access_mask);
bool can_write_to_file(connection_struct *conn, const char *fname, SMB_STRUCT_STAT *psbuf);
bool directory_has_default_acl(connection_struct *conn, const char *fname);

/* The following definitions come from smbd/fileio.c  */

ssize_t read_file(files_struct *fsp,char *data,SMB_OFF_T pos,size_t n);
void trigger_write_time_update(struct files_struct *fsp);
void trigger_write_time_update_immediate(struct files_struct *fsp);
ssize_t write_file(struct smb_request *req,
			files_struct *fsp,
			const char *data,
			SMB_OFF_T pos,
			size_t n);
void delete_write_cache(files_struct *fsp);
void set_filelen_write_cache(files_struct *fsp, SMB_OFF_T file_size);
ssize_t flush_write_cache(files_struct *fsp, enum flush_reason_enum reason);
NTSTATUS sync_file(connection_struct *conn, files_struct *fsp, bool write_through);
int fsp_stat(files_struct *fsp, SMB_STRUCT_STAT *pst);

/* The following definitions come from smbd/filename.c  */

NTSTATUS unix_convert(TALLOC_CTX *ctx,
			connection_struct *conn,
			const char *orig_path,
			bool allow_wcard_last_component,
			char **pp_conv_path,
			char **pp_saved_last_component,
			SMB_STRUCT_STAT *pst);
NTSTATUS check_name(connection_struct *conn, const char *name);

/* The following definitions come from smbd/files.c  */

NTSTATUS file_new(struct smb_request *req, connection_struct *conn,
		  files_struct **result);
void file_close_conn(connection_struct *conn);
void file_close_pid(uint16 smbpid, int vuid);
void file_init(void);
void file_close_user(int vuid);
void file_dump_open_table(void);
files_struct *file_find_fd(int fd);
files_struct *file_find_dif(struct file_id id, unsigned long gen_id);
files_struct *file_find_fsp(files_struct *orig_fsp);
files_struct *file_find_di_first(struct file_id id);
files_struct *file_find_di_next(files_struct *start_fsp);
files_struct *file_find_print(void);
void file_sync_all(connection_struct *conn);
void file_free(struct smb_request *req, files_struct *fsp);
files_struct *file_fnum(uint16 fnum);
files_struct *file_fsp(struct smb_request *req, uint16 fid);
NTSTATUS dup_file_fsp(struct smb_request *req, files_struct *fsp,
		      uint32 access_mask, uint32 share_access,
		      uint32 create_options, files_struct **result);

/* The following definitions come from smbd/ipc.c  */

void send_trans_reply(connection_struct *conn,
		      const uint8_t *inbuf,
		      char *rparam, int rparam_len,
		      char *rdata, int rdata_len,
		      bool buffer_too_large);
void reply_trans(struct smb_request *req);
void reply_transs(struct smb_request *req);

/* The following definitions come from smbd/lanman.c  */

void api_reply(connection_struct *conn, uint16 vuid,
	       struct smb_request *req,
	       char *data, char *params,
	       int tdscnt, int tpscnt,
	       int mdrcnt, int mprcnt);

/* The following definitions come from smbd/mangle.c  */

void mangle_reset_cache(void);
void mangle_change_to_posix(void);
bool mangle_is_mangled(const char *s, const struct share_params *p);
bool mangle_is_8_3(const char *fname, bool check_case,
		   const struct share_params *p);
bool mangle_is_8_3_wildcards(const char *fname, bool check_case,
			     const struct share_params *p);
bool mangle_must_mangle(const char *fname,
		   const struct share_params *p);
bool mangle_lookup_name_from_8_3(TALLOC_CTX *ctx,
			const char *in,
			char **out, /* talloced on the given context. */
			const struct share_params *p);
bool name_to_8_3(const char *in,
		char out[13],
		bool cache83,
		const struct share_params *p);

/* The following definitions come from smbd/mangle_hash.c  */

struct mangle_fns *mangle_hash_init(void);

/* The following definitions come from smbd/mangle_hash2.c  */

struct mangle_fns *mangle_hash2_init(void);
struct mangle_fns *posix_mangle_init(void);

/* The following definitions come from smbd/map_username.c  */

bool map_username(fstring user);

/* The following definitions come from smbd/message.c  */

void reply_sends(struct smb_request *req);
void reply_sendstrt(struct smb_request *req);
void reply_sendtxt(struct smb_request *req);
void reply_sendend(struct smb_request *req);

/* The following definitions come from smbd/msdfs.c  */

bool is_msdfs_link(connection_struct *conn,
		const char *path,
		SMB_STRUCT_STAT *sbufp);
NTSTATUS get_referred_path(TALLOC_CTX *ctx,
			const char *dfs_path,
			struct junction_map *jucn,
			int *consumedcntp,
			bool *self_referralp);
int setup_dfs_referral(connection_struct *orig_conn,
			const char *dfs_path,
			int max_referral_level,
			char **ppdata, NTSTATUS *pstatus);
bool create_junction(TALLOC_CTX *ctx,
		const char *dfs_path,
		struct junction_map *jucn);
bool create_msdfs_link(const struct junction_map *jucn);
bool remove_msdfs_link(const struct junction_map *jucn);
struct junction_map *enum_msdfs_links(TALLOC_CTX *ctx, size_t *p_num_jn);
NTSTATUS resolve_dfspath(TALLOC_CTX *ctx,
			connection_struct *conn,
			bool dfs_pathnames,
			const char *name_in,
			char **pp_name_out);
NTSTATUS resolve_dfspath_wcard(TALLOC_CTX *ctx,
				connection_struct *conn,
				bool dfs_pathnames,
				const char *name_in,
				char **pp_name_out,
				bool *ppath_contains_wcard);
NTSTATUS create_conn_struct(TALLOC_CTX *ctx,
				connection_struct **pconn,
				int snum,
				const char *path,
			    char **poldcwd);

/* The following definitions come from smbd/negprot.c  */

void reply_negprot(struct smb_request *req);

/* The following definitions come from smbd/notify.c  */

void change_notify_reply(connection_struct *conn,
			const uint8 *request_buf, uint32 max_param,
			 struct notify_change_buf *notify_buf);
NTSTATUS change_notify_create(struct files_struct *fsp, uint32 filter,
			      bool recursive);
NTSTATUS change_notify_add_request(const struct smb_request *req,
				uint32 max_param,
				uint32 filter, bool recursive,
				struct files_struct *fsp);
void remove_pending_change_notify_requests_by_mid(uint16 mid);
void remove_pending_change_notify_requests_by_fid(files_struct *fsp,
						  NTSTATUS status);
void notify_fname(connection_struct *conn, uint32 action, uint32 filter,
		  const char *path);
char *notify_filter_string(TALLOC_CTX *mem_ctx, uint32 filter);
struct sys_notify_context *sys_notify_context_create(connection_struct *conn,
						     TALLOC_CTX *mem_ctx, 
						     struct event_context *ev);
NTSTATUS sys_notify_watch(struct sys_notify_context *ctx,
			  struct notify_entry *e,
			  void (*callback)(struct sys_notify_context *ctx, 
					   void *private_data,
					   struct notify_event *ev),
			  void *private_data, void *handle);

/* The following definitions come from smbd/notify_inotify.c  */

NTSTATUS inotify_watch(struct sys_notify_context *ctx,
		       struct notify_entry *e,
		       void (*callback)(struct sys_notify_context *ctx, 
					void *private_data,
					struct notify_event *ev),
		       void *private_data, 
		       void *handle_p);

/* The following definitions come from smbd/notify_internal.c  */

struct notify_context *notify_init(TALLOC_CTX *mem_ctx, struct server_id server, 
				   struct messaging_context *messaging_ctx,
				   struct event_context *ev,
				   connection_struct *conn);
NTSTATUS notify_add(struct notify_context *notify, struct notify_entry *e0,
		    void (*callback)(void *, const struct notify_event *), 
		    void *private_data);
NTSTATUS notify_remove(struct notify_context *notify, void *private_data);
void notify_trigger(struct notify_context *notify,
		    uint32_t action, uint32_t filter, const char *path);

/* The following definitions come from smbd/ntquotas.c  */

int vfs_get_ntquota(files_struct *fsp, enum SMB_QUOTA_TYPE qtype, DOM_SID *psid, SMB_NTQUOTA_STRUCT *qt);
int vfs_set_ntquota(files_struct *fsp, enum SMB_QUOTA_TYPE qtype, DOM_SID *psid, SMB_NTQUOTA_STRUCT *qt);
int vfs_get_user_ntquota_list(files_struct *fsp, SMB_NTQUOTA_LIST **qt_list);
void *init_quota_handle(TALLOC_CTX *mem_ctx);

/* The following definitions come from smbd/nttrans.c  */

void send_nt_replies(connection_struct *conn,
			struct smb_request *req, NTSTATUS nt_error,
		     char *params, int paramsize,
		     char *pdata, int datasize);
bool is_ntfs_stream_name(const char *fname);
void reply_ntcreate_and_X(struct smb_request *req);
void reply_ntcancel(struct smb_request *req);
void reply_ntrename(struct smb_request *req);
void reply_nttrans(struct smb_request *req);
void reply_nttranss(struct smb_request *req);

/* The following definitions come from smbd/open.c  */

NTSTATUS fd_close(files_struct *fsp);
bool map_open_params_to_ntcreate(const char *fname, int deny_mode, int open_func,
				 uint32 *paccess_mask,
				 uint32 *pshare_mode,
				 uint32 *pcreate_disposition,
				 uint32 *pcreate_options);
NTSTATUS open_file_ntcreate(connection_struct *conn,
			    struct smb_request *req,
			    const char *fname,
			    SMB_STRUCT_STAT *psbuf,
			    uint32 access_mask,		/* access bits (FILE_READ_DATA etc.) */
			    uint32 share_access,	/* share constants (FILE_SHARE_READ etc) */
			    uint32 create_disposition,	/* FILE_OPEN_IF etc. */
			    uint32 create_options,	/* options such as delete on close. */
			    uint32 new_dos_attributes,	/* attributes used for new file. */
			    int oplock_request, 	/* internal Samba oplock codes. */
				 			/* Information (FILE_EXISTS etc.) */
			    int *pinfo,
			    files_struct **result);
NTSTATUS open_file_fchmod(struct smb_request *req, connection_struct *conn,
			  const char *fname,
			  SMB_STRUCT_STAT *psbuf, files_struct **result);
NTSTATUS close_file_fchmod(struct smb_request *req, files_struct *fsp);
NTSTATUS open_directory(connection_struct *conn,
			struct smb_request *req,
			const char *fname,
			SMB_STRUCT_STAT *psbuf,
			uint32 access_mask,
			uint32 share_access,
			uint32 create_disposition,
			uint32 create_options,
			uint32 file_attributes,
			int *pinfo,
			files_struct **result);
NTSTATUS create_directory(connection_struct *conn, struct smb_request *req, const char *directory);
void msg_file_was_renamed(struct messaging_context *msg,
			  void *private_data,
			  uint32_t msg_type,
			  struct server_id server_id,
			  DATA_BLOB *data);
NTSTATUS create_file_unixpath(connection_struct *conn,
			      struct smb_request *req,
			      const char *fname,
			      uint32_t access_mask,
			      uint32_t share_access,
			      uint32_t create_disposition,
			      uint32_t create_options,
			      uint32_t file_attributes,
			      uint32_t oplock_request,
			      uint64_t allocation_size,
			      struct security_descriptor *sd,
			      struct ea_list *ea_list,

			      files_struct **result,
			      int *pinfo,
			      SMB_STRUCT_STAT *psbuf);
NTSTATUS create_file(connection_struct *conn,
		     struct smb_request *req,
		     uint16_t root_dir_fid,
		     const char *fname,
		     uint32_t access_mask,
		     uint32_t share_access,
		     uint32_t create_disposition,
		     uint32_t create_options,
		     uint32_t file_attributes,
		     uint32_t oplock_request,
		     uint64_t allocation_size,
		     struct security_descriptor *sd,
		     struct ea_list *ea_list,

		     files_struct **result,
		     int *pinfo,
		     SMB_STRUCT_STAT *psbuf);

/* The following definitions come from smbd/oplock.c  */

int32 get_number_of_exclusive_open_oplocks(void);
bool oplock_message_waiting(fd_set *fds);
void process_kernel_oplocks(struct messaging_context *msg_ctx, fd_set *pfds);
bool set_file_oplock(files_struct *fsp, int oplock_type);
void release_file_oplock(files_struct *fsp);
bool remove_oplock(files_struct *fsp);
bool downgrade_oplock(files_struct *fsp);
int oplock_notify_fd(void);
void reply_to_oplock_break_requests(files_struct *fsp);
void release_level_2_oplocks_on_change(files_struct *fsp);
void share_mode_entry_to_message(char *msg, const struct share_mode_entry *e);
void message_to_share_mode_entry(struct share_mode_entry *e, char *msg);
bool init_oplocks(struct messaging_context *msg_ctx);

/* The following definitions come from smbd/oplock_irix.c  */

struct kernel_oplocks *irix_init_kernel_oplocks(void) ;

/* The following definitions come from smbd/oplock_linux.c  */

void linux_set_lease_capability(void);
int linux_set_lease_sighandler(int fd);
int linux_setlease(int fd, int leasetype);
struct kernel_oplocks *linux_init_kernel_oplocks(void) ;

/* The following definitions come from smbd/password.c  */

user_struct *get_valid_user_struct(uint16 vuid);
bool is_partial_auth_vuid(uint16 vuid);
user_struct *get_partial_auth_user_struct(uint16 vuid);
void invalidate_vuid(uint16 vuid);
void invalidate_all_vuids(void);
int register_initial_vuid(void);
int register_existing_vuid(uint16 vuid,
			auth_serversupplied_info *server_info,
			DATA_BLOB response_blob,
			const char *smb_name);
void add_session_user(const char *user);
void add_session_workgroup(const char *workgroup);
const char *get_session_workgroup(void);
bool user_in_netgroup(const char *user, const char *ngname);
bool user_in_list(const char *user,const char **list);
bool authorise_login(int snum, fstring user, DATA_BLOB password,
		     bool *guest);

/* The following definitions come from smbd/pipes.c  */

void reply_open_pipe_and_X(connection_struct *conn, struct smb_request *req);
void reply_pipe_write(struct smb_request *req);
void reply_pipe_write_and_X(struct smb_request *req);
void reply_pipe_read_and_X(struct smb_request *req);
void reply_pipe_close(connection_struct *conn, struct smb_request *req);

/* The following definitions come from smbd/posix_acls.c  */

void create_file_sids(const SMB_STRUCT_STAT *psbuf, DOM_SID *powner_sid, DOM_SID *pgroup_sid);
NTSTATUS unpack_nt_owners(int snum, uid_t *puser, gid_t *pgrp, uint32 security_info_sent, const SEC_DESC *psd);
SMB_ACL_T free_empty_sys_acl(connection_struct *conn, SMB_ACL_T the_acl);
NTSTATUS posix_fget_nt_acl(struct files_struct *fsp, uint32_t security_info,
			   SEC_DESC **ppdesc);
NTSTATUS posix_get_nt_acl(struct connection_struct *conn, const char *name,
			  uint32_t security_info, SEC_DESC **ppdesc);
int try_chown(connection_struct *conn, const char *fname, uid_t uid, gid_t gid);
NTSTATUS append_parent_acl(files_struct *fsp,
				const SEC_DESC *pcsd,
				SEC_DESC **pp_new_sd);
NTSTATUS set_nt_acl(files_struct *fsp, uint32 security_info_sent, const SEC_DESC *psd);
int get_acl_group_bits( connection_struct *conn, const char *fname, mode_t *mode );
int chmod_acl(connection_struct *conn, const char *name, mode_t mode);
int inherit_access_posix_acl(connection_struct *conn, const char *inherit_from_dir,
		       const char *name, mode_t mode);
int fchmod_acl(files_struct *fsp, mode_t mode);
bool set_unix_posix_default_acl(connection_struct *conn, const char *fname, SMB_STRUCT_STAT *psbuf,
				uint16 num_def_acls, const char *pdata);
bool set_unix_posix_acl(connection_struct *conn, files_struct *fsp, const char *fname, uint16 num_acls, const char *pdata);
SEC_DESC *get_nt_acl_no_snum( TALLOC_CTX *ctx, const char *fname);

/* The following definitions come from smbd/process.c  */

bool srv_send_smb(int fd, char *buffer, bool do_encrypt);
int srv_set_message(char *buf,
                        int num_words,
                        int num_bytes,
                        bool zero);
void init_smb_request(struct smb_request *req,
			const uint8 *inbuf,
			size_t unread_bytes,
			bool encrypted);
void remove_deferred_open_smb_message(uint16 mid);
void schedule_deferred_open_smb_message(uint16 mid);
bool open_was_deferred(uint16 mid);
struct pending_message_list *get_open_deferred_message(uint16 mid);
bool push_deferred_smb_message(struct smb_request *req,
			       struct timeval request_time,
			       struct timeval timeout,
			       char *private_data, size_t priv_len);
struct idle_event *event_add_idle(struct event_context *event_ctx,
				  TALLOC_CTX *mem_ctx,
				  struct timeval interval,
				  const char *name,
				  bool (*handler)(const struct timeval *now,
						  void *private_data),
				  void *private_data);
NTSTATUS allow_new_trans(struct trans_state *list, int mid);
void respond_to_all_remaining_local_messages(void);
bool create_outbuf(TALLOC_CTX *mem_ctx, const char *inbuf, char **outbuf,
		   uint8_t num_words, uint32_t num_bytes);
void reply_outbuf(struct smb_request *req, uint8 num_words, uint32 num_bytes);
const char *smb_fn_name(int type);
void add_to_common_flags2(uint32 v);
void remove_from_common_flags2(uint32 v);
void construct_reply_common(const char *inbuf, char *outbuf);
void chain_reply(struct smb_request *req);
void check_reload(time_t t);
void smbd_process(void);

/* The following definitions come from smbd/quotas.c  */

bool disk_quotas(const char *path, uint64_t *bsize, uint64_t *dfree, uint64_t *dsize);
bool disk_quotas(const char *path, uint64_t *bsize, uint64_t *dfree, uint64_t *dsize);
bool disk_quotas(const char *path,
		uint64_t *bsize,
		uint64_t *dfree,
		uint64_t *dsize);
bool disk_quotas(const char *path, uint64_t *bsize, uint64_t *dfree, uint64_t *dsize);
bool disk_quotas(const char *path, uint64_t *bsize, uint64_t *dfree, uint64_t *dsize);
bool disk_quotas(const char *path, uint64_t *bsize, uint64_t *dfree, uint64_t *dsize);
bool disk_quotas_vxfs(const char *name, char *path, uint64_t *bsize, uint64_t *dfree, uint64_t *dsize);
bool disk_quotas(const char *path,uint64_t *bsize,uint64_t *dfree,uint64_t *dsize);
bool disk_quotas(const char *path,uint64_t *bsize,uint64_t *dfree,uint64_t *dsize);

/* The following definitions come from smbd/reply.c  */

NTSTATUS check_path_syntax(char *path);
NTSTATUS check_path_syntax_wcard(char *path, bool *p_contains_wcard);
NTSTATUS check_path_syntax_posix(char *path);
size_t srvstr_get_path_wcard(TALLOC_CTX *ctx,
			const char *inbuf,
			uint16 smb_flags2,
			char **pp_dest,
			const char *src,
			size_t src_len,
			int flags,
			NTSTATUS *err,
			bool *contains_wcard);
size_t srvstr_get_path(TALLOC_CTX *ctx,
			const char *inbuf,
			uint16 smb_flags2,
			char **pp_dest,
			const char *src,
			size_t src_len,
			int flags,
			NTSTATUS *err);
bool check_fsp_open(connection_struct *conn, struct smb_request *req,
		    files_struct *fsp);
bool check_fsp(connection_struct *conn, struct smb_request *req,
	       files_struct *fsp);
bool check_fsp_ntquota_handle(connection_struct *conn, struct smb_request *req,
			      files_struct *fsp);
bool fsp_belongs_conn(connection_struct *conn, struct smb_request *req,
		      files_struct *fsp);
void reply_special(char *inbuf);
void reply_tcon(struct smb_request *req);
void reply_tcon_and_X(struct smb_request *req);
void reply_unknown_new(struct smb_request *req, uint8 type);
void reply_ioctl(struct smb_request *req);
void reply_checkpath(struct smb_request *req);
void reply_getatr(struct smb_request *req);
void reply_setatr(struct smb_request *req);
void reply_dskattr(struct smb_request *req);
void reply_search(struct smb_request *req);
void reply_fclose(struct smb_request *req);
void reply_open(struct smb_request *req);
void reply_open_and_X(struct smb_request *req);
void reply_ulogoffX(struct smb_request *req);
void reply_mknew(struct smb_request *req);
void reply_ctemp(struct smb_request *req);
NTSTATUS unlink_internals(connection_struct *conn, struct smb_request *req,
			  uint32 dirtype, const char *name_in, bool has_wild);
void reply_unlink(struct smb_request *req);
void send_file_readbraw(connection_struct *conn,
			files_struct *fsp,
			SMB_OFF_T startpos,
			size_t nread,
			ssize_t mincount);
void reply_readbraw(struct smb_request *req);
void reply_lockread(struct smb_request *req);
void reply_read(struct smb_request *req);
void reply_read_and_X(struct smb_request *req);
void error_to_writebrawerr(struct smb_request *req);
void reply_writebraw(struct smb_request *req);
void reply_writeunlock(struct smb_request *req);
void reply_write(struct smb_request *req);
bool is_valid_writeX_buffer(const uint8_t *inbuf);
void reply_write_and_X(struct smb_request *req);
void reply_lseek(struct smb_request *req);
void reply_flush(struct smb_request *req);
void reply_exit(struct smb_request *req);
void reply_close(struct smb_request *req);
void reply_writeclose(struct smb_request *req);
void reply_lock(struct smb_request *req);
void reply_unlock(struct smb_request *req);
void reply_tdis(struct smb_request *req);
void reply_echo(struct smb_request *req);
void reply_printopen(struct smb_request *req);
void reply_printclose(struct smb_request *req);
void reply_printqueue(struct smb_request *req);
void reply_printwrite(struct smb_request *req);
void reply_mkdir(struct smb_request *req);
NTSTATUS rmdir_internals(TALLOC_CTX *ctx,
			connection_struct *conn,
			const char *directory);
void reply_rmdir(struct smb_request *req);
NTSTATUS rename_internals_fsp(connection_struct *conn,
			files_struct *fsp,
			char *newname,
			const char *newname_last_component,
			uint32 attrs,
			bool replace_if_exists);
NTSTATUS rename_internals(TALLOC_CTX *ctx,
			connection_struct *conn,
			struct smb_request *req,
			const char *name_in,
			const char *newname_in,
			uint32 attrs,
			bool replace_if_exists,
			bool src_has_wild,
			bool dest_has_wild,
			uint32_t access_mask);
void reply_mv(struct smb_request *req);
NTSTATUS copy_file(TALLOC_CTX *ctx,
			connection_struct *conn,
			const char *src,
			const char *dest1,
			int ofun,
			int count,
			bool target_is_directory);
void reply_copy(struct smb_request *req);
uint32 get_lock_pid( char *data, int data_offset, bool large_file_format);
uint64_t get_lock_count( char *data, int data_offset, bool large_file_format);
uint64_t get_lock_offset( char *data, int data_offset, bool large_file_format, bool *err);
void reply_lockingX(struct smb_request *req);
void reply_readbmpx(struct smb_request *req);
void reply_readbs(struct smb_request *req);
void reply_setattrE(struct smb_request *req);
void reply_writebmpx(struct smb_request *req);
void reply_writebs(struct smb_request *req);
void reply_getattrE(struct smb_request *req);

/* The following definitions come from smbd/seal.c  */

uint16_t srv_enc_ctx(void);
bool is_encrypted_packet(const uint8_t *inbuf);
void srv_free_enc_buffer(char *buf);
NTSTATUS srv_decrypt_buffer(char *buf);
NTSTATUS srv_encrypt_buffer(char *buf, char **buf_out);
NTSTATUS srv_request_encryption_setup(connection_struct *conn,
					unsigned char **ppdata,
					size_t *p_data_size,
					unsigned char **pparam,
					size_t *p_param_size);
NTSTATUS srv_encryption_start(connection_struct *conn);
void server_encryption_shutdown(void);

/* The following definitions come from smbd/sec_ctx.c  */

bool unix_token_equal(const UNIX_USER_TOKEN *t1, const UNIX_USER_TOKEN *t2);
bool push_sec_ctx(void);
void set_sec_ctx(uid_t uid, gid_t gid, int ngroups, gid_t *groups, NT_USER_TOKEN *token);
void set_root_sec_ctx(void);
bool pop_sec_ctx(void);
void init_sec_ctx(void);

/* The following definitions come from smbd/server.c  */

int smbd_server_fd(void);
int get_client_fd(void);
int client_get_tcp_info(struct sockaddr_in *server, struct sockaddr_in *client);
struct event_context *smbd_event_context(void);
struct messaging_context *smbd_messaging_context(void);
struct memcache *smbd_memcache(void);
void reload_printers(void);
bool reload_services(bool test);
void exit_server(const char *const explanation);
void exit_server_cleanly(const char *const explanation);
void exit_server_fault(void);

/* The following definitions come from smbd/service.c  */

bool set_conn_connectpath(connection_struct *conn, const char *connectpath);
bool set_current_service(connection_struct *conn, uint16 flags, bool do_chdir);
void load_registry_shares(void);
int add_home_service(const char *service, const char *username, const char *homedir);
int find_service(fstring service);
connection_struct *make_connection_with_chdir(const char *service_in,
					      DATA_BLOB password, 
					      const char *dev, uint16 vuid,
					      NTSTATUS *status);
connection_struct *make_connection(const char *service_in, DATA_BLOB password, 
				   const char *pdev, uint16 vuid,
				   NTSTATUS *status);
void close_cnum(connection_struct *conn, uint16 vuid);

/* The following definitions come from smbd/session.c  */

bool session_init(void);
bool session_claim(user_struct *vuser);
void session_yield(user_struct *vuser);
int list_sessions(TALLOC_CTX *mem_ctx, struct sessionid **session_list);

/* The following definitions come from smbd/sesssetup.c  */

NTSTATUS parse_spnego_mechanisms(DATA_BLOB blob_in,
		DATA_BLOB *pblob_out,
		char **kerb_mechOID);
void reply_sesssetup_and_X(struct smb_request *req);

/* The following definitions come from smbd/share_access.c  */

bool token_contains_name_in_list(const char *username,
				 const char *domain,
				 const char *sharename,
				 const struct nt_user_token *token,
				 const char **list);
bool user_ok_token(const char *username, const char *domain,
		   struct nt_user_token *token, int snum);
bool is_share_read_only_for_token(const char *username,
				  const char *domain,
				  struct nt_user_token *token, int snum);

/* The following definitions come from smbd/srvstr.c  */

size_t srvstr_push_fn(const char *function, unsigned int line,
		      const char *base_ptr, uint16 smb_flags2, void *dest,
		      const char *src, int dest_len, int flags);
ssize_t message_push_string(uint8 **outbuf, const char *str, int flags);

/* The following definitions come from smbd/statcache.c  */

void stat_cache_add( const char *full_orig_name,
		char *translated_path,
		bool case_sensitive);
bool stat_cache_lookup(connection_struct *conn,
			char **pp_name,
			char **pp_dirpath,
			char **pp_start,
			SMB_STRUCT_STAT *pst);
void send_stat_cache_delete_message(const char *name);
void stat_cache_delete(const char *name);
unsigned int fast_string_hash(TDB_DATA *key);
bool reset_stat_cache( void );

/* The following definitions come from smbd/statvfs.c  */

int sys_statvfs(const char *path, vfs_statvfs_struct *statbuf);

/* The following definitions come from smbd/trans2.c  */

uint64_t smb_roundup(connection_struct *conn, uint64_t val);
uint64_t get_allocation_size(connection_struct *conn, files_struct *fsp, const SMB_STRUCT_STAT *sbuf);
NTSTATUS get_ea_value(TALLOC_CTX *mem_ctx, connection_struct *conn,
		      files_struct *fsp, const char *fname,
		      const char *ea_name, struct ea_struct *pea);
NTSTATUS get_ea_names_from_file(TALLOC_CTX *mem_ctx, connection_struct *conn,
				files_struct *fsp, const char *fname,
				char ***pnames, size_t *pnum_names);
NTSTATUS set_ea(connection_struct *conn, files_struct *fsp, const char *fname, struct ea_list *ea_list);
struct ea_list *read_ea_list_entry(TALLOC_CTX *ctx, const char *pdata, size_t data_size, size_t *pbytes_used);
void send_trans2_replies(connection_struct *conn,
			struct smb_request *req,
			 const char *params,
			 int paramsize,
			 const char *pdata,
			 int datasize,
			 int max_data_bytes);
unsigned char *create_volume_objectid(connection_struct *conn, unsigned char objid[16]);
NTSTATUS hardlink_internals(TALLOC_CTX *ctx,
		connection_struct *conn,
		const char *oldname_in,
		const char *newname_in);
NTSTATUS smb_set_file_time(connection_struct *conn,
			   files_struct *fsp,
			   const char *fname,
			   const SMB_STRUCT_STAT *psbuf,
			   struct timespec ts[2],
			   bool setting_write_time);
void reply_findclose(struct smb_request *req);
void reply_findnclose(struct smb_request *req);
void reply_trans2(struct smb_request *req);
void reply_transs2(struct smb_request *req);

/* The following definitions come from smbd/uid.c  */

bool change_to_guest(void);
void conn_clear_vuid_cache(connection_struct *conn, uint16_t vuid);
bool change_to_user(connection_struct *conn, uint16 vuid);
bool change_to_root_user(void);
bool become_authenticated_pipe_user(pipes_struct *p);
bool unbecome_authenticated_pipe_user(void);
void become_root(void);
void unbecome_root(void);
bool become_user(connection_struct *conn, uint16 vuid);
bool unbecome_user(void);

/* The following definitions come from smbd/utmp.c  */

void sys_utmp_claim(const char *username, const char *hostname,
			const char *ip_addr_str,
			const char *id_str, int id_num);
void sys_utmp_yield(const char *username, const char *hostname,
			const char *ip_addr_str,
			const char *id_str, int id_num);
void sys_utmp_yield(const char *username, const char *hostname,
			const char *ip_addr_str,
			const char *id_str, int id_num);
void sys_utmp_claim(const char *username, const char *hostname,
			const char *ip_addr_str,
			const char *id_str, int id_num);

/* The following definitions come from smbd/vfs.c  */

NTSTATUS smb_register_vfs(int version, const char *name, const vfs_op_tuple *vfs_op_tuples);
bool vfs_init_custom(connection_struct *conn, const char *vfs_object);
void *vfs_add_fsp_extension_notype(vfs_handle_struct *handle, files_struct *fsp, size_t ext_size);
void vfs_remove_fsp_extension(vfs_handle_struct *handle, files_struct *fsp);
void *vfs_memctx_fsp_extension(vfs_handle_struct *handle, files_struct *fsp);
void *vfs_fetch_fsp_extension(vfs_handle_struct *handle, files_struct *fsp);
bool smbd_vfs_init(connection_struct *conn);
bool vfs_directory_exist(connection_struct *conn, const char *dname, SMB_STRUCT_STAT *st);
bool vfs_object_exist(connection_struct *conn,const char *fname,SMB_STRUCT_STAT *sbuf);
bool vfs_file_exist(connection_struct *conn, const char *fname,SMB_STRUCT_STAT *sbuf);
ssize_t vfs_read_data(files_struct *fsp, char *buf, size_t byte_count);
ssize_t vfs_pread_data(files_struct *fsp, char *buf,
                size_t byte_count, SMB_OFF_T offset);
ssize_t vfs_write_data(struct smb_request *req,
			files_struct *fsp,
			const char *buffer,
			size_t N);
ssize_t vfs_pwrite_data(struct smb_request *req,
			files_struct *fsp,
			const char *buffer,
			size_t N,
			SMB_OFF_T offset);
int vfs_allocate_file_space(files_struct *fsp, uint64_t len);
int vfs_set_filelen(files_struct *fsp, SMB_OFF_T len);
int vfs_fill_sparse(files_struct *fsp, SMB_OFF_T len);
SMB_OFF_T vfs_transfer_file(files_struct *in, files_struct *out, SMB_OFF_T n);
char *vfs_readdirname(connection_struct *conn, void *p);
int vfs_ChDir(connection_struct *conn, const char *path);
char *vfs_GetWd(TALLOC_CTX *ctx, connection_struct *conn);
NTSTATUS check_reduced_name(connection_struct *conn, const char *fname);

/* The following definitions come from torture/denytest.c  */

bool torture_denytest1(int dummy);
bool torture_denytest2(int dummy);

/* The following definitions come from torture/mangle_test.c  */

bool torture_mangle(int dummy);

/* The following definitions come from torture/nbio.c  */

double nbio_total(void);
void nb_alarm(int ignore);
void nbio_shmem(int n);
void nb_setup(struct cli_state *cli);
void nb_unlink(const char *fname);
void nb_createx(const char *fname, 
		unsigned create_options, unsigned create_disposition, int handle);
void nb_writex(int handle, int offset, int size, int ret_size);
void nb_readx(int handle, int offset, int size, int ret_size);
void nb_close(int handle);
void nb_rmdir(const char *fname);
void nb_rename(const char *oldname, const char *newname);
void nb_qpathinfo(const char *fname);
void nb_qfileinfo(int fnum);
void nb_qfsinfo(int level);
void nb_findfirst(const char *mask);
void nb_flush(int fnum);
void nb_deltree(const char *dname);
void nb_cleanup(void);

/* The following definitions come from torture/scanner.c  */

bool torture_trans2_scan(int dummy);
bool torture_nttrans_scan(int dummy);

/* The following definitions come from torture/torture.c  */

void start_timer(void);
double end_timer(void);
void *shm_setup(int size);
bool smbcli_parse_unc(const char *unc_name, TALLOC_CTX *mem_ctx,
		      char **hostname, char **sharename);
void torture_open_connection_free_unclist(char **unc_list);
bool torture_open_connection(struct cli_state **c, int conn_index);
bool torture_cli_session_setup2(struct cli_state *cli, uint16 *new_vuid);
bool torture_close_connection(struct cli_state *c);
bool torture_ioctl_test(int dummy);
bool torture_chkpath_test(int dummy);

/* The following definitions come from torture/utable.c  */

bool torture_utable(int dummy);
bool torture_casetable(int dummy);

/* The following definitions come from utils/passwd_util.c  */

char *stdin_new_passwd( void);
char *get_pass( const char *prompt, bool stdin_get);

/* The following definitions come from winbindd/idmap.c  */

bool idmap_is_offline(void);
bool idmap_is_online(void);
NTSTATUS smb_register_idmap(int version, const char *name,
			    struct idmap_methods *methods);
NTSTATUS smb_register_idmap_alloc(int version, const char *name,
				  struct idmap_alloc_methods *methods);
void idmap_close(void);
NTSTATUS idmap_init_cache(void);
NTSTATUS idmap_allocate_uid(struct unixid *id);
NTSTATUS idmap_allocate_gid(struct unixid *id);
NTSTATUS idmap_set_uid_hwm(struct unixid *id);
NTSTATUS idmap_set_gid_hwm(struct unixid *id);
NTSTATUS idmap_backends_unixid_to_sid(const char *domname,
				      struct id_map *id);
NTSTATUS idmap_backends_sid_to_unixid(const char *domname,
				      struct id_map *id);
NTSTATUS idmap_new_mapping(const struct dom_sid *psid, enum id_type type,
			   struct unixid *pxid);
NTSTATUS idmap_set_mapping(const struct id_map *map);

/* The following definitions come from winbindd/idmap_cache.c  */

bool idmap_cache_find_sid2uid(const struct dom_sid *sid, uid_t *puid,
			      bool *expired);
bool idmap_cache_find_uid2sid(uid_t uid, struct dom_sid *sid, bool *expired);
void idmap_cache_set_sid2uid(const struct dom_sid *sid, uid_t uid);
bool idmap_cache_find_sid2gid(const struct dom_sid *sid, gid_t *pgid,
			      bool *expired);
bool idmap_cache_find_gid2sid(gid_t gid, struct dom_sid *sid, bool *expired);
void idmap_cache_set_sid2gid(const struct dom_sid *sid, gid_t gid);


/* The following definitions come from winbindd/idmap_nss.c  */

NTSTATUS idmap_nss_init(void);

/* The following definitions come from winbindd/idmap_passdb.c  */

NTSTATUS idmap_passdb_init(void);

/* The following definitions come from winbindd/idmap_tdb.c  */

bool idmap_tdb_tdb_close(TDB_CONTEXT *tdbctx);
NTSTATUS idmap_alloc_tdb_init(void);
NTSTATUS idmap_tdb_init(void);

/* The following definitions come from winbindd/idmap_util.c  */

NTSTATUS idmap_uid_to_sid(const char *domname, DOM_SID *sid, uid_t uid);
NTSTATUS idmap_gid_to_sid(const char *domname, DOM_SID *sid, gid_t gid);
NTSTATUS idmap_sid_to_uid(const char *dom_name, DOM_SID *sid, uid_t *uid);
NTSTATUS idmap_sid_to_gid(const char *domname, DOM_SID *sid, gid_t *gid);

/* The following definitions come from winbindd/nss_info.c  */


/* The following definitions come from winbindd/nss_info_template.c  */

NTSTATUS nss_info_template_init( void );

#endif /*  _PROTO_H_  */<|MERGE_RESOLUTION|>--- conflicted
+++ resolved
@@ -1020,14 +1020,6 @@
 pid_t sys_getpid(void);
 int sys_popen(const char *command);
 int sys_pclose(int fd);
-<<<<<<< HEAD
-void *sys_dlopen(const char *name, int flags);
-void *sys_dlsym(void *handle, const char *symbol);
-int sys_dlclose (void *handle);
-const char *sys_dlerror(void);
-=======
-int sys_dup2(int oldfd, int newfd) ;
->>>>>>> 7b186c48
 ssize_t sys_getxattr (const char *path, const char *name, void *value, size_t size);
 ssize_t sys_lgetxattr (const char *path, const char *name, void *value, size_t size);
 ssize_t sys_fgetxattr (int filedes, const char *name, void *value, size_t size);
