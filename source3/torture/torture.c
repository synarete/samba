/* 
   Unix SMB/CIFS implementation.
   SMB torture tester
   Copyright (C) Andrew Tridgell 1997-1998
   Copyright (C) Jeremy Allison 2009

   This program is free software; you can redistribute it and/or modify
   it under the terms of the GNU General Public License as published by
   the Free Software Foundation; either version 3 of the License, or
   (at your option) any later version.

   This program is distributed in the hope that it will be useful,
   but WITHOUT ANY WARRANTY; without even the implied warranty of
   MERCHANTABILITY or FITNESS FOR A PARTICULAR PURPOSE.  See the
   GNU General Public License for more details.

   You should have received a copy of the GNU General Public License
   along with this program.  If not, see <http://www.gnu.org/licenses/>.
*/

#include "includes.h"
#include "system/shmem.h"
#include "libsmb/namequery.h"
#include "wbc_async.h"
#include "torture/proto.h"
#include "libcli/security/security.h"
#include "tldap.h"
#include "tldap_util.h"
#include "tldap_gensec_bind.h"
#include "../librpc/gen_ndr/svcctl.h"
#include "../lib/util/memcache.h"
#include "nsswitch/winbind_client.h"
#include "dbwrap/dbwrap.h"
#include "dbwrap/dbwrap_open.h"
#include "dbwrap/dbwrap_rbt.h"
#include "async_smb.h"
#include "libsmb/libsmb.h"
#include "libsmb/clirap.h"
#include "trans2.h"
#include "libsmb/nmblib.h"
#include "../lib/util/tevent_ntstatus.h"
#include "util_tdb.h"
#include "../libcli/smb/read_smb.h"
#include "../libcli/smb/smbXcli_base.h"
#include "lib/util/sys_rw_data.h"
#include "lib/util/base64.h"
#include "lib/util/time.h"
#include "lib/gencache.h"
#include "lib/util/sys_rw.h"
#include "lib/util/asn1.h"
#include "lib/param/param.h"
#include "auth/gensec/gensec.h"
#include "lib/util/string_wrappers.h"
#include "source3/lib/substitute.h"

#include <gnutls/gnutls.h>
#include <gnutls/crypto.h>

extern char *optarg;
extern int optind;

fstring host, workgroup, share, password, username, myname;
struct cli_credentials *torture_creds;
static const char *sockops="TCP_NODELAY";
int torture_nprocs=1;
static int port_to_use=0;
int torture_numops=100;
int torture_blocksize=1024*1024;
static int procnum; /* records process count number when forking */
static struct cli_state *current_cli;
static fstring randomfname;
static bool use_oplocks;
static bool use_level_II_oplocks;
static const char *client_txt = "client_oplocks.txt";
static bool disable_spnego;
static bool use_kerberos;
static bool force_dos_errors;
static fstring multishare_conn_fname;
static bool use_multishare_conn = False;
static bool do_encrypt;
static const char *local_path = NULL;
static enum smb_signing_setting signing_state = SMB_SIGNING_DEFAULT;
char *test_filename;

bool torture_showall = False;

static double create_procs(bool (*fn)(int), bool *result);

/********************************************************************
 Ensure a connection is encrypted.
********************************************************************/

static bool force_cli_encryption(struct cli_state *c,
			const char *sharename)
{
	uint16_t major, minor;
	uint32_t caplow, caphigh;
	NTSTATUS status;

	if (!SERVER_HAS_UNIX_CIFS(c)) {
		d_printf("Encryption required and "
			"server that doesn't support "
			"UNIX extensions - failing connect\n");
			return false;
	}

	status = cli_unix_extensions_version(c, &major, &minor, &caplow,
					     &caphigh);
	if (!NT_STATUS_IS_OK(status)) {
		d_printf("Encryption required and "
			"can't get UNIX CIFS extensions "
			"version from server: %s\n", nt_errstr(status));
		return false;
	}

	if (!(caplow & CIFS_UNIX_TRANSPORT_ENCRYPTION_CAP)) {
		d_printf("Encryption required and "
			"share %s doesn't support "
			"encryption.\n", sharename);
		return false;
	}

	status = cli_smb1_setup_encryption(c, torture_creds);
	if (!NT_STATUS_IS_OK(status)) {
		d_printf("Encryption required and "
			"setup failed with error %s.\n",
			nt_errstr(status));
		return false;
	}

	return true;
}


static struct cli_state *open_nbt_connection(void)
{
	struct cli_state *c;
	NTSTATUS status;
	int flags = 0;

	if (disable_spnego) {
		flags |= CLI_FULL_CONNECTION_DONT_SPNEGO;
	}

	if (use_oplocks) {
		flags |= CLI_FULL_CONNECTION_OPLOCKS;
	}

	if (use_level_II_oplocks) {
		flags |= CLI_FULL_CONNECTION_LEVEL_II_OPLOCKS;
	}

	if (force_dos_errors) {
		flags |= CLI_FULL_CONNECTION_FORCE_DOS_ERRORS;
	}

	status = cli_connect_nb(host, NULL, port_to_use, 0x20, myname,
				signing_state, flags, &c);
	if (!NT_STATUS_IS_OK(status)) {
		printf("Failed to connect with %s. Error %s\n", host, nt_errstr(status) );
		return NULL;
	}

	cli_set_timeout(c, 120000); /* set a really long timeout (2 minutes) */

	return c;
}

/****************************************************************************
 Send a corrupt session request. See rfc1002.txt 4.3 and 4.3.2.
****************************************************************************/

static bool cli_bad_session_request(int fd,
                         struct nmb_name *calling, struct nmb_name *called)
{
	TALLOC_CTX *frame;
	uint8_t len_buf[4];
	struct iovec iov[3];
	ssize_t len;
	uint8_t *inbuf;
	int err;
	bool ret = false;
	uint8_t message_type;
	uint8_t error;
	struct tevent_context *ev;
	struct tevent_req *req;

	frame = talloc_stackframe();

	iov[0].iov_base = len_buf;
	iov[0].iov_len  = sizeof(len_buf);

	/* put in the destination name */

	iov[1].iov_base = name_mangle(talloc_tos(), called->name,
				      called->name_type);
	if (iov[1].iov_base == NULL) {
		goto fail;
	}
	iov[1].iov_len = name_len((unsigned char *)iov[1].iov_base,
				  talloc_get_size(iov[1].iov_base));

	/* and my name */

	iov[2].iov_base = name_mangle(talloc_tos(), calling->name,
				      calling->name_type);
	if (iov[2].iov_base == NULL) {
		goto fail;
	}
	iov[2].iov_len = name_len((unsigned char *)iov[2].iov_base,
				  talloc_get_size(iov[2].iov_base));

	/* Deliberately corrupt the name len (first byte) */
	*((uint8_t *)iov[2].iov_base) = 100;

	/* send a session request (RFC 1002) */
	/* setup the packet length
         * Remove four bytes from the length count, since the length
         * field in the NBT Session Service header counts the number
         * of bytes which follow.  The cli_send_smb() function knows
         * about this and accounts for those four bytes.
         * CRH.
         */

	_smb_setlen(len_buf, iov[1].iov_len + iov[2].iov_len);
	SCVAL(len_buf,0,0x81);

	len = write_data_iov(fd, iov, 3);
	if (len == -1) {
		goto fail;
	}

	ev = samba_tevent_context_init(frame);
	if (ev == NULL) {
		goto fail;
	}
	req = read_smb_send(frame, ev, fd);
	if (req == NULL) {
		goto fail;
	}
	if (!tevent_req_poll(req, ev)) {
		goto fail;
	}
	len = read_smb_recv(req, talloc_tos(), &inbuf, &err);
	if (len == -1) {
		errno = err;
		goto fail;
	}
	TALLOC_FREE(ev);

	message_type = CVAL(inbuf, 0);
	if (message_type != 0x83) {
		d_fprintf(stderr, "Expected msg type 0x83, got 0x%2.2x\n",
			  message_type);
		goto fail;
        }

	if (smb_len(inbuf) != 1) {
		d_fprintf(stderr, "Expected smb_len 1, got %d\n",
			  (int)smb_len(inbuf));
		goto fail;
        }

	error = CVAL(inbuf, 4);
	if (error !=  0x82) {
		d_fprintf(stderr, "Expected error 0x82, got %d\n",
			  (int)error);
		goto fail;
        }

	ret = true;
fail:
	TALLOC_FREE(frame);
        return ret;
}

/* Insert a NULL at the first separator of the given path and return a pointer
 * to the remainder of the string.
 */
static char *
terminate_path_at_separator(char * path)
{
	char * p;

	if (!path) {
		return NULL;
	}

	if ((p = strchr_m(path, '/'))) {
		*p = '\0';
		return p + 1;
	}

	if ((p = strchr_m(path, '\\'))) {
		*p = '\0';
		return p + 1;
	}

	/* No separator. */
	return NULL;
}

/*
  parse a //server/share type UNC name
*/
bool smbcli_parse_unc(const char *unc_name, TALLOC_CTX *mem_ctx,
		      char **hostname, char **sharename)
{
	char *p;

	*hostname = *sharename = NULL;

	if (strncmp(unc_name, "\\\\", 2) &&
	    strncmp(unc_name, "//", 2)) {
		return False;
	}

	*hostname = talloc_strdup(mem_ctx, &unc_name[2]);
	p = terminate_path_at_separator(*hostname);

	if (p && *p) {
		*sharename = talloc_strdup(mem_ctx, p);
		terminate_path_at_separator(*sharename);
	}

	if (*hostname && *sharename) {
		return True;
	}

	TALLOC_FREE(*hostname);
	TALLOC_FREE(*sharename);
	return False;
}

static bool torture_open_connection_share(struct cli_state **c,
				   const char *hostname, 
				   const char *sharename,
				   int flags)
{
	NTSTATUS status;

	status = cli_full_connection_creds(c,
					   myname,
					   hostname,
					   NULL, /* dest_ss */
					   port_to_use,
					   sharename,
					   "?????",
					   torture_creds,
					   flags);
	if (!NT_STATUS_IS_OK(status)) {
		printf("failed to open share connection: //%s/%s port:%d - %s\n",
			hostname, sharename, port_to_use, nt_errstr(status));
		return False;
	}

	cli_set_timeout(*c, 120000); /* set a really long timeout (2 minutes) */

	if (do_encrypt) {
		return force_cli_encryption(*c,
					sharename);
	}
	return True;
}

bool torture_open_connection_flags(struct cli_state **c, int conn_index, int flags)
{
	char **unc_list = NULL;
	int num_unc_names = 0;
	bool result;

	if (use_multishare_conn==True) {
		char *h, *s;
		unc_list = file_lines_load(multishare_conn_fname, &num_unc_names, 0, NULL);
		if (!unc_list || num_unc_names <= 0) {
			printf("Failed to load unc names list from '%s'\n", multishare_conn_fname);
			exit(1);
		}

		if (!smbcli_parse_unc(unc_list[conn_index % num_unc_names],
				      NULL, &h, &s)) {
			printf("Failed to parse UNC name %s\n",
			       unc_list[conn_index % num_unc_names]);
			TALLOC_FREE(unc_list);
			exit(1);
		}

		result = torture_open_connection_share(c, h, s, flags);

		/* h, s were copied earlier */
		TALLOC_FREE(unc_list);
		return result;
	}

	return torture_open_connection_share(c, host, share, flags);
}

bool torture_open_connection(struct cli_state **c, int conn_index)
{
	int flags = CLI_FULL_CONNECTION_FORCE_SMB1;

	if (use_oplocks) {
		flags |= CLI_FULL_CONNECTION_OPLOCKS;
	}
	if (use_level_II_oplocks) {
		flags |= CLI_FULL_CONNECTION_LEVEL_II_OPLOCKS;
	}

	return torture_open_connection_flags(c, conn_index, flags);
}

bool torture_init_connection(struct cli_state **pcli)
{
	struct cli_state *cli;

	cli = open_nbt_connection();
	if (cli == NULL) {
		return false;
	}

	*pcli = cli;
	return true;
}

bool torture_cli_session_setup2(struct cli_state *cli, uint16_t *new_vuid)
{
	uint16_t old_vuid = cli_state_get_uid(cli);
	NTSTATUS status;
	bool ret;

	cli_state_set_uid(cli, 0);
	status = cli_session_setup_creds(cli, torture_creds);
	ret = NT_STATUS_IS_OK(status);
	*new_vuid = cli_state_get_uid(cli);
	cli_state_set_uid(cli, old_vuid);
	return ret;
}


bool torture_close_connection(struct cli_state *c)
{
	bool ret = True;
	NTSTATUS status;

	status = cli_tdis(c);
	if (!NT_STATUS_IS_OK(status)) {
		printf("tdis failed (%s)\n", nt_errstr(status));
		ret = False;
	}

        cli_shutdown(c);

	return ret;
}

void torture_conn_set_sockopt(struct cli_state *cli)
{
	smbXcli_conn_set_sockopt(cli->conn, sockops);
}

static NTSTATUS torture_delete_fn(struct file_info *finfo,
				  const char *pattern,
				  void *state)
{
	NTSTATUS status;
	char *filename = NULL;
	char *dirname = NULL;
	char *p = NULL;
	TALLOC_CTX *frame = talloc_stackframe();
	struct cli_state *cli = (struct cli_state *)state;

	if (ISDOT(finfo->name) || ISDOTDOT(finfo->name)) {
		TALLOC_FREE(frame);
		return NT_STATUS_OK;
	}

	dirname = talloc_strdup(frame, pattern);
	if (dirname == NULL) {
		TALLOC_FREE(frame);
                return NT_STATUS_NO_MEMORY;
        }
        p = strrchr_m(dirname, '\\');
        if (p != NULL) {
                /* Remove the terminating '\' */
                *p = '\0';
        }
        if (dirname[0] != '\0') {
                filename = talloc_asprintf(frame,
                                           "%s\\%s",
                                           dirname,
                                           finfo->name);
        } else {
                filename = talloc_asprintf(frame,
                                           "%s",
                                           finfo->name);
        }
        if (filename == NULL) {
                TALLOC_FREE(frame);
                return NT_STATUS_NO_MEMORY;
        }
	if (finfo->attr & FILE_ATTRIBUTE_DIRECTORY) {
		char *subdirname = talloc_asprintf(frame,
						   "%s\\*",
						   filename);
		if (subdirname == NULL) {
			TALLOC_FREE(frame);
			return NT_STATUS_NO_MEMORY;
		}
		status = cli_list(cli,
				  subdirname,
				  FILE_ATTRIBUTE_DIRECTORY |
					  FILE_ATTRIBUTE_HIDDEN |
					  FILE_ATTRIBUTE_SYSTEM,
				  torture_delete_fn,
				  cli);
		if (!NT_STATUS_IS_OK(status)) {
			printf("torture_delete_fn: cli_list "
				"of %s failed (%s)\n",
				subdirname,
				nt_errstr(status));
			TALLOC_FREE(frame);
			return status;
		}
		status = cli_rmdir(cli, filename);
	} else {
		status = cli_unlink(cli,
				    filename,
				    FILE_ATTRIBUTE_SYSTEM |
					FILE_ATTRIBUTE_HIDDEN);
	}
	if (!NT_STATUS_IS_OK(status)) {
		if (finfo->attr & FILE_ATTRIBUTE_DIRECTORY) {
			printf("torture_delete_fn: cli_rmdir"
				" of %s failed (%s)\n",
				filename,
				nt_errstr(status));
		} else {
			printf("torture_delete_fn: cli_unlink"
				" of %s failed (%s)\n",
				filename,
				nt_errstr(status));
		}
	}
	TALLOC_FREE(frame);
	return status;
}

void torture_deltree(struct cli_state *cli, const char *dname)
{
	char *mask = NULL;
	NTSTATUS status;

	/* It might be a file */
	(void)cli_unlink(cli,
			 dname,
			 FILE_ATTRIBUTE_SYSTEM |
				FILE_ATTRIBUTE_HIDDEN);

	mask = talloc_asprintf(cli,
			       "%s\\*",
			       dname);
	if (mask == NULL) {
		printf("torture_deltree: talloc_asprintf failed\n");
		return;
	}

	status = cli_list(cli,
			mask,
			FILE_ATTRIBUTE_DIRECTORY |
				FILE_ATTRIBUTE_HIDDEN|
				FILE_ATTRIBUTE_SYSTEM,
			torture_delete_fn,
			cli);
	if (!NT_STATUS_IS_OK(status)) {
		printf("torture_deltree: cli_list of %s failed (%s)\n",
			mask,
			nt_errstr(status));
	}
	TALLOC_FREE(mask);
	status = cli_rmdir(cli, dname);
	if (!NT_STATUS_IS_OK(status)) {
		printf("torture_deltree: cli_rmdir of %s failed (%s)\n",
			dname,
			nt_errstr(status));
	}
}

/* check if the server produced the expected dos or nt error code */
static bool check_both_error(int line, NTSTATUS status,
			     uint8_t eclass, uint32_t ecode, NTSTATUS nterr)
{
	if (NT_STATUS_IS_DOS(status)) {
		uint8_t cclass;
		uint32_t num;

		/* Check DOS error */
		cclass = NT_STATUS_DOS_CLASS(status);
		num = NT_STATUS_DOS_CODE(status);

		if (eclass != cclass || ecode != num) {
			printf("unexpected error code class=%d code=%d\n",
			       (int)cclass, (int)num);
			printf(" expected %d/%d %s (line=%d)\n",
			       (int)eclass, (int)ecode, nt_errstr(nterr), line);
			return false;
		}
	} else {
		/* Check NT error */
		if (!NT_STATUS_EQUAL(nterr, status)) {
			printf("unexpected error code %s\n",
				nt_errstr(status));
			printf(" expected %s (line=%d)\n",
				nt_errstr(nterr), line);
			return false;
		}
	}

	return true;
}


/* check if the server produced the expected error code */
static bool check_error(int line, NTSTATUS status,
			uint8_t eclass, uint32_t ecode, NTSTATUS nterr)
{
	if (NT_STATUS_IS_DOS(status)) {
                uint8_t cclass;
                uint32_t num;

                /* Check DOS error */

		cclass = NT_STATUS_DOS_CLASS(status);
		num = NT_STATUS_DOS_CODE(status);

                if (eclass != cclass || ecode != num) {
                        printf("unexpected error code class=%d code=%d\n", 
                               (int)cclass, (int)num);
                        printf(" expected %d/%d %s (line=%d)\n", 
                               (int)eclass, (int)ecode, nt_errstr(nterr),
			       line);
                        return False;
                }

        } else {
                /* Check NT error */

                if (NT_STATUS_V(nterr) != NT_STATUS_V(status)) {
                        printf("unexpected error code %s\n",
			       nt_errstr(status));
                        printf(" expected %s (line=%d)\n", nt_errstr(nterr),
			       line);
                        return False;
                }
        }

	return True;
}


static bool wait_lock(struct cli_state *c, int fnum, uint32_t offset, uint32_t len)
{
	NTSTATUS status;

	status = cli_lock32(c, fnum, offset, len, -1, WRITE_LOCK);

	while (!NT_STATUS_IS_OK(status)) {
		if (!check_both_error(__LINE__, status, ERRDOS,
				      ERRlock, NT_STATUS_LOCK_NOT_GRANTED)) {
			return false;
		}

		status = cli_lock32(c, fnum, offset, len, -1, WRITE_LOCK);
	}

	return true;
}


static bool rw_torture(struct cli_state *c)
{
	const char *lockfname = "\\torture.lck";
	fstring fname;
	uint16_t fnum;
	uint16_t fnum2;
	pid_t pid2, pid = getpid();
	int i, j;
	char buf[1024];
	bool correct = True;
	size_t nread = 0;
	NTSTATUS status;

	memset(buf, '\0', sizeof(buf));

	status = cli_openx(c, lockfname, O_RDWR | O_CREAT | O_EXCL, 
			 DENY_NONE, &fnum2);
	if (!NT_STATUS_IS_OK(status)) {
		status = cli_openx(c, lockfname, O_RDWR, DENY_NONE, &fnum2);
	}
	if (!NT_STATUS_IS_OK(status)) {
		printf("open of %s failed (%s)\n",
		       lockfname, nt_errstr(status));
		return False;
	}

	for (i=0;i<torture_numops;i++) {
		unsigned n = (unsigned)sys_random()%10;

		if (i % 10 == 0) {
			printf("%d\r", i); fflush(stdout);
		}
		slprintf(fname, sizeof(fstring) - 1, "\\torture.%u", n);

		if (!wait_lock(c, fnum2, n*sizeof(int), sizeof(int))) {
			return False;
		}

		status = cli_openx(c, fname, O_RDWR | O_CREAT | O_TRUNC,
                                  DENY_ALL, &fnum);
		if (!NT_STATUS_IS_OK(status)) {
			printf("open failed (%s)\n", nt_errstr(status));
			correct = False;
			break;
		}

		status = cli_writeall(c, fnum, 0, (uint8_t *)&pid, 0,
				      sizeof(pid), NULL);
		if (!NT_STATUS_IS_OK(status)) {
			printf("write failed (%s)\n", nt_errstr(status));
			correct = False;
		}

		for (j=0;j<50;j++) {
			status = cli_writeall(c, fnum, 0, (uint8_t *)buf,
					      sizeof(pid)+(j*sizeof(buf)),
					      sizeof(buf), NULL);
			if (!NT_STATUS_IS_OK(status)) {
				printf("write failed (%s)\n",
				       nt_errstr(status));
				correct = False;
			}
		}

		pid2 = 0;

		status = cli_read(c, fnum, (char *)&pid2, 0, sizeof(pid),
				  &nread);
		if (!NT_STATUS_IS_OK(status)) {
			printf("read failed (%s)\n", nt_errstr(status));
			correct = false;
		} else if (nread != sizeof(pid)) {
			printf("read/write compare failed: "
			       "recv %ld req %ld\n", (unsigned long)nread,
			       (unsigned long)sizeof(pid));
			correct = false;
		}

		if (pid2 != pid) {
			printf("data corruption!\n");
			correct = False;
		}

		status = cli_close(c, fnum);
		if (!NT_STATUS_IS_OK(status)) {
			printf("close failed (%s)\n", nt_errstr(status));
			correct = False;
		}

		status = cli_unlink(c, fname, FILE_ATTRIBUTE_SYSTEM | FILE_ATTRIBUTE_HIDDEN);
		if (!NT_STATUS_IS_OK(status)) {
			printf("unlink failed (%s)\n", nt_errstr(status));
			correct = False;
		}

		status = cli_unlock(c, fnum2, n*sizeof(int), sizeof(int));
		if (!NT_STATUS_IS_OK(status)) {
			printf("unlock failed (%s)\n", nt_errstr(status));
			correct = False;
		}
	}

	cli_close(c, fnum2);
	cli_unlink(c, lockfname, FILE_ATTRIBUTE_SYSTEM | FILE_ATTRIBUTE_HIDDEN);

	printf("%d\n", i);

	return correct;
}

static bool run_torture(int dummy)
{
	struct cli_state *cli;
        bool ret;

	cli = current_cli;

	smbXcli_conn_set_sockopt(cli->conn, sockops);

	ret = rw_torture(cli);

	if (!torture_close_connection(cli)) {
		ret = False;
	}

	return ret;
}

static bool rw_torture3(struct cli_state *c, char *lockfname)
{
	uint16_t fnum = (uint16_t)-1;
	unsigned int i = 0;
	char buf[131072];
	char buf_rd[131072];
	unsigned count;
	unsigned countprev = 0;
	size_t sent = 0;
	bool correct = True;
	NTSTATUS status = NT_STATUS_OK;

	srandom(1);
	for (i = 0; i < sizeof(buf); i += sizeof(uint32_t))
	{
		SIVAL(buf, i, sys_random());
	}

	if (procnum == 0)
	{
		status = cli_unlink(
			c, lockfname,
			FILE_ATTRIBUTE_SYSTEM | FILE_ATTRIBUTE_HIDDEN);
		if (!NT_STATUS_IS_OK(status)) {
			printf("unlink failed (%s) (normal, this file should "
			       "not exist)\n", nt_errstr(status));
		}

		status = cli_openx(c, lockfname, O_RDWR | O_CREAT | O_EXCL,
		                  DENY_NONE, &fnum);
		if (!NT_STATUS_IS_OK(status)) {
			printf("first open read/write of %s failed (%s)\n",
					lockfname, nt_errstr(status));
			return False;
		}
	}
	else
	{
		for (i = 0; i < 500 && fnum == (uint16_t)-1; i++)
		{
			status = cli_openx(c, lockfname, O_RDONLY, 
					 DENY_NONE, &fnum);
			if (NT_STATUS_IS_OK(status)) {
				break;
			}
			smb_msleep(10);
		}
		if (!NT_STATUS_IS_OK(status)) {
			printf("second open read-only of %s failed (%s)\n",
					lockfname, nt_errstr(status));
			return False;
		}
	}

	i = 0;
	for (count = 0; count < sizeof(buf); count += sent)
	{
		if (count >= countprev) {
			printf("%d %8d\r", i, count);
			fflush(stdout);
			i++;
			countprev += (sizeof(buf) / 20);
		}

		if (procnum == 0)
		{
			sent = ((unsigned)sys_random()%(20))+ 1;
			if (sent > sizeof(buf) - count)
			{
				sent = sizeof(buf) - count;
			}

			status = cli_writeall(c, fnum, 0, (uint8_t *)buf+count,
					      count, sent, NULL);
			if (!NT_STATUS_IS_OK(status)) {
				printf("write failed (%s)\n",
				       nt_errstr(status));
				correct = False;
			}
		}
		else
		{
			status = cli_read(c, fnum, buf_rd+count, count,
					  sizeof(buf)-count, &sent);
			if(!NT_STATUS_IS_OK(status)) {
				printf("read failed offset:%d size:%ld (%s)\n",
				       count, (unsigned long)sizeof(buf)-count,
				       nt_errstr(status));
				correct = False;
				sent = 0;
			} else if (sent > 0) {
				if (memcmp(buf_rd+count, buf+count, sent) != 0)
				{
					printf("read/write compare failed\n");
					printf("offset: %d req %ld recvd %ld\n", count, (unsigned long)sizeof(buf)-count, (unsigned long)sent);
					correct = False;
					break;
				}
			}
		}

	}

	status = cli_close(c, fnum);
	if (!NT_STATUS_IS_OK(status)) {
		printf("close failed (%s)\n", nt_errstr(status));
		correct = False;
	}

	return correct;
}

static bool rw_torture2(struct cli_state *c1, struct cli_state *c2)
{
	const char *lockfname = "\\torture2.lck";
	uint16_t fnum1;
	uint16_t fnum2;
	int i;
	char buf[131072];
	char buf_rd[131072];
	bool correct = True;
	size_t bytes_read;
	NTSTATUS status;

	status = cli_unlink(c1, lockfname, FILE_ATTRIBUTE_SYSTEM | FILE_ATTRIBUTE_HIDDEN);
	if (!NT_STATUS_IS_OK(status)) {
		printf("unlink failed (%s) (normal, this file should not exist)\n", nt_errstr(status));
	}

	status = cli_openx(c1, lockfname, O_RDWR | O_CREAT | O_EXCL,
	                  DENY_NONE, &fnum1);
	if (!NT_STATUS_IS_OK(status)) {
		printf("first open read/write of %s failed (%s)\n",
				lockfname, nt_errstr(status));
		return False;
	}

	status = cli_openx(c2, lockfname, O_RDONLY, DENY_NONE, &fnum2);
	if (!NT_STATUS_IS_OK(status)) {
		printf("second open read-only of %s failed (%s)\n",
				lockfname, nt_errstr(status));
		cli_close(c1, fnum1);
		return False;
	}

	for (i = 0; i < torture_numops; i++)
	{
		size_t buf_size = ((unsigned)sys_random()%(sizeof(buf)-1))+ 1;
		if (i % 10 == 0) {
			printf("%d\r", i); fflush(stdout);
		}

		generate_random_buffer((unsigned char *)buf, buf_size);

		status = cli_writeall(c1, fnum1, 0, (uint8_t *)buf, 0,
				      buf_size, NULL);
		if (!NT_STATUS_IS_OK(status)) {
			printf("write failed (%s)\n", nt_errstr(status));
			correct = False;
			break;
		}

		status = cli_read(c2, fnum2, buf_rd, 0, buf_size, &bytes_read);
		if(!NT_STATUS_IS_OK(status)) {
			printf("read failed (%s)\n", nt_errstr(status));
			correct = false;
			break;
		} else if (bytes_read != buf_size) {
			printf("read failed\n");
			printf("read %ld, expected %ld\n",
			       (unsigned long)bytes_read,
			       (unsigned long)buf_size); 
			correct = False;
			break;
		}

		if (memcmp(buf_rd, buf, buf_size) != 0)
		{
			printf("read/write compare failed\n");
			correct = False;
			break;
		}
	}

	status = cli_close(c2, fnum2);
	if (!NT_STATUS_IS_OK(status)) {
		printf("close failed (%s)\n", nt_errstr(status));
		correct = False;
	}

	status = cli_close(c1, fnum1);
	if (!NT_STATUS_IS_OK(status)) {
		printf("close failed (%s)\n", nt_errstr(status));
		correct = False;
	}

	status = cli_unlink(c1, lockfname, FILE_ATTRIBUTE_SYSTEM | FILE_ATTRIBUTE_HIDDEN);
	if (!NT_STATUS_IS_OK(status)) {
		printf("unlink failed (%s)\n", nt_errstr(status));
		correct = False;
	}

	return correct;
}

static bool run_readwritetest(int dummy)
{
	struct cli_state *cli1, *cli2;
	bool test1, test2 = False;

	if (!torture_open_connection(&cli1, 0) || !torture_open_connection(&cli2, 1)) {
		return False;
	}
	smbXcli_conn_set_sockopt(cli1->conn, sockops);
	smbXcli_conn_set_sockopt(cli2->conn, sockops);

	printf("starting readwritetest\n");

	test1 = rw_torture2(cli1, cli2);
	printf("Passed readwritetest v1: %s\n", BOOLSTR(test1));

	if (test1) {
		test2 = rw_torture2(cli1, cli1);
		printf("Passed readwritetest v2: %s\n", BOOLSTR(test2));
	}

	if (!torture_close_connection(cli1)) {
		test1 = False;
	}

	if (!torture_close_connection(cli2)) {
		test2 = False;
	}

	return (test1 && test2);
}

static bool run_readwritemulti(int dummy)
{
	struct cli_state *cli;
	bool test;

	cli = current_cli;

	smbXcli_conn_set_sockopt(cli->conn, sockops);

	printf("run_readwritemulti: fname %s\n", randomfname);
	test = rw_torture3(cli, randomfname);

	if (!torture_close_connection(cli)) {
		test = False;
	}

	return test;
}

static bool run_readwritelarge_internal(void)
{
	static struct cli_state *cli1;
	uint16_t fnum1;
	const char *lockfname = "\\large.dat";
	off_t fsize;
	char buf[126*1024];
	bool correct = True;
	NTSTATUS status;

	if (!torture_open_connection(&cli1, 0)) {
		return False;
	}
	smbXcli_conn_set_sockopt(cli1->conn, sockops);
	memset(buf,'\0',sizeof(buf));

	printf("starting readwritelarge_internal\n");

	cli_unlink(cli1, lockfname, FILE_ATTRIBUTE_SYSTEM | FILE_ATTRIBUTE_HIDDEN);

	status = cli_openx(cli1, lockfname, O_RDWR | O_CREAT | O_EXCL,
	                  DENY_NONE, &fnum1);
	if (!NT_STATUS_IS_OK(status)) {
		printf("open read/write of %s failed (%s)\n", lockfname, nt_errstr(status));
		return False;
	}

	cli_writeall(cli1, fnum1, 0, (uint8_t *)buf, 0, sizeof(buf), NULL);

	status = cli_qfileinfo_basic(cli1, fnum1, NULL, &fsize, NULL, NULL,
				     NULL, NULL, NULL);
	if (!NT_STATUS_IS_OK(status)) {
		printf("qfileinfo failed (%s)\n", nt_errstr(status));
		correct = False;
	}

	if (fsize == sizeof(buf))
		printf("readwritelarge_internal test 1 succeeded (size = %lx)\n",
		       (unsigned long)fsize);
	else {
		printf("readwritelarge_internal test 1 failed (size = %lx)\n",
		       (unsigned long)fsize);
		correct = False;
	}

	status = cli_close(cli1, fnum1);
	if (!NT_STATUS_IS_OK(status)) {
		printf("close failed (%s)\n", nt_errstr(status));
		correct = False;
	}

	status = cli_unlink(cli1, lockfname, FILE_ATTRIBUTE_SYSTEM | FILE_ATTRIBUTE_HIDDEN);
	if (!NT_STATUS_IS_OK(status)) {
		printf("unlink failed (%s)\n", nt_errstr(status));
		correct = False;
	}

	status = cli_openx(cli1, lockfname, O_RDWR | O_CREAT | O_EXCL,
	                  DENY_NONE, &fnum1);
	if (!NT_STATUS_IS_OK(status)) {
		printf("open read/write of %s failed (%s)\n", lockfname, nt_errstr(status));
		return False;
	}

	cli_smbwrite(cli1, fnum1, buf, 0, sizeof(buf), NULL);

	status = cli_qfileinfo_basic(cli1, fnum1, NULL, &fsize, NULL, NULL,
				     NULL, NULL, NULL);
	if (!NT_STATUS_IS_OK(status)) {
		printf("qfileinfo failed (%s)\n", nt_errstr(status));
		correct = False;
	}

	if (fsize == sizeof(buf))
		printf("readwritelarge_internal test 2 succeeded (size = %lx)\n",
		       (unsigned long)fsize);
	else {
		printf("readwritelarge_internal test 2 failed (size = %lx)\n",
		       (unsigned long)fsize);
		correct = False;
	}

	status = cli_close(cli1, fnum1);
	if (!NT_STATUS_IS_OK(status)) {
		printf("close failed (%s)\n", nt_errstr(status));
		correct = False;
	}

	if (!torture_close_connection(cli1)) {
		correct = False;
	}
	return correct;
}

static bool run_readwritelarge(int dummy)
{
	return run_readwritelarge_internal();
}

static bool run_readwritelarge_signtest(int dummy)
{
	bool ret;
	signing_state = SMB_SIGNING_REQUIRED;
	ret = run_readwritelarge_internal();
	signing_state = SMB_SIGNING_DEFAULT;
	return ret;
}

int line_count = 0;
int nbio_id;

#define ival(s) strtol(s, NULL, 0)

/* run a test that simulates an approximate netbench client load */
static bool run_netbench(int client)
{
	struct cli_state *cli;
	int i;
	char line[1024];
	char cname[20];
	FILE *f;
	const char *params[20];
	bool correct = True;

	cli = current_cli;

	nbio_id = client;

	smbXcli_conn_set_sockopt(cli->conn, sockops);

	nb_setup(cli);

	slprintf(cname,sizeof(cname)-1, "client%d", client);

	f = fopen(client_txt, "r");

	if (!f) {
		perror(client_txt);
		return False;
	}

	while (fgets(line, sizeof(line)-1, f)) {
		char *saveptr;
		line_count++;

		line[strlen(line)-1] = 0;

		/* printf("[%d] %s\n", line_count, line); */

		all_string_sub(line,"client1", cname, sizeof(line));

		/* parse the command parameters */
		params[0] = strtok_r(line, " ", &saveptr);
		i = 0;
		while (params[i]) params[++i] = strtok_r(NULL, " ", &saveptr);

		params[i] = "";

		if (i < 2) continue;

		if (!strncmp(params[0],"SMB", 3)) {
			printf("ERROR: You are using a dbench 1 load file\n");
			exit(1);
		}

		if (!strcmp(params[0],"NTCreateX")) {
			nb_createx(params[1], ival(params[2]), ival(params[3]), 
				   ival(params[4]));
		} else if (!strcmp(params[0],"Close")) {
			nb_close(ival(params[1]));
		} else if (!strcmp(params[0],"Rename")) {
			nb_rename(params[1], params[2]);
		} else if (!strcmp(params[0],"Unlink")) {
			nb_unlink(params[1]);
		} else if (!strcmp(params[0],"Deltree")) {
			nb_deltree(params[1]);
		} else if (!strcmp(params[0],"Rmdir")) {
			nb_rmdir(params[1]);
		} else if (!strcmp(params[0],"QUERY_PATH_INFORMATION")) {
			nb_qpathinfo(params[1]);
		} else if (!strcmp(params[0],"QUERY_FILE_INFORMATION")) {
			nb_qfileinfo(ival(params[1]));
		} else if (!strcmp(params[0],"QUERY_FS_INFORMATION")) {
			nb_qfsinfo(ival(params[1]));
		} else if (!strcmp(params[0],"FIND_FIRST")) {
			nb_findfirst(params[1]);
		} else if (!strcmp(params[0],"WriteX")) {
			nb_writex(ival(params[1]), 
				  ival(params[2]), ival(params[3]), ival(params[4]));
		} else if (!strcmp(params[0],"ReadX")) {
			nb_readx(ival(params[1]), 
				  ival(params[2]), ival(params[3]), ival(params[4]));
		} else if (!strcmp(params[0],"Flush")) {
			nb_flush(ival(params[1]));
		} else {
			printf("Unknown operation %s\n", params[0]);
			exit(1);
		}
	}
	fclose(f);

	nb_cleanup();

	if (!torture_close_connection(cli)) {
		correct = False;
	}

	return correct;
}


/* run a test that simulates an approximate netbench client load */
static bool run_nbench(int dummy)
{
	double t;
	bool correct = True;

	nbio_shmem(torture_nprocs);

	nbio_id = -1;

	signal(SIGALRM, nb_alarm);
	alarm(1);
	t = create_procs(run_netbench, &correct);
	alarm(0);

	printf("\nThroughput %g MB/sec\n", 
	       1.0e-6 * nbio_total() / t);
	return correct;
}


/*
  This test checks for two things:

  1) correct support for retaining locks over a close (ie. the server
     must not use posix semantics)
  2) support for lock timeouts
 */
static bool run_locktest1(int dummy)
{
	struct cli_state *cli1, *cli2;
	const char *fname = "\\lockt1.lck";
	uint16_t fnum1, fnum2, fnum3;
	time_t t1, t2;
	unsigned lock_timeout;
	NTSTATUS status;

	if (!torture_open_connection(&cli1, 0) || !torture_open_connection(&cli2, 1)) {
		return False;
	}
	smbXcli_conn_set_sockopt(cli1->conn, sockops);
	smbXcli_conn_set_sockopt(cli2->conn, sockops);

	printf("starting locktest1\n");

	cli_unlink(cli1, fname, FILE_ATTRIBUTE_SYSTEM | FILE_ATTRIBUTE_HIDDEN);

	status = cli_openx(cli1, fname, O_RDWR|O_CREAT|O_EXCL, DENY_NONE,
	                  &fnum1);
	if (!NT_STATUS_IS_OK(status)) {
		printf("open of %s failed (%s)\n", fname, nt_errstr(status));
		return False;
	}

	status = cli_openx(cli1, fname, O_RDWR, DENY_NONE, &fnum2);
	if (!NT_STATUS_IS_OK(status)) {
		printf("open2 of %s failed (%s)\n", fname, nt_errstr(status));
		return False;
	}

	status = cli_openx(cli2, fname, O_RDWR, DENY_NONE, &fnum3);
	if (!NT_STATUS_IS_OK(status)) {
		printf("open3 of %s failed (%s)\n", fname, nt_errstr(status));
		return False;
	}

	status = cli_lock32(cli1, fnum1, 0, 4, 0, WRITE_LOCK);
	if (!NT_STATUS_IS_OK(status)) {
		printf("lock1 failed (%s)\n", nt_errstr(status));
		return false;
	}

	status = cli_lock32(cli2, fnum3, 0, 4, 0, WRITE_LOCK);
	if (NT_STATUS_IS_OK(status)) {
		printf("lock2 succeeded! This is a locking bug\n");
		return false;
	} else {
		if (!check_both_error(__LINE__, status, ERRDOS, ERRlock,
				      NT_STATUS_LOCK_NOT_GRANTED)) {
			return false;
		}
	}

	lock_timeout = (1 + (random() % 20));
	printf("Testing lock timeout with timeout=%u\n", lock_timeout);
	t1 = time(NULL);
	status = cli_lock32(cli2, fnum3, 0, 4, lock_timeout * 1000, WRITE_LOCK);
	if (NT_STATUS_IS_OK(status)) {
		printf("lock3 succeeded! This is a locking bug\n");
		return false;
	} else {
		if (!check_both_error(__LINE__, status, ERRDOS, ERRlock,
				      NT_STATUS_FILE_LOCK_CONFLICT)) {
			return false;
		}
	}
	t2 = time(NULL);

	if (ABS(t2 - t1) < lock_timeout-1) {
		printf("error: This server appears not to support timed lock requests\n");
	}

	printf("server slept for %u seconds for a %u second timeout\n",
	       (unsigned int)(t2-t1), lock_timeout);

	status = cli_close(cli1, fnum2);
	if (!NT_STATUS_IS_OK(status)) {
		printf("close1 failed (%s)\n", nt_errstr(status));
		return False;
	}

	status = cli_lock32(cli2, fnum3, 0, 4, 0, WRITE_LOCK);
	if (NT_STATUS_IS_OK(status)) {
		printf("lock4 succeeded! This is a locking bug\n");
		return false;
	} else {
		if (!check_both_error(__LINE__, status, ERRDOS, ERRlock,
				      NT_STATUS_FILE_LOCK_CONFLICT)) {
			return false;
		}
	}

	status = cli_close(cli1, fnum1);
	if (!NT_STATUS_IS_OK(status)) {
		printf("close2 failed (%s)\n", nt_errstr(status));
		return False;
	}

	status = cli_close(cli2, fnum3);
	if (!NT_STATUS_IS_OK(status)) {
		printf("close3 failed (%s)\n", nt_errstr(status));
		return False;
	}

	status = cli_unlink(cli1, fname, FILE_ATTRIBUTE_SYSTEM | FILE_ATTRIBUTE_HIDDEN);
	if (!NT_STATUS_IS_OK(status)) {
		printf("unlink failed (%s)\n", nt_errstr(status));
		return False;
	}


	if (!torture_close_connection(cli1)) {
		return False;
	}

	if (!torture_close_connection(cli2)) {
		return False;
	}

	printf("Passed locktest1\n");
	return True;
}

/*
  this checks to see if a secondary tconx can use open files from an
  earlier tconx
 */
static bool run_tcon_test(int dummy)
{
	static struct cli_state *cli;
	const char *fname = "\\tcontest.tmp";
	uint16_t fnum1;
	uint32_t cnum1, cnum2, cnum3;
	struct smbXcli_tcon *orig_tcon = NULL;
	char *orig_share = NULL;
	uint16_t vuid1, vuid2;
	char buf[4];
	bool ret = True;
	NTSTATUS status;

	memset(buf, '\0', sizeof(buf));

	if (!torture_open_connection(&cli, 0)) {
		return False;
	}
	smbXcli_conn_set_sockopt(cli->conn, sockops);

	printf("starting tcontest\n");

	cli_unlink(cli, fname, FILE_ATTRIBUTE_SYSTEM | FILE_ATTRIBUTE_HIDDEN);

	status = cli_openx(cli, fname, O_RDWR|O_CREAT|O_EXCL, DENY_NONE, &fnum1);
	if (!NT_STATUS_IS_OK(status)) {
		printf("open of %s failed (%s)\n", fname, nt_errstr(status));
		return False;
	}

	cnum1 = cli_state_get_tid(cli);
	vuid1 = cli_state_get_uid(cli);

	status = cli_writeall(cli, fnum1, 0, (uint8_t *)buf, 130, 4, NULL);
	if (!NT_STATUS_IS_OK(status)) {
		printf("initial write failed (%s)", nt_errstr(status));
		return False;
	}

	cli_state_save_tcon_share(cli, &orig_tcon, &orig_share);

	status = cli_tree_connect_creds(cli, share, "?????", torture_creds);
	if (!NT_STATUS_IS_OK(status)) {
		printf("%s refused 2nd tree connect (%s)\n", host,
		       nt_errstr(status));
		cli_state_restore_tcon_share(cli, orig_tcon, orig_share);
		cli_shutdown(cli);
		return False;
	}

	cnum2 = cli_state_get_tid(cli);
	cnum3 = MAX(cnum1, cnum2) + 1; /* any invalid number */
	vuid2 = cli_state_get_uid(cli) + 1;

	/* try a write with the wrong tid */
	cli_state_set_tid(cli, cnum2);

	status = cli_writeall(cli, fnum1, 0, (uint8_t *)buf, 130, 4, NULL);
	if (NT_STATUS_IS_OK(status)) {
		printf("* server allows write with wrong TID\n");
		ret = False;
	} else {
		printf("server fails write with wrong TID : %s\n",
		       nt_errstr(status));
	}


	/* try a write with an invalid tid */
	cli_state_set_tid(cli, cnum3);

	status = cli_writeall(cli, fnum1, 0, (uint8_t *)buf, 130, 4, NULL);
	if (NT_STATUS_IS_OK(status)) {
		printf("* server allows write with invalid TID\n");
		ret = False;
	} else {
		printf("server fails write with invalid TID : %s\n",
		       nt_errstr(status));
	}

	/* try a write with an invalid vuid */
	cli_state_set_uid(cli, vuid2);
	cli_state_set_tid(cli, cnum1);

	status = cli_writeall(cli, fnum1, 0, (uint8_t *)buf, 130, 4, NULL);
	if (NT_STATUS_IS_OK(status)) {
		printf("* server allows write with invalid VUID\n");
		ret = False;
	} else {
		printf("server fails write with invalid VUID : %s\n",
		       nt_errstr(status));
	}

	cli_state_set_tid(cli, cnum1);
	cli_state_set_uid(cli, vuid1);

	status = cli_close(cli, fnum1);
	if (!NT_STATUS_IS_OK(status)) {
		printf("close failed (%s)\n", nt_errstr(status));
		cli_state_restore_tcon_share(cli, orig_tcon, orig_share);
		cli_shutdown(cli);
		return False;
	}

	cli_state_set_tid(cli, cnum2);

	status = cli_tdis(cli);
	if (!NT_STATUS_IS_OK(status)) {
		printf("secondary tdis failed (%s)\n", nt_errstr(status));
		cli_state_restore_tcon_share(cli, orig_tcon, orig_share);
		cli_shutdown(cli);
		return False;
	}

	cli_state_restore_tcon_share(cli, orig_tcon, orig_share);

	cli_state_set_tid(cli, cnum1);

	if (!torture_close_connection(cli)) {
		return False;
	}

	return ret;
}


/*
 checks for old style tcon support
 */
static bool run_tcon2_test(int dummy)
{
	static struct cli_state *cli;
	uint16_t cnum, max_xmit;
	char *service;
	NTSTATUS status;

	if (!torture_open_connection(&cli, 0)) {
		return False;
	}
	smbXcli_conn_set_sockopt(cli->conn, sockops);

	printf("starting tcon2 test\n");

	if (asprintf(&service, "\\\\%s\\%s", host, share) == -1) {
		return false;
	}

	status = cli_raw_tcon(cli, service, password, "?????", &max_xmit, &cnum);

	SAFE_FREE(service);

	if (!NT_STATUS_IS_OK(status)) {
		printf("tcon2 failed : %s\n", nt_errstr(status));
	} else {
		printf("tcon OK : max_xmit=%d cnum=%d\n",
		       (int)max_xmit, (int)cnum);
	}

	if (!torture_close_connection(cli)) {
		return False;
	}

	printf("Passed tcon2 test\n");
	return True;
}

static bool tcon_devtest(struct cli_state *cli,
			 const char *myshare, const char *devtype,
			 const char *return_devtype,
			 NTSTATUS expected_error)
{
	NTSTATUS status;
	bool ret;

	status = cli_tree_connect_creds(cli, myshare, devtype, torture_creds);

	if (NT_STATUS_IS_OK(expected_error)) {
		if (NT_STATUS_IS_OK(status)) {
			if (return_devtype != NULL &&
			    strequal(cli->dev, return_devtype)) {
				ret = True;
			} else { 
				printf("tconX to share %s with type %s "
				       "succeeded but returned the wrong "
				       "device type (got [%s] but should have got [%s])\n",
				       myshare, devtype, cli->dev, return_devtype);
				ret = False;
			}
		} else {
			printf("tconX to share %s with type %s "
			       "should have succeeded but failed\n",
			       myshare, devtype);
			ret = False;
		}
		cli_tdis(cli);
	} else {
		if (NT_STATUS_IS_OK(status)) {
			printf("tconx to share %s with type %s "
			       "should have failed but succeeded\n",
			       myshare, devtype);
			ret = False;
		} else {
			if (NT_STATUS_EQUAL(status, expected_error)) {
				ret = True;
			} else {
				printf("Returned unexpected error\n");
				ret = False;
			}
		}
	}
	return ret;
}

/*
 checks for correct tconX support
 */
static bool run_tcon_devtype_test(int dummy)
{
	static struct cli_state *cli1 = NULL;
	int flags = CLI_FULL_CONNECTION_FORCE_SMB1;
	NTSTATUS status;
	bool ret = True;

	status = cli_full_connection_creds(&cli1,
					   myname,
					   host,
					   NULL, /* dest_ss */
					   port_to_use,
					   NULL, /* service */
					   NULL, /* service_type */
					   torture_creds,
					   flags);

	if (!NT_STATUS_IS_OK(status)) {
		printf("could not open connection\n");
		return False;
	}

	if (!tcon_devtest(cli1, "IPC$", "A:", NULL, NT_STATUS_BAD_DEVICE_TYPE))
		ret = False;

	if (!tcon_devtest(cli1, "IPC$", "?????", "IPC", NT_STATUS_OK))
		ret = False;

	if (!tcon_devtest(cli1, "IPC$", "LPT:", NULL, NT_STATUS_BAD_DEVICE_TYPE))
		ret = False;

	if (!tcon_devtest(cli1, "IPC$", "IPC", "IPC", NT_STATUS_OK))
		ret = False;

	if (!tcon_devtest(cli1, "IPC$", "FOOBA", NULL, NT_STATUS_BAD_DEVICE_TYPE))
		ret = False;

	if (!tcon_devtest(cli1, share, "A:", "A:", NT_STATUS_OK))
		ret = False;

	if (!tcon_devtest(cli1, share, "?????", "A:", NT_STATUS_OK))
		ret = False;

	if (!tcon_devtest(cli1, share, "LPT:", NULL, NT_STATUS_BAD_DEVICE_TYPE))
		ret = False;

	if (!tcon_devtest(cli1, share, "IPC", NULL, NT_STATUS_BAD_DEVICE_TYPE))
		ret = False;

	if (!tcon_devtest(cli1, share, "FOOBA", NULL, NT_STATUS_BAD_DEVICE_TYPE))
		ret = False;

	cli_shutdown(cli1);

	if (ret)
		printf("Passed tcondevtest\n");

	return ret;
}


/*
  This test checks that 

  1) the server supports multiple locking contexts on the one SMB
  connection, distinguished by PID.  

  2) the server correctly fails overlapping locks made by the same PID (this
     goes against POSIX behaviour, which is why it is tricky to implement)

  3) the server denies unlock requests by an incorrect client PID
*/
static bool run_locktest2(int dummy)
{
	static struct cli_state *cli;
	const char *fname = "\\lockt2.lck";
	uint16_t fnum1, fnum2, fnum3;
	bool correct = True;
	NTSTATUS status;

	if (!torture_open_connection(&cli, 0)) {
		return False;
	}

	smbXcli_conn_set_sockopt(cli->conn, sockops);

	printf("starting locktest2\n");

	cli_unlink(cli, fname, FILE_ATTRIBUTE_SYSTEM | FILE_ATTRIBUTE_HIDDEN);

	cli_setpid(cli, 1);

	status = cli_openx(cli, fname, O_RDWR|O_CREAT|O_EXCL, DENY_NONE, &fnum1);
	if (!NT_STATUS_IS_OK(status)) {
		printf("open of %s failed (%s)\n", fname, nt_errstr(status));
		return False;
	}

	status = cli_openx(cli, fname, O_RDWR, DENY_NONE, &fnum2);
	if (!NT_STATUS_IS_OK(status)) {
		printf("open2 of %s failed (%s)\n", fname, nt_errstr(status));
		return False;
	}

	cli_setpid(cli, 2);

	status = cli_openx(cli, fname, O_RDWR, DENY_NONE, &fnum3);
	if (!NT_STATUS_IS_OK(status)) {
		printf("open3 of %s failed (%s)\n", fname, nt_errstr(status));
		return False;
	}

	cli_setpid(cli, 1);

	status = cli_lock32(cli, fnum1, 0, 4, 0, WRITE_LOCK);
	if (!NT_STATUS_IS_OK(status)) {
		printf("lock1 failed (%s)\n", nt_errstr(status));
		return false;
	}

	status = cli_lock32(cli, fnum1, 0, 4, 0, WRITE_LOCK);
	if (NT_STATUS_IS_OK(status)) {
		printf("WRITE lock1 succeeded! This is a locking bug\n");
		correct = false;
	} else {
		if (!check_both_error(__LINE__, status, ERRDOS, ERRlock,
				      NT_STATUS_LOCK_NOT_GRANTED)) {
			return false;
		}
	}

	status = cli_lock32(cli, fnum2, 0, 4, 0, WRITE_LOCK);
	if (NT_STATUS_IS_OK(status)) {
		printf("WRITE lock2 succeeded! This is a locking bug\n");
		correct = false;
	} else {
		if (!check_both_error(__LINE__, status, ERRDOS, ERRlock,
				      NT_STATUS_LOCK_NOT_GRANTED)) {
			return false;
		}
	}

	status = cli_lock32(cli, fnum2, 0, 4, 0, READ_LOCK);
	if (NT_STATUS_IS_OK(status)) {
		printf("READ lock2 succeeded! This is a locking bug\n");
		correct = false;
	} else {
		if (!check_both_error(__LINE__, status, ERRDOS, ERRlock,
				 NT_STATUS_FILE_LOCK_CONFLICT)) {
			return false;
		}
	}

	status = cli_lock32(cli, fnum1, 100, 4, 0, WRITE_LOCK);
	if (!NT_STATUS_IS_OK(status)) {
		printf("lock at 100 failed (%s)\n", nt_errstr(status));
	}
	cli_setpid(cli, 2);
	if (NT_STATUS_IS_OK(cli_unlock(cli, fnum1, 100, 4))) {
		printf("unlock at 100 succeeded! This is a locking bug\n");
		correct = False;
	}

	status = cli_unlock(cli, fnum1, 0, 4);
	if (NT_STATUS_IS_OK(status)) {
		printf("unlock1 succeeded! This is a locking bug\n");
		correct = false;
	} else {
		if (!check_both_error(__LINE__, status, ERRDOS, ERRlock,
				      NT_STATUS_RANGE_NOT_LOCKED)) {
			return false;
		}
	}

	status = cli_unlock(cli, fnum1, 0, 8);
	if (NT_STATUS_IS_OK(status)) {
		printf("unlock2 succeeded! This is a locking bug\n");
		correct = false;
	} else {
		if (!check_both_error(__LINE__, status, ERRDOS, ERRlock,
				      NT_STATUS_RANGE_NOT_LOCKED)) {
			return false;
		}
	}

	status = cli_lock32(cli, fnum3, 0, 4, 0, WRITE_LOCK);
	if (NT_STATUS_IS_OK(status)) {
		printf("lock3 succeeded! This is a locking bug\n");
		correct = false;
	} else {
		if (!check_both_error(__LINE__, status, ERRDOS, ERRlock,
				      NT_STATUS_LOCK_NOT_GRANTED)) {
			return false;
		}
	}

	cli_setpid(cli, 1);

	status = cli_close(cli, fnum1);
	if (!NT_STATUS_IS_OK(status)) {
		printf("close1 failed (%s)\n", nt_errstr(status));
		return False;
	}

	status = cli_close(cli, fnum2);
	if (!NT_STATUS_IS_OK(status)) {
		printf("close2 failed (%s)\n", nt_errstr(status));
		return False;
	}

	status = cli_close(cli, fnum3);
	if (!NT_STATUS_IS_OK(status)) {
		printf("close3 failed (%s)\n", nt_errstr(status));
		return False;
	}

	if (!torture_close_connection(cli)) {
		correct = False;
	}

	printf("locktest2 finished\n");

	return correct;
}


/*
  This test checks that 

  1) the server supports the full offset range in lock requests
*/
static bool run_locktest3(int dummy)
{
	static struct cli_state *cli1, *cli2;
	const char *fname = "\\lockt3.lck";
	uint16_t fnum1, fnum2;
	int i;
	uint32_t offset;
	bool correct = True;
	NTSTATUS status;

#define NEXT_OFFSET offset += (~(uint32_t)0) / torture_numops

	if (!torture_open_connection(&cli1, 0) || !torture_open_connection(&cli2, 1)) {
		return False;
	}
	smbXcli_conn_set_sockopt(cli1->conn, sockops);
	smbXcli_conn_set_sockopt(cli2->conn, sockops);

	printf("starting locktest3\n");

	cli_unlink(cli1, fname, FILE_ATTRIBUTE_SYSTEM | FILE_ATTRIBUTE_HIDDEN);

	status = cli_openx(cli1, fname, O_RDWR|O_CREAT|O_EXCL, DENY_NONE,
	                 &fnum1);
	if (!NT_STATUS_IS_OK(status)) {
		printf("open of %s failed (%s)\n", fname, nt_errstr(status));
		return False;
	}

	status = cli_openx(cli2, fname, O_RDWR, DENY_NONE, &fnum2);
	if (!NT_STATUS_IS_OK(status)) {
		printf("open2 of %s failed (%s)\n", fname, nt_errstr(status));
		return False;
	}

	for (offset=i=0;i<torture_numops;i++) {
		NEXT_OFFSET;

		status = cli_lock32(cli1, fnum1, offset-1, 1, 0, WRITE_LOCK);
		if (!NT_STATUS_IS_OK(status)) {
			printf("lock1 %d failed (%s)\n", 
			       i,
			       nt_errstr(status));
			return False;
		}

		status = cli_lock32(cli2, fnum2, offset-2, 1, 0, WRITE_LOCK);
		if (!NT_STATUS_IS_OK(status)) {
			printf("lock2 %d failed (%s)\n", 
			       i,
			       nt_errstr(status));
			return False;
		}
	}

	for (offset=i=0;i<torture_numops;i++) {
		NEXT_OFFSET;

		status = cli_lock32(cli1, fnum1, offset-2, 1, 0, WRITE_LOCK);
		if (NT_STATUS_IS_OK(status)) {
			printf("error: lock1 %d succeeded!\n", i);
			return False;
		}

		status = cli_lock32(cli2, fnum2, offset-1, 1, 0, WRITE_LOCK);
		if (NT_STATUS_IS_OK(status)) {
			printf("error: lock2 %d succeeded!\n", i);
			return False;
		}

		status = cli_lock32(cli1, fnum1, offset-1, 1, 0, WRITE_LOCK);
		if (NT_STATUS_IS_OK(status)) {
			printf("error: lock3 %d succeeded!\n", i);
			return False;
		}

		status = cli_lock32(cli2, fnum2, offset-2, 1, 0, WRITE_LOCK);
		if (NT_STATUS_IS_OK(status)) {
			printf("error: lock4 %d succeeded!\n", i);
			return False;
		}
	}

	for (offset=i=0;i<torture_numops;i++) {
		NEXT_OFFSET;

		status = cli_unlock(cli1, fnum1, offset-1, 1);
		if (!NT_STATUS_IS_OK(status)) {
			printf("unlock1 %d failed (%s)\n", 
			       i,
			       nt_errstr(status));
			return False;
		}

		status = cli_unlock(cli2, fnum2, offset-2, 1);
		if (!NT_STATUS_IS_OK(status)) {
			printf("unlock2 %d failed (%s)\n", 
			       i,
			       nt_errstr(status));
			return False;
		}
	}

	status = cli_close(cli1, fnum1);
	if (!NT_STATUS_IS_OK(status)) {
		printf("close1 failed (%s)\n", nt_errstr(status));
		return False;
	}

	status = cli_close(cli2, fnum2);
	if (!NT_STATUS_IS_OK(status)) {
		printf("close2 failed (%s)\n", nt_errstr(status));
		return False;
	}

	status = cli_unlink(cli1, fname, FILE_ATTRIBUTE_SYSTEM | FILE_ATTRIBUTE_HIDDEN);
	if (!NT_STATUS_IS_OK(status)) {
		printf("unlink failed (%s)\n", nt_errstr(status));
		return False;
	}

	if (!torture_close_connection(cli1)) {
		correct = False;
	}

	if (!torture_close_connection(cli2)) {
		correct = False;
	}

	printf("finished locktest3\n");

	return correct;
}

static bool test_cli_read(struct cli_state *cli, uint16_t fnum,
                           char *buf, off_t offset, size_t size,
                           size_t *nread, size_t expect)
{
	NTSTATUS status;
	size_t l_nread;

	status = cli_read(cli, fnum, buf, offset, size, &l_nread);

	if(!NT_STATUS_IS_OK(status)) {
		return false;
	} else if (l_nread != expect) {
		return false;
	}

	if (nread) {
		*nread = l_nread;
	}

	return true;
}

#define EXPECTED(ret, v) if ((ret) != (v)) { \
        printf("** "); correct = False; \
        }

/*
  looks at overlapping locks
*/
static bool run_locktest4(int dummy)
{
	static struct cli_state *cli1, *cli2;
	const char *fname = "\\lockt4.lck";
	uint16_t fnum1, fnum2, f;
	bool ret;
	char buf[1000];
	bool correct = True;
	NTSTATUS status;

	if (!torture_open_connection(&cli1, 0) || !torture_open_connection(&cli2, 1)) {
		return False;
	}

	smbXcli_conn_set_sockopt(cli1->conn, sockops);
	smbXcli_conn_set_sockopt(cli2->conn, sockops);

	printf("starting locktest4\n");

	cli_unlink(cli1, fname, FILE_ATTRIBUTE_SYSTEM | FILE_ATTRIBUTE_HIDDEN);

	cli_openx(cli1, fname, O_RDWR|O_CREAT|O_EXCL, DENY_NONE, &fnum1);
	cli_openx(cli2, fname, O_RDWR, DENY_NONE, &fnum2);

	memset(buf, 0, sizeof(buf));

	status = cli_writeall(cli1, fnum1, 0, (uint8_t *)buf, 0, sizeof(buf),
			      NULL);
	if (!NT_STATUS_IS_OK(status)) {
		printf("Failed to create file: %s\n", nt_errstr(status));
		correct = False;
		goto fail;
	}

	ret = NT_STATUS_IS_OK(cli_lock32(cli1, fnum1, 0, 4, 0, WRITE_LOCK)) &&
	      NT_STATUS_IS_OK(cli_lock32(cli1, fnum1, 2, 4, 0, WRITE_LOCK));
	EXPECTED(ret, False);
	printf("the same process %s set overlapping write locks\n", ret?"can":"cannot");

	ret = NT_STATUS_IS_OK(cli_lock32(cli1, fnum1, 10, 4, 0, READ_LOCK)) &&
	      NT_STATUS_IS_OK(cli_lock32(cli1, fnum1, 12, 4, 0, READ_LOCK));
	EXPECTED(ret, True);
	printf("the same process %s set overlapping read locks\n", ret?"can":"cannot");

	ret = NT_STATUS_IS_OK(cli_lock32(cli1, fnum1, 20, 4, 0, WRITE_LOCK)) &&
	      NT_STATUS_IS_OK(cli_lock32(cli2, fnum2, 22, 4, 0, WRITE_LOCK));
	EXPECTED(ret, False);
	printf("a different connection %s set overlapping write locks\n", ret?"can":"cannot");

	ret = NT_STATUS_IS_OK(cli_lock32(cli1, fnum1, 30, 4, 0, READ_LOCK)) &&
	      NT_STATUS_IS_OK(cli_lock32(cli2, fnum2, 32, 4, 0, READ_LOCK));
	EXPECTED(ret, True);
	printf("a different connection %s set overlapping read locks\n", ret?"can":"cannot");

	ret = (cli_setpid(cli1, 1),
	      NT_STATUS_IS_OK(cli_lock32(cli1, fnum1, 40, 4, 0, WRITE_LOCK))) &&
	      (cli_setpid(cli1, 2),
	      NT_STATUS_IS_OK(cli_lock32(cli1, fnum1, 42, 4, 0, WRITE_LOCK)));
	EXPECTED(ret, False);
	printf("a different pid %s set overlapping write locks\n", ret?"can":"cannot");

	ret = (cli_setpid(cli1, 1),
	      NT_STATUS_IS_OK(cli_lock32(cli1, fnum1, 50, 4, 0, READ_LOCK))) &&
	      (cli_setpid(cli1, 2),
	      NT_STATUS_IS_OK(cli_lock32(cli1, fnum1, 52, 4, 0, READ_LOCK)));
	EXPECTED(ret, True);
	printf("a different pid %s set overlapping read locks\n", ret?"can":"cannot");

	ret = NT_STATUS_IS_OK(cli_lock32(cli1, fnum1, 60, 4, 0, READ_LOCK)) &&
	      NT_STATUS_IS_OK(cli_lock32(cli1, fnum1, 60, 4, 0, READ_LOCK));
	EXPECTED(ret, True);
	printf("the same process %s set the same read lock twice\n", ret?"can":"cannot");

	ret = NT_STATUS_IS_OK(cli_lock32(cli1, fnum1, 70, 4, 0, WRITE_LOCK)) &&
	      NT_STATUS_IS_OK(cli_lock32(cli1, fnum1, 70, 4, 0, WRITE_LOCK));
	EXPECTED(ret, False);
	printf("the same process %s set the same write lock twice\n", ret?"can":"cannot");

	ret = NT_STATUS_IS_OK(cli_lock32(cli1, fnum1, 80, 4, 0, READ_LOCK)) &&
	      NT_STATUS_IS_OK(cli_lock32(cli1, fnum1, 80, 4, 0, WRITE_LOCK));
	EXPECTED(ret, False);
	printf("the same process %s overlay a read lock with a write lock\n", ret?"can":"cannot");

	ret = NT_STATUS_IS_OK(cli_lock32(cli1, fnum1, 90, 4, 0, WRITE_LOCK)) &&
	      NT_STATUS_IS_OK(cli_lock32(cli1, fnum1, 90, 4, 0, READ_LOCK));
	EXPECTED(ret, True);
	printf("the same process %s overlay a write lock with a read lock\n", ret?"can":"cannot");

	ret = (cli_setpid(cli1, 1),
	     NT_STATUS_IS_OK(cli_lock32(cli1, fnum1, 100, 4, 0, WRITE_LOCK))) &&
	     (cli_setpid(cli1, 2),
	     NT_STATUS_IS_OK(cli_lock32(cli1, fnum1, 100, 4, 0, READ_LOCK)));
	EXPECTED(ret, False);
	printf("a different pid %s overlay a write lock with a read lock\n", ret?"can":"cannot");

	ret = NT_STATUS_IS_OK(cli_lock32(cli1, fnum1, 110, 4, 0, READ_LOCK)) &&
	      NT_STATUS_IS_OK(cli_lock32(cli1, fnum1, 112, 4, 0, READ_LOCK)) &&
	      NT_STATUS_IS_OK(cli_unlock(cli1, fnum1, 110, 6));
	EXPECTED(ret, False);
	printf("the same process %s coalesce read locks\n", ret?"can":"cannot");


	ret = NT_STATUS_IS_OK(cli_lock32(cli1, fnum1, 120, 4, 0, WRITE_LOCK)) &&
	      test_cli_read(cli2, fnum2, buf, 120, 4, NULL, 4);
	EXPECTED(ret, False);
	printf("this server %s strict write locking\n", ret?"doesn't do":"does");

	status = cli_lock32(cli1, fnum1, 130, 4, 0, READ_LOCK);
	ret = NT_STATUS_IS_OK(status);
	if (ret) {
		status = cli_writeall(cli2, fnum2, 0, (uint8_t *)buf, 130, 4,
				      NULL);
		ret = NT_STATUS_IS_OK(status);
	}
	EXPECTED(ret, False);
	printf("this server %s strict read locking\n", ret?"doesn't do":"does");


	ret = NT_STATUS_IS_OK(cli_lock32(cli1, fnum1, 140, 4, 0, READ_LOCK)) &&
	      NT_STATUS_IS_OK(cli_lock32(cli1, fnum1, 140, 4, 0, READ_LOCK)) &&
	      NT_STATUS_IS_OK(cli_unlock(cli1, fnum1, 140, 4)) &&
	      NT_STATUS_IS_OK(cli_unlock(cli1, fnum1, 140, 4));
	EXPECTED(ret, True);
	printf("this server %s do recursive read locking\n", ret?"does":"doesn't");


	ret = NT_STATUS_IS_OK(cli_lock32(cli1, fnum1, 150, 4, 0, WRITE_LOCK)) &&
	      NT_STATUS_IS_OK(cli_lock32(cli1, fnum1, 150, 4, 0, READ_LOCK)) &&
	      NT_STATUS_IS_OK(cli_unlock(cli1, fnum1, 150, 4)) &&
	      test_cli_read(cli2, fnum2, buf, 150, 4, NULL, 4) &&
	      !(NT_STATUS_IS_OK(cli_writeall(cli2, fnum2, 0, (uint8_t *)buf,
					     150, 4, NULL))) &&
	      NT_STATUS_IS_OK(cli_unlock(cli1, fnum1, 150, 4));
	EXPECTED(ret, True);
	printf("this server %s do recursive lock overlays\n", ret?"does":"doesn't");

	ret = NT_STATUS_IS_OK(cli_lock32(cli1, fnum1, 160, 4, 0, READ_LOCK)) &&
	      NT_STATUS_IS_OK(cli_unlock(cli1, fnum1, 160, 4)) &&
	      NT_STATUS_IS_OK(cli_writeall(cli2, fnum2, 0, (uint8_t *)buf,
					   160, 4, NULL)) &&
	      test_cli_read(cli2, fnum2, buf, 160, 4, NULL, 4);
	EXPECTED(ret, True);
	printf("the same process %s remove a read lock using write locking\n", ret?"can":"cannot");

	ret = NT_STATUS_IS_OK(cli_lock32(cli1, fnum1, 170, 4, 0, WRITE_LOCK)) &&
	      NT_STATUS_IS_OK(cli_unlock(cli1, fnum1, 170, 4)) &&
	      NT_STATUS_IS_OK(cli_writeall(cli2, fnum2, 0, (uint8_t *)buf,
					   170, 4, NULL)) &&
	      test_cli_read(cli2, fnum2, buf, 170, 4, NULL, 4);
	EXPECTED(ret, True);
	printf("the same process %s remove a write lock using read locking\n", ret?"can":"cannot");

	ret = NT_STATUS_IS_OK(cli_lock32(cli1, fnum1, 190, 4, 0, WRITE_LOCK)) &&
	      NT_STATUS_IS_OK(cli_lock32(cli1, fnum1, 190, 4, 0, READ_LOCK)) &&
	      NT_STATUS_IS_OK(cli_unlock(cli1, fnum1, 190, 4)) &&
	      !NT_STATUS_IS_OK(cli_writeall(cli2, fnum2, 0, (uint8_t *)buf,
					    190, 4, NULL)) &&
	      test_cli_read(cli2, fnum2, buf, 190, 4, NULL, 4);
	EXPECTED(ret, True);
	printf("the same process %s remove the first lock first\n", ret?"does":"doesn't");

	cli_close(cli1, fnum1);
	cli_close(cli2, fnum2);
	cli_openx(cli1, fname, O_RDWR, DENY_NONE, &fnum1);
	cli_openx(cli1, fname, O_RDWR, DENY_NONE, &f);
	ret = NT_STATUS_IS_OK(cli_lock32(cli1, fnum1, 0, 8, 0, READ_LOCK)) &&
	      NT_STATUS_IS_OK(cli_lock32(cli1, f, 0, 1, 0, READ_LOCK)) &&
	      NT_STATUS_IS_OK(cli_close(cli1, fnum1)) &&
	      NT_STATUS_IS_OK(cli_openx(cli1, fname, O_RDWR, DENY_NONE, &fnum1)) &&
	      NT_STATUS_IS_OK(cli_lock32(cli1, fnum1, 7, 1, 0, WRITE_LOCK));
        cli_close(cli1, f);
	cli_close(cli1, fnum1);
	EXPECTED(ret, True);
	printf("the server %s have the NT byte range lock bug\n", !ret?"does":"doesn't");

 fail:
	cli_close(cli1, fnum1);
	cli_close(cli2, fnum2);
	cli_unlink(cli1, fname, FILE_ATTRIBUTE_SYSTEM | FILE_ATTRIBUTE_HIDDEN);
	torture_close_connection(cli1);
	torture_close_connection(cli2);

	printf("finished locktest4\n");
	return correct;
}

/*
  looks at lock upgrade/downgrade.
*/
static bool run_locktest5(int dummy)
{
	static struct cli_state *cli1, *cli2;
	const char *fname = "\\lockt5.lck";
	uint16_t fnum1, fnum2, fnum3;
	bool ret;
	char buf[1000];
	bool correct = True;
	NTSTATUS status;

	if (!torture_open_connection(&cli1, 0) || !torture_open_connection(&cli2, 1)) {
		return False;
	}

	smbXcli_conn_set_sockopt(cli1->conn, sockops);
	smbXcli_conn_set_sockopt(cli2->conn, sockops);

	printf("starting locktest5\n");

	cli_unlink(cli1, fname, FILE_ATTRIBUTE_SYSTEM | FILE_ATTRIBUTE_HIDDEN);

	cli_openx(cli1, fname, O_RDWR|O_CREAT|O_EXCL, DENY_NONE, &fnum1);
	cli_openx(cli2, fname, O_RDWR, DENY_NONE, &fnum2);
	cli_openx(cli1, fname, O_RDWR, DENY_NONE, &fnum3);

	memset(buf, 0, sizeof(buf));

	status = cli_writeall(cli1, fnum1, 0, (uint8_t *)buf, 0, sizeof(buf),
			      NULL);
	if (!NT_STATUS_IS_OK(status)) {
		printf("Failed to create file: %s\n", nt_errstr(status));
		correct = False;
		goto fail;
	}

	/* Check for NT bug... */
	ret = NT_STATUS_IS_OK(cli_lock32(cli1, fnum1, 0, 8, 0, READ_LOCK)) &&
	      NT_STATUS_IS_OK(cli_lock32(cli1, fnum3, 0, 1, 0, READ_LOCK));
	cli_close(cli1, fnum1);
	cli_openx(cli1, fname, O_RDWR, DENY_NONE, &fnum1);
	status = cli_lock32(cli1, fnum1, 7, 1, 0, WRITE_LOCK);
	ret = NT_STATUS_IS_OK(status);
	EXPECTED(ret, True);
	printf("this server %s the NT locking bug\n", ret ? "doesn't have" : "has");
	cli_close(cli1, fnum1);
	cli_openx(cli1, fname, O_RDWR, DENY_NONE, &fnum1);
	cli_unlock(cli1, fnum3, 0, 1);

	ret = NT_STATUS_IS_OK(cli_lock32(cli1, fnum1, 0, 4, 0, WRITE_LOCK)) &&
	      NT_STATUS_IS_OK(cli_lock32(cli1, fnum1, 1, 1, 0, READ_LOCK));
	EXPECTED(ret, True);
	printf("the same process %s overlay a write with a read lock\n", ret?"can":"cannot");

	status = cli_lock32(cli2, fnum2, 0, 4, 0, READ_LOCK);
	ret = NT_STATUS_IS_OK(status);
	EXPECTED(ret, False);

	printf("a different process %s get a read lock on the first process lock stack\n", ret?"can":"cannot");

	/* Unlock the process 2 lock. */
	cli_unlock(cli2, fnum2, 0, 4);

	status = cli_lock32(cli1, fnum3, 0, 4, 0, READ_LOCK);
	ret = NT_STATUS_IS_OK(status);
	EXPECTED(ret, False);

	printf("the same process on a different fnum %s get a read lock\n", ret?"can":"cannot");

	/* Unlock the process 1 fnum3 lock. */
	cli_unlock(cli1, fnum3, 0, 4);

	/* Stack 2 more locks here. */
	ret = NT_STATUS_IS_OK(cli_lock32(cli1, fnum1, 0, 4, 0, READ_LOCK)) &&
	      NT_STATUS_IS_OK(cli_lock32(cli1, fnum1, 0, 4, 0, READ_LOCK));

	EXPECTED(ret, True);
	printf("the same process %s stack read locks\n", ret?"can":"cannot");

	/* Unlock the first process lock, then check this was the WRITE lock that was
		removed. */

	ret = NT_STATUS_IS_OK(cli_unlock(cli1, fnum1, 0, 4)) &&
	      NT_STATUS_IS_OK(cli_lock32(cli2, fnum2, 0, 4, 0, READ_LOCK));

	EXPECTED(ret, True);
	printf("the first unlock removes the %s lock\n", ret?"WRITE":"READ");

	/* Unlock the process 2 lock. */
	cli_unlock(cli2, fnum2, 0, 4);

	/* We should have 3 stacked locks here. Ensure we need to do 3 unlocks. */

	ret = NT_STATUS_IS_OK(cli_unlock(cli1, fnum1, 1, 1)) &&
		  NT_STATUS_IS_OK(cli_unlock(cli1, fnum1, 0, 4)) &&
		  NT_STATUS_IS_OK(cli_unlock(cli1, fnum1, 0, 4));

	EXPECTED(ret, True);
	printf("the same process %s unlock the stack of 4 locks\n", ret?"can":"cannot"); 

	/* Ensure the next unlock fails. */
	ret = NT_STATUS_IS_OK(cli_unlock(cli1, fnum1, 0, 4));
	EXPECTED(ret, False);
	printf("the same process %s count the lock stack\n", !ret?"can":"cannot"); 

	/* Ensure connection 2 can get a write lock. */
	status = cli_lock32(cli2, fnum2, 0, 4, 0, WRITE_LOCK);
	ret = NT_STATUS_IS_OK(status);
	EXPECTED(ret, True);

	printf("a different process %s get a write lock on the unlocked stack\n", ret?"can":"cannot");


 fail:
	cli_close(cli1, fnum1);
	cli_close(cli2, fnum2);
	cli_unlink(cli1, fname, FILE_ATTRIBUTE_SYSTEM | FILE_ATTRIBUTE_HIDDEN);
	if (!torture_close_connection(cli1)) {
		correct = False;
	}
	if (!torture_close_connection(cli2)) {
		correct = False;
	}

	printf("finished locktest5\n");

	return correct;
}

/*
  tries the unusual lockingX locktype bits
*/
static bool run_locktest6(int dummy)
{
	static struct cli_state *cli;
	const char *fname[1] = { "\\lock6.txt" };
	int i;
	uint16_t fnum;
	NTSTATUS status;

	if (!torture_open_connection(&cli, 0)) {
		return False;
	}

	smbXcli_conn_set_sockopt(cli->conn, sockops);

	printf("starting locktest6\n");

	for (i=0;i<1;i++) {
		printf("Testing %s\n", fname[i]);

		cli_unlink(cli, fname[i], FILE_ATTRIBUTE_SYSTEM | FILE_ATTRIBUTE_HIDDEN);

		cli_openx(cli, fname[i], O_RDWR|O_CREAT|O_EXCL, DENY_NONE, &fnum);
		status = cli_locktype(cli, fnum, 0, 8, 0, LOCKING_ANDX_CHANGE_LOCKTYPE);
		cli_close(cli, fnum);
		printf("CHANGE_LOCKTYPE gave %s\n", nt_errstr(status));

		cli_openx(cli, fname[i], O_RDWR, DENY_NONE, &fnum);
		status = cli_locktype(cli, fnum, 0, 8, 0, LOCKING_ANDX_CANCEL_LOCK);
		cli_close(cli, fnum);
		printf("CANCEL_LOCK gave %s\n", nt_errstr(status));

		cli_unlink(cli, fname[i], FILE_ATTRIBUTE_SYSTEM | FILE_ATTRIBUTE_HIDDEN);
	}

	torture_close_connection(cli);

	printf("finished locktest6\n");
	return True;
}

static bool run_locktest7(int dummy)
{
	struct cli_state *cli1;
	const char *fname = "\\lockt7.lck";
	uint16_t fnum1;
	char buf[200];
	bool correct = False;
	size_t nread;
	NTSTATUS status;

	if (!torture_open_connection(&cli1, 0)) {
		return False;
	}

	smbXcli_conn_set_sockopt(cli1->conn, sockops);

	printf("starting locktest7\n");

	cli_unlink(cli1, fname, FILE_ATTRIBUTE_SYSTEM | FILE_ATTRIBUTE_HIDDEN);

	cli_openx(cli1, fname, O_RDWR|O_CREAT|O_EXCL, DENY_NONE, &fnum1);

	memset(buf, 0, sizeof(buf));

	status = cli_writeall(cli1, fnum1, 0, (uint8_t *)buf, 0, sizeof(buf),
			      NULL);
	if (!NT_STATUS_IS_OK(status)) {
		printf("Failed to create file: %s\n", nt_errstr(status));
		goto fail;
	}

	cli_setpid(cli1, 1);

	status = cli_lock32(cli1, fnum1, 130, 4, 0, READ_LOCK);
	if (!NT_STATUS_IS_OK(status)) {
		printf("Unable to apply read lock on range 130:4, "
		       "error was %s\n", nt_errstr(status));
		goto fail;
	} else {
		printf("pid1 successfully locked range 130:4 for READ\n");
	}

	status = cli_read(cli1, fnum1, buf, 130, 4, &nread);
	if (!NT_STATUS_IS_OK(status)) {
		printf("pid1 unable to read the range 130:4, error was %s\n",
		      nt_errstr(status));
		goto fail;
	} else if (nread != 4) {
		printf("pid1 unable to read the range 130:4, "
		       "recv %ld req %d\n", (unsigned long)nread, 4);
		goto fail;
	} else {
		printf("pid1 successfully read the range 130:4\n");
	}

	status = cli_writeall(cli1, fnum1, 0, (uint8_t *)buf, 130, 4, NULL);
	if (!NT_STATUS_IS_OK(status)) {
		printf("pid1 unable to write to the range 130:4, error was "
		       "%s\n", nt_errstr(status));
		if (!NT_STATUS_EQUAL(status, NT_STATUS_FILE_LOCK_CONFLICT)) {
			printf("Incorrect error (should be NT_STATUS_FILE_LOCK_CONFLICT)\n");
			goto fail;
		}
	} else {
		printf("pid1 successfully wrote to the range 130:4 (should be denied)\n");
		goto fail;
	}

	cli_setpid(cli1, 2);

	status = cli_read(cli1, fnum1, buf, 130, 4, &nread);
	if (!NT_STATUS_IS_OK(status)) {
		printf("pid2 unable to read the range 130:4, error was %s\n",
		      nt_errstr(status));
		goto fail;
	} else if (nread != 4) {
		printf("pid2 unable to read the range 130:4, "
		       "recv %ld req %d\n", (unsigned long)nread, 4);
		goto fail;
	} else {
		printf("pid2 successfully read the range 130:4\n");
	}

	status = cli_writeall(cli1, fnum1, 0, (uint8_t *)buf, 130, 4, NULL);
	if (!NT_STATUS_IS_OK(status)) {
		printf("pid2 unable to write to the range 130:4, error was "
		       "%s\n", nt_errstr(status));
		if (!NT_STATUS_EQUAL(status, NT_STATUS_FILE_LOCK_CONFLICT)) {
			printf("Incorrect error (should be NT_STATUS_FILE_LOCK_CONFLICT)\n");
			goto fail;
		}
	} else {
		printf("pid2 successfully wrote to the range 130:4 (should be denied)\n");
		goto fail;
	}

	cli_setpid(cli1, 1);
	cli_unlock(cli1, fnum1, 130, 4);

	status = cli_lock32(cli1, fnum1, 130, 4, 0, WRITE_LOCK);
	if (!NT_STATUS_IS_OK(status)) {
		printf("Unable to apply write lock on range 130:4, error was %s\n", nt_errstr(status));
		goto fail;
	} else {
		printf("pid1 successfully locked range 130:4 for WRITE\n");
	}

	status = cli_read(cli1, fnum1, buf, 130, 4, &nread);
	if (!NT_STATUS_IS_OK(status)) {
		printf("pid1 unable to read the range 130:4, error was %s\n",
		      nt_errstr(status));
		goto fail;
	} else if (nread != 4) {
		printf("pid1 unable to read the range 130:4, "
		       "recv %ld req %d\n", (unsigned long)nread, 4);
		goto fail;
	} else {
		printf("pid1 successfully read the range 130:4\n");
	}

	status = cli_writeall(cli1, fnum1, 0, (uint8_t *)buf, 130, 4, NULL);
	if (!NT_STATUS_IS_OK(status)) {
		printf("pid1 unable to write to the range 130:4, error was "
		       "%s\n", nt_errstr(status));
		goto fail;
	} else {
		printf("pid1 successfully wrote to the range 130:4\n");
	}

	cli_setpid(cli1, 2);

	status = cli_read(cli1, fnum1, buf, 130, 4, &nread);
	if (!NT_STATUS_IS_OK(status)) {
		printf("pid2 unable to read the range 130:4, error was "
		       "%s\n", nt_errstr(status));
		if (!NT_STATUS_EQUAL(status, NT_STATUS_FILE_LOCK_CONFLICT)) {
			printf("Incorrect error (should be NT_STATUS_FILE_LOCK_CONFLICT)\n");
			goto fail;
		}
	} else {
		printf("pid2 successfully read the range 130:4 (should be denied) recv %ld\n",
		       (unsigned long)nread);
		goto fail;
	}

	status = cli_writeall(cli1, fnum1, 0, (uint8_t *)buf, 130, 4, NULL);
	if (!NT_STATUS_IS_OK(status)) {
		printf("pid2 unable to write to the range 130:4, error was "
		       "%s\n", nt_errstr(status));
		if (!NT_STATUS_EQUAL(status, NT_STATUS_FILE_LOCK_CONFLICT)) {
			printf("Incorrect error (should be NT_STATUS_FILE_LOCK_CONFLICT)\n");
			goto fail;
		}
	} else {
		printf("pid2 successfully wrote to the range 130:4 (should be denied)\n");
		goto fail;
	}

	cli_unlock(cli1, fnum1, 130, 0);
	correct = True;

fail:
	cli_close(cli1, fnum1);
	cli_unlink(cli1, fname, FILE_ATTRIBUTE_SYSTEM | FILE_ATTRIBUTE_HIDDEN);
	torture_close_connection(cli1);

	printf("finished locktest7\n");
	return correct;
}

/*
 * This demonstrates a problem with our use of GPFS share modes: A file
 * descriptor sitting in the pending close queue holding a GPFS share mode
 * blocks opening a file another time. Happens with Word 2007 temp files.
 * With "posix locking = yes" and "gpfs:sharemodes = yes" enabled, the third
 * open is denied with NT_STATUS_SHARING_VIOLATION.
 */

static bool run_locktest8(int dummy)
{
	struct cli_state *cli1;
	const char *fname = "\\lockt8.lck";
	uint16_t fnum1, fnum2;
	char buf[200];
	bool correct = False;
	NTSTATUS status;

	if (!torture_open_connection(&cli1, 0)) {
		return False;
	}

	smbXcli_conn_set_sockopt(cli1->conn, sockops);

	printf("starting locktest8\n");

	cli_unlink(cli1, fname, FILE_ATTRIBUTE_SYSTEM | FILE_ATTRIBUTE_HIDDEN);

	status = cli_openx(cli1, fname, O_RDWR|O_CREAT|O_EXCL, DENY_WRITE,
			  &fnum1);
	if (!NT_STATUS_IS_OK(status)) {
		d_fprintf(stderr, "cli_openx returned %s\n", nt_errstr(status));
		return false;
	}

	memset(buf, 0, sizeof(buf));

	status = cli_openx(cli1, fname, O_RDONLY, DENY_NONE, &fnum2);
	if (!NT_STATUS_IS_OK(status)) {
		d_fprintf(stderr, "cli_openx second time returned %s\n",
			  nt_errstr(status));
		goto fail;
	}

	status = cli_lock32(cli1, fnum2, 1, 1, 0, READ_LOCK);
	if (!NT_STATUS_IS_OK(status)) {
		printf("Unable to apply read lock on range 1:1, error was "
		       "%s\n", nt_errstr(status));
		goto fail;
	}

	status = cli_close(cli1, fnum1);
	if (!NT_STATUS_IS_OK(status)) {
		d_fprintf(stderr, "cli_close(fnum1) %s\n", nt_errstr(status));
		goto fail;
	}

	status = cli_openx(cli1, fname, O_RDWR, DENY_NONE, &fnum1);
	if (!NT_STATUS_IS_OK(status)) {
		d_fprintf(stderr, "cli_openx third time returned %s\n",
                          nt_errstr(status));
                goto fail;
        }

	correct = true;

fail:
	cli_close(cli1, fnum1);
	cli_close(cli1, fnum2);
	cli_unlink(cli1, fname, FILE_ATTRIBUTE_SYSTEM | FILE_ATTRIBUTE_HIDDEN);
	torture_close_connection(cli1);

	printf("finished locktest8\n");
	return correct;
}

/*
 * This test is designed to be run in conjunction with
 * external NFS or POSIX locks taken in the filesystem.
 * It checks that the smbd server will block until the
 * lock is released and then acquire it. JRA.
 */

static bool got_alarm;
static struct cli_state *alarm_cli;

static void alarm_handler(int dummy)
{
        got_alarm = True;
}

static void alarm_handler_parent(int dummy)
{
	smbXcli_conn_disconnect(alarm_cli->conn, NT_STATUS_LOCAL_DISCONNECT);
}

static void do_local_lock(const char *fname, int read_fd, int write_fd)
{
	int fd;
	char c = '\0';
	struct flock lock;
	const char *local_pathname = NULL;
	int ret;

	local_pathname = talloc_asprintf(talloc_tos(),
			"%s/%s", local_path, fname);
	if (!local_pathname) {
		printf("child: alloc fail\n");
		exit(1);
	}

	unlink(local_pathname);
	fd = open(local_pathname, O_RDWR|O_CREAT, 0666);
	if (fd == -1) {
		printf("child: open of %s failed %s.\n",
			local_pathname, strerror(errno));
		exit(1);
	}

	/* Now take a fcntl lock. */
	lock.l_type = F_WRLCK;
	lock.l_whence = SEEK_SET;
	lock.l_start = 0;
	lock.l_len = 4;
	lock.l_pid = getpid();

	ret = fcntl(fd,F_SETLK,&lock);
	if (ret == -1) {
		printf("child: failed to get lock 0:4 on file %s. Error %s\n",
			local_pathname, strerror(errno));
		exit(1);
	} else {
		printf("child: got lock 0:4 on file %s.\n",
			local_pathname );
		fflush(stdout);
	}

	CatchSignal(SIGALRM, alarm_handler);
	alarm(5);
	/* Signal the parent. */
	if (write(write_fd, &c, 1) != 1) {
		printf("child: start signal fail %s.\n",
			strerror(errno));
		exit(1);
	}
	alarm(0);

	alarm(10);
	/* Wait for the parent to be ready. */
	if (read(read_fd, &c, 1) != 1) {
		printf("child: reply signal fail %s.\n",
			strerror(errno));
		exit(1);
	}
	alarm(0);

	sleep(5);
	close(fd);
	printf("child: released lock 0:4 on file %s.\n",
		local_pathname );
	fflush(stdout);
	exit(0);
}

static bool _run_locktest9X(const char *fname, int timeout)
{
	struct cli_state *cli1;
	char *fpath = talloc_asprintf(talloc_tos(), "\\%s", fname);
	uint16_t fnum;
	bool correct = False;
	int pipe_in[2], pipe_out[2];
	pid_t child_pid;
	char c = '\0';
	int ret;
	struct timeval start;
	double seconds;
	NTSTATUS status;

	printf("starting locktest9X: %s\n", fname);

	if (local_path == NULL) {
		d_fprintf(stderr, "locktest9X must be given a local path via -l <localpath>\n");
		return false;
	}

	if (pipe(pipe_in) == -1 || pipe(pipe_out) == -1) {
		return false;
	}

	child_pid = fork();
	if (child_pid == -1) {
		return false;
	}

	if (child_pid == 0) {
		/* Child. */
		do_local_lock(fname, pipe_out[0], pipe_in[1]);
		exit(0);
	}

	close(pipe_out[0]);
	close(pipe_in[1]);
	pipe_out[0] = -1;
	pipe_in[1] = -1;

	/* Parent. */
	ret = read(pipe_in[0], &c, 1);
	if (ret != 1) {
		d_fprintf(stderr, "failed to read start signal from child. %s\n",
			strerror(errno));
		return false;
	}

	if (!torture_open_connection(&cli1, 0)) {
		return false;
	}

	smbXcli_conn_set_sockopt(cli1->conn, sockops);

	status = cli_openx(cli1, fpath, O_RDWR, DENY_NONE,
			  &fnum);
	if (!NT_STATUS_IS_OK(status)) {
		d_fprintf(stderr, "cli_openx returned %s\n", nt_errstr(status));
		return false;
	}

	/* Ensure the child has the lock. */
	status = cli_lock32(cli1, fnum, 0, 4, 0, WRITE_LOCK);
	if (NT_STATUS_IS_OK(status)) {
		d_fprintf(stderr, "Got the lock on range 0:4 - this should not happen !\n");
		goto fail;
	} else {
		d_printf("Child has the lock.\n");
	}

	/* Tell the child to wait 5 seconds then exit. */
	ret = write(pipe_out[1], &c, 1);
	if (ret != 1) {
		d_fprintf(stderr, "failed to send exit signal to child. %s\n",
			strerror(errno));
		goto fail;
	}

	/* Wait 20 seconds for the lock. */
	alarm_cli = cli1;
	CatchSignal(SIGALRM, alarm_handler_parent);
	alarm(20);

	start = timeval_current();

	status = cli_lock32(cli1, fnum, 0, 4, timeout, WRITE_LOCK);
	if (!NT_STATUS_IS_OK(status)) {
		d_fprintf(stderr, "Unable to apply write lock on range 0:4, error was "
		       "%s\n", nt_errstr(status));
		goto fail_nofd;
	}
	alarm(0);

	seconds = timeval_elapsed(&start);

	printf("Parent got the lock after %.2f seconds.\n",
		seconds);

	status = cli_close(cli1, fnum);
	if (!NT_STATUS_IS_OK(status)) {
		d_fprintf(stderr, "cli_close(fnum1) %s\n", nt_errstr(status));
		goto fail;
	}

	correct = true;

fail:
	cli_close(cli1, fnum);
	torture_close_connection(cli1);

fail_nofd:

	printf("finished locktest9X: %s\n", fname);
	return correct;
}

static bool run_locktest9a(int dummy)
{
	return _run_locktest9X("lock9a.dat", -1);
}

static bool run_locktest9b(int dummy)
{
	return _run_locktest9X("lock9b.dat", 10000);
}

struct locktest10_state {
	bool ok;
	bool done;
};

static void locktest10_lockingx_done(struct tevent_req *subreq);
static void locktest10_read_andx_done(struct tevent_req *subreq);

static bool run_locktest10(int dummy)
{
	struct tevent_context *ev = NULL;
	struct cli_state *cli1 = NULL;
	struct cli_state *cli2 = NULL;
	struct smb1_lock_element lck = { 0 };
	struct tevent_req *reqs[2] = { NULL };
	struct tevent_req *smbreqs[2] = { NULL };
	const char fname[] = "\\lockt10.lck";
	uint16_t fnum1, fnum2;
	bool ret = false;
	bool ok;
	uint8_t data = 1;
	struct locktest10_state state = { .ok = true };
	NTSTATUS status;

	printf("starting locktest10\n");

	ev = samba_tevent_context_init(NULL);
	if (ev == NULL) {
		d_fprintf(stderr, "samba_tevent_context_init failed\n");
		goto done;
	}

	ok = torture_open_connection(&cli1, 0);
	if (!ok) {
		goto done;
	}
	smbXcli_conn_set_sockopt(cli1->conn, sockops);

	ok = torture_open_connection(&cli2, 1);
	if (!ok) {
		goto done;
	}
	smbXcli_conn_set_sockopt(cli2->conn, sockops);

	status = cli_openx(cli1, fname, O_CREAT|O_RDWR, DENY_NONE, &fnum1);
	if (!NT_STATUS_IS_OK(status)) {
		d_fprintf(stderr,
			  "cli_openx failed: %s\n",
			  nt_errstr(status));
		goto done;
	}

	status = cli_writeall(cli1, fnum1, 0, &data, 0, sizeof(data), NULL);
	if (!NT_STATUS_IS_OK(status)) {
		d_fprintf(stderr,
			  "cli_writeall failed: %s\n",
			  nt_errstr(status));
		goto done;
	}

	status = cli_openx(cli2, fname, O_CREAT|O_RDWR, DENY_NONE, &fnum2);
	if (!NT_STATUS_IS_OK(status)) {
		d_fprintf(stderr,
			  "cli_openx failed: %s\n",
			  nt_errstr(status));
		goto done;
	}

	status = cli_locktype(
		cli2, fnum2, 0, 1, 0, LOCKING_ANDX_EXCLUSIVE_LOCK);
	if (!NT_STATUS_IS_OK(status)) {
		d_fprintf(stderr,
			  "cli_locktype failed: %s\n",
			  nt_errstr(status));
		goto done;
	}

	lck = (struct smb1_lock_element) {
		.pid = cli_getpid(cli1), .offset = 0, .length = 1,
	};

	reqs[0] = cli_lockingx_create(
		ev,				/* mem_ctx */
		ev,				/* tevent_context */
		cli1,				/* cli */
		fnum1,				/* fnum */
		LOCKING_ANDX_EXCLUSIVE_LOCK,	/* typeoflock */
		0,				/* newoplocklevel */
		1,				/* timeout */
		0,				/* num_unlocks */
		NULL,				/* unlocks */
		1,				/* num_locks */
		&lck,				/* locks */
		&smbreqs[0]);			/* psmbreq */
	if (reqs[0] == NULL) {
		d_fprintf(stderr, "cli_lockingx_create failed\n");
		goto done;
	}
	tevent_req_set_callback(reqs[0], locktest10_lockingx_done, &state);

	reqs[1] = cli_read_andx_create(
		ev,		/* mem_ctx */
		ev,		/* ev */
		cli1,		/* cli */
		fnum1,		/* fnum */
		0,		/* offset */
		1,		/* size */
		&smbreqs[1]);	/* psmbreq */
	if (reqs[1] == NULL) {
		d_fprintf(stderr, "cli_read_andx_create failed\n");
		goto done;
	}
	tevent_req_set_callback(reqs[1], locktest10_read_andx_done, &state);

	status = smb1cli_req_chain_submit(smbreqs, ARRAY_SIZE(smbreqs));
	if (!NT_STATUS_IS_OK(status)) {
		d_fprintf(stderr,
			  "smb1cli_req_chain_submit failed: %s\n",
			  nt_errstr(status));
		goto done;
	}

	while (!state.done) {
		tevent_loop_once(ev);
	}

	torture_close_connection(cli1);

	if (state.ok) {
		ret = true;
	}
done:
	return ret;
}

static void locktest10_lockingx_done(struct tevent_req *subreq)
{
	struct locktest10_state *state = tevent_req_callback_data_void(subreq);
	NTSTATUS status;

	status = cli_lockingx_recv(subreq);
	TALLOC_FREE(subreq);

	if (!NT_STATUS_EQUAL(status, NT_STATUS_FILE_LOCK_CONFLICT)) {
		d_printf("cli_lockingx returned %s\n", nt_errstr(status));
		state->ok = false;
	}
}

static void locktest10_read_andx_done(struct tevent_req *subreq)
{
	struct locktest10_state *state = tevent_req_callback_data_void(subreq);
	ssize_t received = -1;
	uint8_t *rcvbuf = NULL;
	NTSTATUS status;

	status = cli_read_andx_recv(subreq, &received, &rcvbuf);

	if (!NT_STATUS_EQUAL(status, NT_STATUS_REQUEST_ABORTED)) {
		d_printf("cli_read_andx returned %s\n", nt_errstr(status));
		state->ok = false;
	}

	state->done = true;
	TALLOC_FREE(subreq);
}

static bool run_locktest11(int dummy)
{
	struct cli_state *cli1;
	const char *fname = "\\lockt11.lck";
	NTSTATUS status;
	uint16_t fnum;
	bool ret = false;

	if (!torture_open_connection(&cli1, 0)) {
		return false;
	}

	smbXcli_conn_set_sockopt(cli1->conn, sockops);

	cli_unlink(cli1, fname, FILE_ATTRIBUTE_SYSTEM | FILE_ATTRIBUTE_HIDDEN);

	status = cli_openx(cli1, fname, O_CREAT|O_RDWR, DENY_NONE, &fnum);
	if (!NT_STATUS_IS_OK(status)) {
		d_fprintf(stderr,
			  "cli_openx returned %s\n",
			  nt_errstr(status));
		return false;
	}

	/*
	 * Test that LOCKING_ANDX_CANCEL_LOCK without any locks
	 * returns NT_STATUS_OK
	 */

	status = cli_lockingx(
		cli1,				/* cli */
		fnum,				/* fnum */
		LOCKING_ANDX_CANCEL_LOCK,	/* typeoflock */
		0,				/* newoplocklevel */
		0,				/* timeout */
		0,				/* num_unlocks */
		NULL,				/* unlocks */
		0,				/* num_locks */
		NULL);				/* locks */

	if (!NT_STATUS_IS_OK(status)) {
		d_printf("cli_lockingX returned %s\n", nt_errstr(status));
		goto fail;
	}

	ret = true;
fail:
	cli_close(cli1, fnum);
	cli_unlink(cli1, fname, FILE_ATTRIBUTE_SYSTEM | FILE_ATTRIBUTE_HIDDEN);

	return ret;
}

struct deferred_close_state {
	struct tevent_context *ev;
	struct cli_state *cli;
	uint16_t fnum;
};

static void deferred_close_waited(struct tevent_req *subreq);
static void deferred_close_done(struct tevent_req *subreq);

static struct tevent_req *deferred_close_send(
	TALLOC_CTX *mem_ctx,
	struct tevent_context *ev,
	int wait_secs,
	struct cli_state *cli,
	uint16_t fnum)
{
	struct tevent_req *req = NULL, *subreq = NULL;
	struct deferred_close_state *state = NULL;
	struct timeval wakeup_time = timeval_current_ofs(wait_secs, 0);

	req = tevent_req_create(
		mem_ctx, &state, struct deferred_close_state);
	if (req == NULL) {
		return NULL;
	}
	state->ev = ev;
	state->cli = cli;
	state->fnum = fnum;

	subreq = tevent_wakeup_send(state, state->ev, wakeup_time);
	if (tevent_req_nomem(subreq, req)) {
		return tevent_req_post(req, ev);
	}
	tevent_req_set_callback(subreq, deferred_close_waited, req);
	return req;
}

static void deferred_close_waited(struct tevent_req *subreq)
{
	struct tevent_req *req = tevent_req_callback_data(
		subreq, struct tevent_req);
	struct deferred_close_state *state = tevent_req_data(
		req, struct deferred_close_state);
	bool ok;

	ok = tevent_wakeup_recv(subreq);
	TALLOC_FREE(subreq);
	if (!ok) {
		tevent_req_oom(req);
		return;
	}

	subreq = cli_close_send(state, state->ev, state->cli, state->fnum);
	if (tevent_req_nomem(subreq, req)) {
		return;
	}
	tevent_req_set_callback(subreq, deferred_close_done, req);
}

static void deferred_close_done(struct tevent_req *subreq)
{
	NTSTATUS status = cli_close_recv(subreq);
	tevent_req_simple_finish_ntstatus(subreq, status);
}

static NTSTATUS deferred_close_recv(struct tevent_req *req)
{
	return tevent_req_simple_recv_ntstatus(req);
}

struct lockread_state {
	struct smb1_lock_element lck;
	struct tevent_req *reqs[2];
	struct tevent_req *smbreqs[2];
	NTSTATUS lock_status;
	NTSTATUS read_status;
	uint8_t *readbuf;
};

static void lockread_lockingx_done(struct tevent_req *subreq);
static void lockread_read_andx_done(struct tevent_req *subreq);

static struct tevent_req *lockread_send(
	TALLOC_CTX *mem_ctx,
	struct tevent_context *ev,
	struct cli_state *cli,
	uint16_t fnum)
{
	struct tevent_req *req = NULL;
	struct lockread_state *state = NULL;
	NTSTATUS status;

	req = tevent_req_create(mem_ctx, &state, struct lockread_state);
	if (req == NULL) {
		return NULL;
	}

	state->lck = (struct smb1_lock_element) {
		.pid = cli_getpid(cli), .offset = 0, .length = 1,
	};

	state->reqs[0] = cli_lockingx_create(
		ev,				/* mem_ctx */
		ev,				/* tevent_context */
		cli,				/* cli */
		fnum,				/* fnum */
		LOCKING_ANDX_EXCLUSIVE_LOCK,	/* typeoflock */
		0,				/* newoplocklevel */
		10000,				/* timeout */
		0,				/* num_unlocks */
		NULL,				/* unlocks */
		1,				/* num_locks */
		&state->lck,			/* locks */
		&state->smbreqs[0]);		/* psmbreq */
	if (tevent_req_nomem(state->reqs[0], req)) {
		return tevent_req_post(req, ev);
	}
	tevent_req_set_callback(
		state->reqs[0], lockread_lockingx_done, req);

	state->reqs[1] = cli_read_andx_create(
		ev,		/* mem_ctx */
		ev,		/* ev */
		cli,		/* cli */
		fnum,		/* fnum */
		0,		/* offset */
		1,		/* size */
		&state->smbreqs[1]);	/* psmbreq */
	if (tevent_req_nomem(state->reqs[1], req)) {
		return tevent_req_post(req, ev);
	}
	tevent_req_set_callback(
		state->reqs[1], lockread_read_andx_done, req);

	status = smb1cli_req_chain_submit(state->smbreqs, 2);
	if (tevent_req_nterror(req, status)) {
		return tevent_req_post(req, ev);
	}
	return req;
}

static void lockread_lockingx_done(struct tevent_req *subreq)
{
	struct tevent_req *req = tevent_req_callback_data(
		subreq, struct tevent_req);
	struct lockread_state *state = tevent_req_data(
		req, struct lockread_state);
	state->lock_status = cli_lockingx_recv(subreq);
	TALLOC_FREE(subreq);
	d_fprintf(stderr,
		  "lockingx returned %s\n",
		  nt_errstr(state->lock_status));
}

static void lockread_read_andx_done(struct tevent_req *subreq)
{
	struct tevent_req *req = tevent_req_callback_data(
		subreq, struct tevent_req);
	struct lockread_state *state = tevent_req_data(
		req, struct lockread_state);
	ssize_t received = -1;
	uint8_t *rcvbuf = NULL;

	state->read_status = cli_read_andx_recv(subreq, &received, &rcvbuf);

	d_fprintf(stderr,
		  "read returned %s\n",
		  nt_errstr(state->read_status));

	if (!NT_STATUS_IS_OK(state->read_status)) {
		TALLOC_FREE(subreq);
		tevent_req_done(req);
		return;
	}

	if (received > 0) {
		state->readbuf = talloc_memdup(state, rcvbuf, received);
		TALLOC_FREE(subreq);
		if (tevent_req_nomem(state->readbuf, req)) {
			return;
		}
	}
	TALLOC_FREE(subreq);
	tevent_req_done(req);
}

static NTSTATUS lockread_recv(
	struct tevent_req *req,
	NTSTATUS *lock_status,
	NTSTATUS *read_status,
	TALLOC_CTX *mem_ctx,
	uint8_t **read_buf)
{
	struct lockread_state *state = tevent_req_data(
		req, struct lockread_state);
	NTSTATUS status;

	if (tevent_req_is_nterror(req, &status)) {
		return status;
	}

	*lock_status = state->lock_status;
	*read_status = state->read_status;
	if (state->readbuf != NULL) {
		*read_buf = talloc_move(mem_ctx, &state->readbuf);
	} else {
		*read_buf = NULL;
	}

	return NT_STATUS_OK;
}

struct lock12_state {
	uint8_t dummy;
};

static void lock12_closed(struct tevent_req *subreq);
static void lock12_read(struct tevent_req *subreq);

static struct tevent_req *lock12_send(
	TALLOC_CTX *mem_ctx,
	struct tevent_context *ev,
	struct cli_state *cli,
	uint16_t fnum1,
	uint16_t fnum2)
{
	struct tevent_req *req = NULL, *subreq = NULL;
	struct lock12_state *state = NULL;

	req = tevent_req_create(mem_ctx, &state, struct lock12_state);
	if (req == NULL) {
		return NULL;
	}

	subreq = deferred_close_send(state, ev, 1, cli, fnum1);
	if (tevent_req_nomem(subreq, req)) {
		return tevent_req_post(req, ev);
	}
	tevent_req_set_callback(subreq, lock12_closed, req);

	subreq = lockread_send(state, ev, cli, fnum2);
	if (tevent_req_nomem(subreq, req)) {
		return tevent_req_post(req, ev);
	}
	tevent_req_set_callback(subreq, lock12_read, req);

	return req;
}

static void lock12_closed(struct tevent_req *subreq)
{
	struct tevent_req *req = tevent_req_callback_data(
		subreq, struct tevent_req);
	NTSTATUS status;

	status = deferred_close_recv(subreq);
	TALLOC_FREE(subreq);
	DBG_DEBUG("close returned %s\n", nt_errstr(status));
	if (tevent_req_nterror(req, status)) {
		return;
	}
}

static void lock12_read(struct tevent_req *subreq)
{
	struct tevent_req *req = tevent_req_callback_data(
		subreq, struct tevent_req);
	struct lock12_state *state = tevent_req_data(
		req, struct lock12_state);
	NTSTATUS status, lock_status, read_status;
	uint8_t *buf = NULL;

	status = lockread_recv(
		subreq, &lock_status, &read_status, state, &buf);
	TALLOC_FREE(subreq);
	if (tevent_req_nterror(req, status) ||
	    tevent_req_nterror(req, lock_status) ||
	    tevent_req_nterror(req, read_status)) {
		return;
	}
	tevent_req_done(req);
}

static NTSTATUS lock12_recv(struct tevent_req *req)

{
	NTSTATUS status;

	if (tevent_req_is_nterror(req, &status)) {
		return status;
	}
	return NT_STATUS_OK;
}

static bool run_locktest12(int dummy)
{
	struct tevent_context *ev = NULL;
	struct tevent_req *req = NULL;
	struct cli_state *cli = NULL;
	const char fname[] = "\\lockt12.lck";
	uint16_t fnum1, fnum2;
	bool ret = false;
	bool ok;
	uint8_t data = 1;
	NTSTATUS status;

	printf("starting locktest12\n");

	ev = samba_tevent_context_init(NULL);
	if (ev == NULL) {
		d_fprintf(stderr, "samba_tevent_context_init failed\n");
		goto done;
	}

	ok = torture_open_connection(&cli, 0);
	if (!ok) {
		goto done;
	}
	smbXcli_conn_set_sockopt(cli->conn, sockops);

	status = cli_openx(cli, fname, O_CREAT|O_RDWR, DENY_NONE, &fnum1);
	if (!NT_STATUS_IS_OK(status)) {
		d_fprintf(stderr,
			  "cli_openx failed: %s\n",
			  nt_errstr(status));
		goto done;
	}

	status = cli_openx(cli, fname, O_CREAT|O_RDWR, DENY_NONE, &fnum2);
	if (!NT_STATUS_IS_OK(status)) {
		d_fprintf(stderr,
			  "cli_openx failed: %s\n",
			  nt_errstr(status));
		goto done;
	}

	status = cli_writeall(cli, fnum1, 0, &data, 0, sizeof(data), NULL);
	if (!NT_STATUS_IS_OK(status)) {
		d_fprintf(stderr,
			  "cli_writeall failed: %s\n",
			  nt_errstr(status));
		goto done;
	}

	status = cli_locktype(
		cli, fnum1, 0, 1, 0, LOCKING_ANDX_EXCLUSIVE_LOCK);
	if (!NT_STATUS_IS_OK(status)) {
		d_fprintf(stderr,
			  "cli_locktype failed: %s\n",
			  nt_errstr(status));
		goto done;
	}

	req = lock12_send(ev, ev, cli, fnum1, fnum2);
	if (req == NULL) {
		d_fprintf(stderr, "lock12_send failed\n");
		goto done;
	}

	ok = tevent_req_poll_ntstatus(req, ev, &status);
	if (!ok) {
		d_fprintf(stderr, "tevent_req_poll_ntstatus failed\n");
		goto done;
	}

	if (!NT_STATUS_IS_OK(status)) {
		d_fprintf(stderr,
			  "tevent_req_poll_ntstatus returned %s\n",
			  nt_errstr(status));
		goto done;
	}

	status = lock12_recv(req);
	if (!NT_STATUS_IS_OK(status)) {
		d_fprintf(stderr, "lock12 returned %s\n", nt_errstr(status));
		goto done;
	}

	ret = true;
done:
	if (cli != NULL) {
		torture_close_connection(cli);
	}
	return ret;
}

struct lock_ntcancel_state {
	struct timeval start;
	struct smb1_lock_element lck;
	struct tevent_req *subreq;
};

static void lock_ntcancel_waited(struct tevent_req *subreq);
static void lock_ntcancel_done(struct tevent_req *subreq);

static struct tevent_req *lock_ntcancel_send(
	TALLOC_CTX *mem_ctx,
	struct tevent_context *ev,
	struct cli_state *cli,
	uint16_t fnum)
{
	struct tevent_req *req = NULL, *subreq = NULL;
	struct lock_ntcancel_state *state = NULL;

	req = tevent_req_create(mem_ctx, &state, struct lock_ntcancel_state);
	if (req == NULL) {
		return NULL;
	}
	state->lck = (struct smb1_lock_element) {
		.pid = cli_getpid(cli), .offset = 0, .length = 1,
	};
	state->start = timeval_current();

	state->subreq = cli_lockingx_send(
		state,				/* mem_ctx */
		ev,				/* tevent_context */
		cli,				/* cli */
		fnum,				/* fnum */
		LOCKING_ANDX_EXCLUSIVE_LOCK,	/* typeoflock */
		0,				/* newoplocklevel */
		10000,				/* timeout */
		0,				/* num_unlocks */
		NULL,				/* unlocks */
		1,				/* num_locks */
		&state->lck);			/* locks */
	if (tevent_req_nomem(state->subreq, req)) {
		return tevent_req_post(req, ev);
	}
	tevent_req_set_callback(state->subreq, lock_ntcancel_done, req);

	subreq = tevent_wakeup_send(state, ev, timeval_current_ofs(1, 0));
	if (tevent_req_nomem(subreq, req)) {
		return tevent_req_post(req, ev);
	}
	tevent_req_set_callback(subreq, lock_ntcancel_waited, req);
	return req;
}

static void lock_ntcancel_waited(struct tevent_req *subreq)
{
	struct tevent_req *req = tevent_req_callback_data(
		subreq, struct tevent_req);
	struct lock_ntcancel_state *state = tevent_req_data(
		req, struct lock_ntcancel_state);
	bool ok;

	ok = tevent_wakeup_recv(subreq);
	TALLOC_FREE(subreq);
	if (!ok) {
		tevent_req_oom(req);
		return;
	}

	ok = tevent_req_cancel(state->subreq);
	if (!ok) {
		d_fprintf(stderr, "Could not cancel subreq\n");
		tevent_req_oom(req);
		return;
	}
}

static void lock_ntcancel_done(struct tevent_req *subreq)
{
	struct tevent_req *req = tevent_req_callback_data(
		subreq, struct tevent_req);
	struct lock_ntcancel_state *state = tevent_req_data(
		req, struct lock_ntcancel_state);
	NTSTATUS status;
	double elapsed;

	status = cli_lockingx_recv(subreq);
	TALLOC_FREE(subreq);

	if (!NT_STATUS_EQUAL(status, NT_STATUS_FILE_LOCK_CONFLICT)) {
		d_printf("cli_lockingx returned %s\n", nt_errstr(status));
		tevent_req_nterror(req, NT_STATUS_UNSUCCESSFUL);
		return;
	}

	elapsed = timeval_elapsed(&state->start);

	if (elapsed > 3) {
		d_printf("cli_lockingx was too slow, cancel did not work\n");
		tevent_req_nterror(req, NT_STATUS_UNSUCCESSFUL);
		return;
	}

	tevent_req_done(req);
}

static NTSTATUS lock_ntcancel_recv(struct tevent_req *req)
{
	return tevent_req_simple_recv_ntstatus(req);
}

static bool run_locktest13(int dummy)
{
	struct tevent_context *ev = NULL;
	struct tevent_req *req = NULL;
	struct cli_state *cli = NULL;
	const char fname[] = "\\lockt13.lck";
	uint16_t fnum1, fnum2;
	bool ret = false;
	bool ok;
	uint8_t data = 1;
	NTSTATUS status;

	printf("starting locktest13\n");

	ev = samba_tevent_context_init(NULL);
	if (ev == NULL) {
		d_fprintf(stderr, "samba_tevent_context_init failed\n");
		goto done;
	}

	ok = torture_open_connection(&cli, 0);
	if (!ok) {
		goto done;
	}
	smbXcli_conn_set_sockopt(cli->conn, sockops);

	status = cli_openx(cli, fname, O_CREAT|O_RDWR, DENY_NONE, &fnum1);
	if (!NT_STATUS_IS_OK(status)) {
		d_fprintf(stderr,
			  "cli_openx failed: %s\n",
			  nt_errstr(status));
		goto done;
	}

	status = cli_openx(cli, fname, O_CREAT|O_RDWR, DENY_NONE, &fnum2);
	if (!NT_STATUS_IS_OK(status)) {
		d_fprintf(stderr,
			  "cli_openx failed: %s\n",
			  nt_errstr(status));
		goto done;
	}

	status = cli_writeall(cli, fnum1, 0, &data, 0, sizeof(data), NULL);
	if (!NT_STATUS_IS_OK(status)) {
		d_fprintf(stderr,
			  "cli_writeall failed: %s\n",
			  nt_errstr(status));
		goto done;
	}

	status = cli_locktype(
		cli, fnum1, 0, 1, 0, LOCKING_ANDX_EXCLUSIVE_LOCK);
	if (!NT_STATUS_IS_OK(status)) {
		d_fprintf(stderr,
			  "cli_locktype failed: %s\n",
			  nt_errstr(status));
		goto done;
	}

	req = lock_ntcancel_send(ev, ev, cli, fnum2);
	if (req == NULL) {
		d_fprintf(stderr, "lock_ntcancel_send failed\n");
		goto done;
	}

	ok = tevent_req_poll_ntstatus(req, ev, &status);
	if (!ok) {
		d_fprintf(stderr, "tevent_req_poll_ntstatus failed\n");
		goto done;
	}

	if (!NT_STATUS_IS_OK(status)) {
		d_fprintf(stderr,
			  "tevent_req_poll_ntstatus returned %s\n",
			  nt_errstr(status));
		goto done;
	}

	status = lock_ntcancel_recv(req);
	if (!NT_STATUS_IS_OK(status)) {
		d_fprintf(stderr,
			  "lock_ntcancel returned %s\n",
			  nt_errstr(status));
		goto done;
	}

	ret = true;
done:
	if (cli != NULL) {
		torture_close_connection(cli);
	}
	return ret;
}

/*
test whether fnums and tids open on one VC are available on another (a major
security hole)
*/
static bool run_fdpasstest(int dummy)
{
	struct cli_state *cli1, *cli2;
	const char *fname = "\\fdpass.tst";
	uint16_t fnum1;
	char buf[1024];
	NTSTATUS status;

	if (!torture_open_connection(&cli1, 0) || !torture_open_connection(&cli2, 1)) {
		return False;
	}
	smbXcli_conn_set_sockopt(cli1->conn, sockops);
	smbXcli_conn_set_sockopt(cli2->conn, sockops);

	printf("starting fdpasstest\n");

	cli_unlink(cli1, fname, FILE_ATTRIBUTE_SYSTEM | FILE_ATTRIBUTE_HIDDEN);

	status = cli_openx(cli1, fname, O_RDWR|O_CREAT|O_EXCL, DENY_NONE,
	                  &fnum1);
	if (!NT_STATUS_IS_OK(status)) {
		printf("open of %s failed (%s)\n", fname, nt_errstr(status));
		return False;
	}

	status = cli_writeall(cli1, fnum1, 0, (const uint8_t *)"hello world\n", 0,
			      13, NULL);
	if (!NT_STATUS_IS_OK(status)) {
		printf("write failed (%s)\n", nt_errstr(status));
		return False;
	}

	cli_state_set_uid(cli2, cli_state_get_uid(cli1));
	cli_state_set_tid(cli2, cli_state_get_tid(cli1));
	cli_setpid(cli2, cli_getpid(cli1));

	if (test_cli_read(cli2, fnum1, buf, 0, 13, NULL, 13)) {
		printf("read succeeded! nasty security hole [%s]\n", buf);
		return false;
	}

	cli_close(cli1, fnum1);
	cli_unlink(cli1, fname, FILE_ATTRIBUTE_SYSTEM | FILE_ATTRIBUTE_HIDDEN);

	torture_close_connection(cli1);
	torture_close_connection(cli2);

	printf("finished fdpasstest\n");
	return True;
}

static bool run_fdsesstest(int dummy)
{
	struct cli_state *cli;
	uint16_t new_vuid;
	uint16_t saved_vuid;
	uint32_t new_cnum;
	uint32_t saved_cnum;
	const char *fname = "\\fdsess.tst";
	const char *fname1 = "\\fdsess1.tst";
	uint16_t fnum1;
	uint16_t fnum2;
	char buf[1024];
	bool ret = True;
	NTSTATUS status;

	if (!torture_open_connection(&cli, 0))
		return False;
	smbXcli_conn_set_sockopt(cli->conn, sockops);

	if (!torture_cli_session_setup2(cli, &new_vuid))
		return False;

	saved_cnum = cli_state_get_tid(cli);
	if (!NT_STATUS_IS_OK(cli_tree_connect(cli, share, "?????", NULL)))
		return False;
	new_cnum = cli_state_get_tid(cli);
	cli_state_set_tid(cli, saved_cnum);

	printf("starting fdsesstest\n");

	cli_unlink(cli, fname, FILE_ATTRIBUTE_SYSTEM | FILE_ATTRIBUTE_HIDDEN);
	cli_unlink(cli, fname1, FILE_ATTRIBUTE_SYSTEM | FILE_ATTRIBUTE_HIDDEN);

	status = cli_openx(cli, fname, O_RDWR|O_CREAT|O_EXCL, DENY_NONE, &fnum1);
	if (!NT_STATUS_IS_OK(status)) {
		printf("open of %s failed (%s)\n", fname, nt_errstr(status));
		return False;
	}

	status = cli_writeall(cli, fnum1, 0, (const uint8_t *)"hello world\n", 0, 13,
			      NULL);
	if (!NT_STATUS_IS_OK(status)) {
		printf("write failed (%s)\n", nt_errstr(status));
		return False;
	}

	saved_vuid = cli_state_get_uid(cli);
	cli_state_set_uid(cli, new_vuid);

	if (test_cli_read(cli, fnum1, buf, 0, 13, NULL, 13)) {
		printf("read succeeded with different vuid! "
		       "nasty security hole [%s]\n", buf);
		ret = false;
	}
	/* Try to open a file with different vuid, samba cnum. */
	if (NT_STATUS_IS_OK(cli_openx(cli, fname1, O_RDWR|O_CREAT|O_EXCL, DENY_NONE, &fnum2))) {
		printf("create with different vuid, same cnum succeeded.\n");
		cli_close(cli, fnum2);
		cli_unlink(cli, fname1, FILE_ATTRIBUTE_SYSTEM | FILE_ATTRIBUTE_HIDDEN);
	} else {
		printf("create with different vuid, same cnum failed.\n");
		printf("This will cause problems with service clients.\n");
		ret = False;
	}

	cli_state_set_uid(cli, saved_vuid);

	/* Try with same vuid, different cnum. */
	cli_state_set_tid(cli, new_cnum);

	if (test_cli_read(cli, fnum1, buf, 0, 13, NULL, 13)) {
		printf("read succeeded with different cnum![%s]\n", buf);
		ret = false;
	}

	cli_state_set_tid(cli, saved_cnum);
	cli_close(cli, fnum1);
	cli_unlink(cli, fname, FILE_ATTRIBUTE_SYSTEM | FILE_ATTRIBUTE_HIDDEN);

	torture_close_connection(cli);

	printf("finished fdsesstest\n");
	return ret;
}

/*
  This test checks that 

  1) the server does not allow an unlink on a file that is open
*/
static bool run_unlinktest(int dummy)
{
	struct cli_state *cli;
	const char *fname = "\\unlink.tst";
	uint16_t fnum;
	bool correct = True;
	NTSTATUS status;

	if (!torture_open_connection(&cli, 0)) {
		return False;
	}

	smbXcli_conn_set_sockopt(cli->conn, sockops);

	printf("starting unlink test\n");

	cli_unlink(cli, fname, FILE_ATTRIBUTE_SYSTEM | FILE_ATTRIBUTE_HIDDEN);

	cli_setpid(cli, 1);

	status = cli_openx(cli, fname, O_RDWR|O_CREAT|O_EXCL, DENY_NONE, &fnum);
	if (!NT_STATUS_IS_OK(status)) {
		printf("open of %s failed (%s)\n", fname, nt_errstr(status));
		return False;
	}

	status = cli_unlink(cli, fname,
			    FILE_ATTRIBUTE_SYSTEM | FILE_ATTRIBUTE_HIDDEN);
	if (NT_STATUS_IS_OK(status)) {
		printf("error: server allowed unlink on an open file\n");
		correct = False;
	} else {
		correct = check_error(__LINE__, status, ERRDOS, ERRbadshare,
				      NT_STATUS_SHARING_VIOLATION);
	}

	cli_close(cli, fnum);
	cli_unlink(cli, fname, FILE_ATTRIBUTE_SYSTEM | FILE_ATTRIBUTE_HIDDEN);

	if (!torture_close_connection(cli)) {
		correct = False;
	}

	printf("unlink test finished\n");

	return correct;
}


/*
test how many open files this server supports on the one socket
*/
static bool run_maxfidtest(int dummy)
{
	struct cli_state *cli;
	fstring fname;
	uint16_t fnums[0x11000];
	int i;
	int retries=4;
	bool correct = True;
	NTSTATUS status;

	cli = current_cli;

	if (retries <= 0) {
		printf("failed to connect\n");
		return False;
	}

	smbXcli_conn_set_sockopt(cli->conn, sockops);

	for (i=0; i<0x11000; i++) {
		slprintf(fname,sizeof(fname)-1,"\\maxfid.%d.%d", i,(int)getpid());
		status = cli_openx(cli, fname, O_RDWR|O_CREAT|O_TRUNC, DENY_NONE,
		                  &fnums[i]);
		if (!NT_STATUS_IS_OK(status)) {
			printf("open of %s failed (%s)\n", 
			       fname, nt_errstr(status));
			printf("maximum fnum is %d\n", i);
			break;
		}
		printf("%6d\r", i);
	}
	printf("%6d\n", i);
	i--;

	printf("cleaning up\n");
	for (;i>=0;i--) {
		slprintf(fname,sizeof(fname)-1,"\\maxfid.%d.%d", i,(int)getpid());
		cli_close(cli, fnums[i]);

		status = cli_unlink(cli, fname, FILE_ATTRIBUTE_SYSTEM | FILE_ATTRIBUTE_HIDDEN);
		if (!NT_STATUS_IS_OK(status)) {
			printf("unlink of %s failed (%s)\n", 
			       fname, nt_errstr(status));
			correct = False;
		}
		printf("%6d\r", i);
	}
	printf("%6d\n", 0);

	printf("maxfid test finished\n");
	if (!torture_close_connection(cli)) {
		correct = False;
	}
	return correct;
}

/* generate a random buffer */
static void rand_buf(char *buf, int len)
{
	while (len--) {
		*buf = (char)sys_random();
		buf++;
	}
}

/* send smb negprot commands, not reading the response */
static bool run_negprot_nowait(int dummy)
{
	struct tevent_context *ev;
	int i;
	struct cli_state *cli;
	bool correct = True;

	printf("starting negprot nowait test\n");

	ev = samba_tevent_context_init(talloc_tos());
	if (ev == NULL) {
		return false;
	}

	if (!(cli = open_nbt_connection())) {
		TALLOC_FREE(ev);
		return False;
	}

	for (i=0;i<50000;i++) {
		struct tevent_req *req;

		req = smbXcli_negprot_send(
			ev,
			ev,
			cli->conn,
			cli->timeout,
			PROTOCOL_CORE,
			PROTOCOL_NT1,
			0,
			NULL);
		if (req == NULL) {
			TALLOC_FREE(ev);
			return false;
		}
		if (!tevent_req_poll(req, ev)) {
			d_fprintf(stderr, "tevent_req_poll failed: %s\n",
				  strerror(errno));
			TALLOC_FREE(ev);
			return false;
		}
		TALLOC_FREE(req);
	}

	if (torture_close_connection(cli)) {
		correct = False;
	}

	printf("finished negprot nowait test\n");

	return correct;
}

/* send smb negprot commands, not reading the response */
static bool run_bad_nbt_session(int dummy)
{
	struct nmb_name called, calling;
	struct sockaddr_storage ss;
	NTSTATUS status;
	int fd;
	bool ret;

	printf("starting bad nbt session test\n");

	make_nmb_name(&calling, myname, 0x0);
	make_nmb_name(&called , host, 0x20);

	if (!resolve_name(host, &ss, 0x20, true)) {
		d_fprintf(stderr, "Could not resolve name %s\n", host);
		return false;
	}

	status = open_socket_out(&ss, NBT_SMB_PORT, 10000, &fd);
	if (!NT_STATUS_IS_OK(status)) {
		d_fprintf(stderr, "open_socket_out failed: %s\n",
			  nt_errstr(status));
		return false;
	}

	ret = cli_bad_session_request(fd, &calling, &called);
	close(fd);
	if (!ret) {
		d_fprintf(stderr, "open_socket_out failed: %s\n",
			  nt_errstr(status));
		return false;
	}

	printf("finished bad nbt session test\n");
	return true;
}

/* send random IPC commands */
static bool run_randomipc(int dummy)
{
	char *rparam = NULL;
	char *rdata = NULL;
	unsigned int rdrcnt,rprcnt;
	char param[1024];
	int api, param_len, i;
	struct cli_state *cli;
	bool correct = True;
	int count = 50000;

	printf("starting random ipc test\n");

	if (!torture_open_connection(&cli, 0)) {
		return False;
	}

	for (i=0;i<count;i++) {
		api = sys_random() % 500;
		param_len = (sys_random() % 64);

		rand_buf(param, param_len);

		SSVAL(param,0,api); 

		cli_api(cli, 
			param, param_len, 8,  
			NULL, 0, CLI_BUFFER_SIZE,
			&rparam, &rprcnt,     
			&rdata, &rdrcnt);
		if (i % 100 == 0) {
			printf("%d/%d\r", i,count);
		}
	}
	printf("%d/%d\n", i, count);

	if (!torture_close_connection(cli)) {
		correct = False;
	}

	SAFE_FREE(rparam);
	SAFE_FREE(rdata);

	printf("finished random ipc test\n");

	return correct;
}



static void browse_callback(const char *sname, uint32_t stype,
			    const char *comment, void *state)
{
	printf("\t%20.20s %08x %s\n", sname, stype, comment);
}



/*
  This test checks the browse list code

*/
static bool run_browsetest(int dummy)
{
	static struct cli_state *cli;
	bool correct = True;

	printf("starting browse test\n");

	if (!torture_open_connection(&cli, 0)) {
		return False;
	}

	printf("domain list:\n");
	cli_NetServerEnum(cli, cli->server_domain, 
			  SV_TYPE_DOMAIN_ENUM,
			  browse_callback, NULL);

	printf("machine list:\n");
	cli_NetServerEnum(cli, cli->server_domain, 
			  SV_TYPE_ALL,
			  browse_callback, NULL);

	if (!torture_close_connection(cli)) {
		correct = False;
	}

	printf("browse test finished\n");

	return correct;

}

static bool check_attributes(struct cli_state *cli,
				const char *fname,
				uint32_t expected_attrs)
{
	uint32_t attrs = 0;
	NTSTATUS status = cli_getatr(cli,
				fname,
				&attrs,
				NULL,
				NULL);
	if (!NT_STATUS_IS_OK(status)) {
		printf("cli_getatr failed with %s\n",
			nt_errstr(status));
		return false;
	}
	if (attrs != expected_attrs) {
		printf("Attributes incorrect 0x%x, should be 0x%x\n",
			(unsigned int)attrs,
			(unsigned int)expected_attrs);
		return false;
	}
	return true;
}

/*
  This checks how the getatr calls works
*/
static bool run_attrtest(int dummy)
{
	struct cli_state *cli;
	uint16_t fnum;
	time_t t, t2;
	const char *fname = "\\attrib123456789.tst";
	bool correct = True;
	NTSTATUS status;

	printf("starting attrib test\n");

	if (!torture_open_connection(&cli, 0)) {
		return False;
	}

	/* Ensure we can't unlink with out-of-range (unknown) attribute. */
	status = cli_unlink(cli, fname, 0x20000);
	if (!NT_STATUS_EQUAL(status, NT_STATUS_INVALID_PARAMETER)) {
		correct = false;
		goto out;
	}

	cli_unlink(cli, fname, FILE_ATTRIBUTE_SYSTEM | FILE_ATTRIBUTE_HIDDEN);
	cli_openx(cli, fname, 
			O_RDWR | O_CREAT | O_TRUNC, DENY_NONE, &fnum);
	cli_close(cli, fnum);

	status = cli_getatr(cli, fname, NULL, NULL, &t);
	if (!NT_STATUS_IS_OK(status)) {
		printf("getatr failed (%s)\n", nt_errstr(status));
		correct = False;
	}

	if (labs(t - time(NULL)) > 60*60*24*10) {
		printf("ERROR: SMBgetatr bug. time is %s",
		       ctime(&t));
		t = time(NULL);
		correct = True;
	}

	t2 = t-60*60*24; /* 1 day ago */

	/* Ensure we can't set with out-of-range (unknown) attribute. */
	status = cli_setatr(cli, fname, 0x20000, t2);
	if (!NT_STATUS_EQUAL(status, NT_STATUS_INVALID_PARAMETER)) {
		correct = false;
		goto out;
	}

	status = cli_setatr(cli, fname, 0, t2);
	if (!NT_STATUS_IS_OK(status)) {
		printf("setatr failed (%s)\n", nt_errstr(status));
		correct = True;
	}

	status = cli_getatr(cli, fname, NULL, NULL, &t);
	if (!NT_STATUS_IS_OK(status)) {
		printf("getatr failed (%s)\n", nt_errstr(status));
		correct = True;
	}

	if (t != t2) {
		printf("ERROR: getatr/setatr bug. times are\n%s",
		       ctime(&t));
		printf("%s", ctime(&t2));
		correct = True;
	}

	cli_unlink(cli, fname, FILE_ATTRIBUTE_SYSTEM | FILE_ATTRIBUTE_HIDDEN);

	/* Check cli_setpathinfo_ext() */
	/* Re-create the file. */
	status = cli_openx(cli, fname,
			O_RDWR | O_CREAT | O_TRUNC, DENY_NONE, &fnum);
	if (!NT_STATUS_IS_OK(status)) {
		printf("Failed to recreate %s (%s)\n",
			fname, nt_errstr(status));
		correct = false;
	}
	cli_close(cli, fnum);

	status = cli_setpathinfo_ext(
		cli,
		fname,
		(struct timespec) { .tv_nsec = SAMBA_UTIME_OMIT }, /* create */
		(struct timespec) { .tv_nsec = SAMBA_UTIME_OMIT }, /* access */
		(struct timespec) { .tv_nsec = SAMBA_UTIME_OMIT }, /* write */
		(struct timespec) { .tv_nsec = SAMBA_UTIME_OMIT }, /* change */
		FILE_ATTRIBUTE_SYSTEM |
		FILE_ATTRIBUTE_HIDDEN |
		FILE_ATTRIBUTE_READONLY);
	if (!NT_STATUS_IS_OK(status)) {
		printf("cli_setpathinfo_ext failed with %s\n",
			nt_errstr(status));
		correct = false;
	}

	/* Check attributes are correct. */
	correct = check_attributes(cli,
			fname,
			FILE_ATTRIBUTE_SYSTEM |
			FILE_ATTRIBUTE_HIDDEN |
			FILE_ATTRIBUTE_READONLY);
	if (correct == false) {
		goto out;
	}

	/* Setting to FILE_ATTRIBUTE_NORMAL should be ignored. */
	status = cli_setpathinfo_ext(
		cli,
		fname,
		(struct timespec) { .tv_nsec = SAMBA_UTIME_OMIT }, /* create */
		(struct timespec) { .tv_nsec = SAMBA_UTIME_OMIT }, /* access */
		(struct timespec) { .tv_nsec = SAMBA_UTIME_OMIT }, /* write */
		(struct timespec) { .tv_nsec = SAMBA_UTIME_OMIT }, /* change */
		FILE_ATTRIBUTE_NORMAL);
	if (!NT_STATUS_IS_OK(status)) {
		printf("cli_setpathinfo_ext failed with %s\n",
			nt_errstr(status));
		correct = false;
	}

	/* Check attributes are correct. */
	correct = check_attributes(cli,
			fname,
			FILE_ATTRIBUTE_SYSTEM |
			FILE_ATTRIBUTE_HIDDEN |
			FILE_ATTRIBUTE_READONLY);
	if (correct == false) {
		goto out;
	}

	/* Setting to (uint16_t)-1 should also be ignored. */
	status = cli_setpathinfo_ext(
		cli,
		fname,
		(struct timespec) { .tv_nsec = SAMBA_UTIME_OMIT }, /* create */
		(struct timespec) { .tv_nsec = SAMBA_UTIME_OMIT }, /* access */
		(struct timespec) { .tv_nsec = SAMBA_UTIME_OMIT }, /* write */
		(struct timespec) { .tv_nsec = SAMBA_UTIME_OMIT }, /* change */
		(uint32_t)-1);
	if (!NT_STATUS_IS_OK(status)) {
		printf("cli_setpathinfo_ext failed with %s\n",
			nt_errstr(status));
		correct = false;
	}

	/* Check attributes are correct. */
	correct = check_attributes(cli,
			fname,
			FILE_ATTRIBUTE_SYSTEM |
			FILE_ATTRIBUTE_HIDDEN |
			FILE_ATTRIBUTE_READONLY);
	if (correct == false) {
		goto out;
	}

	/* Setting to 0 should clear them all. */
	status = cli_setpathinfo_ext(
		cli,
		fname,
		(struct timespec) { .tv_nsec = SAMBA_UTIME_OMIT }, /* create */
		(struct timespec) { .tv_nsec = SAMBA_UTIME_OMIT }, /* access */
		(struct timespec) { .tv_nsec = SAMBA_UTIME_OMIT }, /* write */
		(struct timespec) { .tv_nsec = SAMBA_UTIME_OMIT }, /* change */
		0);
	if (!NT_STATUS_IS_OK(status)) {
		printf("cli_setpathinfo_ext failed with %s\n",
			nt_errstr(status));
		correct = false;
	}

	/* Check attributes are correct. */
	correct = check_attributes(cli,
			fname,
			FILE_ATTRIBUTE_NORMAL);
	if (correct == false) {
		goto out;
	}

  out:

	cli_unlink(cli,
		fname,
		FILE_ATTRIBUTE_SYSTEM |
		FILE_ATTRIBUTE_HIDDEN|
		FILE_ATTRIBUTE_READONLY);

	if (!torture_close_connection(cli)) {
		correct = False;
	}

	printf("attrib test finished\n");

	return correct;
}

static NTSTATUS cli_qfilename(
	struct cli_state *cli,
	uint16_t fnum,
	TALLOC_CTX *mem_ctx,
	char **_name)
{
	uint16_t recv_flags2;
	uint8_t *rdata;
	uint32_t num_rdata;
	NTSTATUS status;
	char *name = NULL;
	uint32_t namelen;

	status = cli_qfileinfo(talloc_tos(), cli, fnum,
			       SMB_QUERY_FILE_NAME_INFO,
			       4, CLI_BUFFER_SIZE, &recv_flags2,
			       &rdata, &num_rdata);
	if (!NT_STATUS_IS_OK(status)) {
		return status;
	}

	namelen = IVAL(rdata, 0);
	if (namelen > (num_rdata - 4)) {
		TALLOC_FREE(rdata);
		return NT_STATUS_INVALID_NETWORK_RESPONSE;
	}

	pull_string_talloc(mem_ctx,
			   (const char *)rdata,
			   recv_flags2,
			   &name,
			   rdata + 4,
			   namelen,
			   STR_UNICODE);
	if (name == NULL) {
		status = map_nt_error_from_unix(errno);
		TALLOC_FREE(rdata);
		return status;
	}

	*_name = name;
	TALLOC_FREE(rdata);
	return NT_STATUS_OK;
}

/*
  This checks a couple of trans2 calls
*/
static bool run_trans2test(int dummy)
{
	struct cli_state *cli;
	uint16_t fnum;
	off_t size;
	time_t c_time, a_time, m_time;
	struct timespec c_time_ts, a_time_ts, m_time_ts, w_time_ts, m_time2_ts;
	const char *fname = "\\trans2.tst";
	const char *dname = "\\trans2";
	const char *fname2 = "\\trans2\\trans2.tst";
	char *pname = NULL;
	bool correct = True;
	NTSTATUS status;
	uint32_t fs_attr;
	uint64_t ino;

	printf("starting trans2 test\n");

	if (!torture_open_connection(&cli, 0)) {
		return False;
	}

	if (smbXcli_conn_protocol(cli->conn) >= PROTOCOL_SMB2_02) {
		/* Ensure ino is zero, SMB2 gets a real one. */
		ino = 0;
	} else {
		/* Ensure ino is -1, SMB1 never gets a real one. */
		ino = (uint64_t)-1;
	}

	status = cli_get_fs_attr_info(cli, &fs_attr);
	if (!NT_STATUS_IS_OK(status)) {
		printf("ERROR: cli_get_fs_attr_info returned %s\n",
		       nt_errstr(status));
		correct = false;
	}

	cli_unlink(cli, fname, FILE_ATTRIBUTE_SYSTEM | FILE_ATTRIBUTE_HIDDEN);
	cli_openx(cli, fname, O_RDWR | O_CREAT | O_TRUNC, DENY_NONE, &fnum);
	status = cli_qfileinfo_basic(cli, fnum, NULL, &size, &c_time_ts,
	                             &a_time_ts, &w_time_ts, &m_time_ts, NULL);
	if (!NT_STATUS_IS_OK(status)) {
		printf("ERROR: qfileinfo failed (%s)\n", nt_errstr(status));
		correct = False;
	}

	status = cli_qfilename(cli, fnum, talloc_tos(), &pname);
	if (!NT_STATUS_IS_OK(status)) {
		printf("ERROR: qfilename failed (%s)\n", nt_errstr(status));
		correct = False;
	}
	else if (strcmp(pname, fname)) {
		printf("qfilename gave different name? [%s] [%s]\n",
		       fname, pname);
		correct = False;
	}

	cli_close(cli, fnum);

	sleep(2);

	cli_unlink(cli, fname, FILE_ATTRIBUTE_SYSTEM | FILE_ATTRIBUTE_HIDDEN);
	status = cli_openx(cli, fname, O_RDWR | O_CREAT | O_TRUNC, DENY_NONE,
	                  &fnum);
	if (!NT_STATUS_IS_OK(status)) {
		printf("open of %s failed (%s)\n", fname, nt_errstr(status));
		return False;
	}
	cli_close(cli, fnum);

	status = cli_qpathinfo1(cli, fname, &c_time, &a_time, &m_time, &size,
				NULL);
	if (!NT_STATUS_IS_OK(status)) {
		printf("ERROR: qpathinfo failed (%s)\n", nt_errstr(status));
		correct = False;
	} else {
		time_t t = time(NULL);

		if (c_time != m_time) {
			printf("create time=%s", ctime(&c_time));
			printf("modify time=%s", ctime(&m_time));
			printf("This system appears to have sticky create times\n");
		}
		if ((labs(a_time - t) > 60) && (a_time % (60*60) == 0)) {
			printf("access time=%s", ctime(&a_time));
			printf("This system appears to set a midnight access time\n");
			correct = False;
		}

		if (labs(m_time - t) > 60*60*24*7) {
			printf("ERROR: totally incorrect times - maybe word reversed? mtime=%s", ctime(&m_time));
			correct = False;
		}
	}


	cli_unlink(cli, fname, FILE_ATTRIBUTE_SYSTEM | FILE_ATTRIBUTE_HIDDEN);
	cli_openx(cli, fname, 
			O_RDWR | O_CREAT | O_TRUNC, DENY_NONE, &fnum);
	cli_close(cli, fnum);
	status = cli_qpathinfo2(cli, fname, &c_time_ts, &a_time_ts, &w_time_ts,
				&m_time_ts, &size, NULL, &ino);
	if (!NT_STATUS_IS_OK(status)) {
		printf("ERROR: qpathinfo2 failed (%s)\n", nt_errstr(status));
		correct = False;
	} else {
		if (w_time_ts.tv_sec < 60*60*24*2) {
			printf("write time=%s", ctime(&w_time_ts.tv_sec));
			printf("This system appears to set a initial 0 write time\n");
			correct = False;
		}
		if (smbXcli_conn_protocol(cli->conn) >= PROTOCOL_SMB2_02) {
			/* SMB2 should always return an inode. */
			if (ino == 0) {
				printf("SMB2 bad inode (0)\n");
				correct = false;
			}
		} else {
			/* SMB1 must always return zero here. */
			if (ino != 0) {
				printf("SMB1 bad inode (!0)\n");
				correct = false;
			}
		}
	}

	cli_unlink(cli, fname, FILE_ATTRIBUTE_SYSTEM | FILE_ATTRIBUTE_HIDDEN);


	/* check if the server updates the directory modification time
           when creating a new file */
	status = cli_mkdir(cli, dname);
	if (!NT_STATUS_IS_OK(status)) {
		printf("ERROR: mkdir failed (%s)\n", nt_errstr(status));
		correct = False;
	}
	sleep(3);
	status = cli_qpathinfo2(cli, "\\trans2\\", &c_time_ts, &a_time_ts,
				&w_time_ts, &m_time_ts, &size, NULL, NULL);
	if (!NT_STATUS_IS_OK(status)) {
		printf("ERROR: qpathinfo2 failed (%s)\n", nt_errstr(status));
		correct = False;
	}

	cli_openx(cli, fname2, 
			O_RDWR | O_CREAT | O_TRUNC, DENY_NONE, &fnum);
	cli_writeall(cli, fnum,  0, (uint8_t *)&fnum, 0, sizeof(fnum), NULL);
	cli_close(cli, fnum);
	status = cli_qpathinfo2(cli, "\\trans2\\", &c_time_ts, &a_time_ts,
				&w_time_ts, &m_time2_ts, &size, NULL, NULL);
	if (!NT_STATUS_IS_OK(status)) {
		printf("ERROR: qpathinfo2 failed (%s)\n", nt_errstr(status));
		correct = False;
	} else {
		if (memcmp(&m_time_ts, &m_time2_ts, sizeof(struct timespec))
		    == 0) {
			printf("This system does not update directory modification times\n");
			correct = False;
		}
	}
	cli_unlink(cli, fname2, FILE_ATTRIBUTE_SYSTEM | FILE_ATTRIBUTE_HIDDEN);
	cli_rmdir(cli, dname);

	if (!torture_close_connection(cli)) {
		correct = False;
	}

	printf("trans2 test finished\n");

	return correct;
}

/*
  This checks new W2K calls.
*/

static NTSTATUS new_trans(struct cli_state *pcli, int fnum, int level)
{
	uint8_t *buf = NULL;
	uint32_t len;
	NTSTATUS status;

	status = cli_qfileinfo(talloc_tos(), pcli, fnum, level, 0,
			       CLI_BUFFER_SIZE, NULL, &buf, &len);
	if (!NT_STATUS_IS_OK(status)) {
		printf("ERROR: qfileinfo (%d) failed (%s)\n", level,
		       nt_errstr(status));
	} else {
		printf("qfileinfo: level %d, len = %u\n", level, len);
		dump_data(0, (uint8_t *)buf, len);
		printf("\n");
	}
	TALLOC_FREE(buf);
	return status;
}

static bool run_w2ktest(int dummy)
{
	struct cli_state *cli;
	uint16_t fnum;
	const char *fname = "\\w2ktest\\w2k.tst";
	int level;
	bool correct = True;

	printf("starting w2k test\n");

	if (!torture_open_connection(&cli, 0)) {
		return False;
	}

	cli_openx(cli, fname, 
			O_RDWR | O_CREAT , DENY_NONE, &fnum);

	for (level = 1004; level < 1040; level++) {
		new_trans(cli, fnum, level);
	}

	cli_close(cli, fnum);

	if (!torture_close_connection(cli)) {
		correct = False;
	}

	printf("w2k test finished\n");

	return correct;
}


/*
  this is a harness for some oplock tests
 */
static bool run_oplock1(int dummy)
{
	struct cli_state *cli1;
	const char *fname = "\\lockt1.lck";
	uint16_t fnum1;
	bool correct = True;
	NTSTATUS status;

	printf("starting oplock test 1\n");

	if (!torture_open_connection(&cli1, 0)) {
		return False;
	}

	cli_unlink(cli1, fname, FILE_ATTRIBUTE_SYSTEM | FILE_ATTRIBUTE_HIDDEN);

	smbXcli_conn_set_sockopt(cli1->conn, sockops);

	cli1->use_oplocks = True;

	status = cli_openx(cli1, fname, O_RDWR|O_CREAT|O_EXCL, DENY_NONE,
			  &fnum1);
	if (!NT_STATUS_IS_OK(status)) {
		printf("open of %s failed (%s)\n", fname, nt_errstr(status));
		return False;
	}

	cli1->use_oplocks = False;

	cli_unlink(cli1, fname, FILE_ATTRIBUTE_SYSTEM | FILE_ATTRIBUTE_HIDDEN);
	cli_unlink(cli1, fname, FILE_ATTRIBUTE_SYSTEM | FILE_ATTRIBUTE_HIDDEN);

	status = cli_close(cli1, fnum1);
	if (!NT_STATUS_IS_OK(status)) {
		printf("close2 failed (%s)\n", nt_errstr(status));
		return False;
	}

	status = cli_unlink(cli1, fname, FILE_ATTRIBUTE_SYSTEM | FILE_ATTRIBUTE_HIDDEN);
	if (!NT_STATUS_IS_OK(status)) {
		printf("unlink failed (%s)\n", nt_errstr(status));
		return False;
	}

	if (!torture_close_connection(cli1)) {
		correct = False;
	}

	printf("finished oplock test 1\n");

	return correct;
}

static bool run_oplock2(int dummy)
{
	struct cli_state *cli1, *cli2;
	const char *fname = "\\lockt2.lck";
	uint16_t fnum1, fnum2;
	int saved_use_oplocks = use_oplocks;
	char buf[4];
	bool correct = True;
	volatile bool *shared_correct;
	size_t nread;
	NTSTATUS status;

	shared_correct = (volatile bool *)anonymous_shared_allocate(sizeof(bool));
	*shared_correct = True;

	use_level_II_oplocks = True;
	use_oplocks = True;

	printf("starting oplock test 2\n");

	if (!torture_open_connection(&cli1, 0)) {
		use_level_II_oplocks = False;
		use_oplocks = saved_use_oplocks;
		return False;
	}

	if (!torture_open_connection(&cli2, 1)) {
		use_level_II_oplocks = False;
		use_oplocks = saved_use_oplocks;
		return False;
	}

	cli_unlink(cli1, fname, FILE_ATTRIBUTE_SYSTEM | FILE_ATTRIBUTE_HIDDEN);

	smbXcli_conn_set_sockopt(cli1->conn, sockops);
	smbXcli_conn_set_sockopt(cli2->conn, sockops);

	status = cli_openx(cli1, fname, O_RDWR|O_CREAT|O_EXCL, DENY_NONE,
	                  &fnum1);
	if (!NT_STATUS_IS_OK(status)) {
		printf("open of %s failed (%s)\n", fname, nt_errstr(status));
		return False;
	}

	/* Don't need the globals any more. */
	use_level_II_oplocks = False;
	use_oplocks = saved_use_oplocks;

	if (fork() == 0) {
		/* Child code */
		status = cli_openx(cli2, fname, O_RDWR, DENY_NONE, &fnum2);
		if (!NT_STATUS_IS_OK(status)) {
			printf("second open of %s failed (%s)\n", fname, nt_errstr(status));
			*shared_correct = False;
			exit(0);
		}

		sleep(2);

		status = cli_close(cli2, fnum2);
		if (!NT_STATUS_IS_OK(status)) {
			printf("close2 failed (%s)\n", nt_errstr(status));
			*shared_correct = False;
		}

		exit(0);
	}

	sleep(2);

	/* Ensure cli1 processes the break. Empty file should always return 0
	 * bytes.  */
	status = cli_read(cli1, fnum1, buf, 0, 4, &nread);
	if (!NT_STATUS_IS_OK(status)) {
		printf("read on fnum1 failed (%s)\n", nt_errstr(status));
		correct = false;
	} else if (nread != 0) {
		printf("read on empty fnum1 failed. recv %ld expected %d\n",
		      (unsigned long)nread, 0);
		correct = false;
	}

	/* Should now be at level II. */
	/* Test if sending a write locks causes a break to none. */
	status = cli_lock32(cli1, fnum1, 0, 4, 0, READ_LOCK);
	if (!NT_STATUS_IS_OK(status)) {
		printf("lock failed (%s)\n", nt_errstr(status));
		correct = False;
	}

	cli_unlock(cli1, fnum1, 0, 4);

	sleep(2);

	status = cli_lock32(cli1, fnum1, 0, 4, 0, WRITE_LOCK);
	if (!NT_STATUS_IS_OK(status)) {
		printf("lock failed (%s)\n", nt_errstr(status));
		correct = False;
	}

	cli_unlock(cli1, fnum1, 0, 4);

	sleep(2);

	cli_read(cli1, fnum1, buf, 0, 4, NULL);

	status = cli_close(cli1, fnum1);
	if (!NT_STATUS_IS_OK(status)) {
		printf("close1 failed (%s)\n", nt_errstr(status));
		correct = False;
	}

	sleep(4);

	status = cli_unlink(cli1, fname, FILE_ATTRIBUTE_SYSTEM | FILE_ATTRIBUTE_HIDDEN);
	if (!NT_STATUS_IS_OK(status)) {
		printf("unlink failed (%s)\n", nt_errstr(status));
		correct = False;
	}

	if (!torture_close_connection(cli1)) {
		correct = False;
	}

	if (!*shared_correct) {
		correct = False;
	}

	printf("finished oplock test 2\n");

	return correct;
}

struct oplock4_state {
	struct tevent_context *ev;
	struct cli_state *cli;
	bool *got_break;
	uint16_t *fnum2;
};

static void oplock4_got_break(struct tevent_req *req);
static void oplock4_got_open(struct tevent_req *req);

static bool run_oplock4(int dummy)
{
	struct tevent_context *ev;
	struct cli_state *cli1, *cli2;
	struct tevent_req *oplock_req, *open_req;
	const char *fname = "\\lockt4.lck";
	const char *fname_ln = "\\lockt4_ln.lck";
	uint16_t fnum1, fnum2;
	int saved_use_oplocks = use_oplocks;
	NTSTATUS status;
	bool correct = true;

	bool got_break;

	struct oplock4_state *state;

	printf("starting oplock test 4\n");

	if (!torture_open_connection(&cli1, 0)) {
		use_level_II_oplocks = false;
		use_oplocks = saved_use_oplocks;
		return false;
	}

	if (!torture_open_connection(&cli2, 1)) {
		use_level_II_oplocks = false;
		use_oplocks = saved_use_oplocks;
		return false;
	}

	cli_unlink(cli1, fname, FILE_ATTRIBUTE_SYSTEM | FILE_ATTRIBUTE_HIDDEN);
	cli_unlink(cli1, fname_ln, FILE_ATTRIBUTE_SYSTEM | FILE_ATTRIBUTE_HIDDEN);

	smbXcli_conn_set_sockopt(cli1->conn, sockops);
	smbXcli_conn_set_sockopt(cli2->conn, sockops);

	/* Create the file. */
	status = cli_openx(cli1, fname, O_RDWR|O_CREAT|O_EXCL, DENY_NONE,
	                  &fnum1);
	if (!NT_STATUS_IS_OK(status)) {
		printf("open of %s failed (%s)\n", fname, nt_errstr(status));
		return false;
	}

	status = cli_close(cli1, fnum1);
	if (!NT_STATUS_IS_OK(status)) {
		printf("close1 failed (%s)\n", nt_errstr(status));
		return false;
	}

	/* Now create a hardlink. */
	status = cli_hardlink(cli1, fname, fname_ln);
	if (!NT_STATUS_IS_OK(status)) {
		printf("nt hardlink failed (%s)\n", nt_errstr(status));
		return false;
	}

	/* Prove that opening hardlinks cause deny modes to conflict. */
	status = cli_openx(cli1, fname, O_RDWR, DENY_ALL, &fnum1);
	if (!NT_STATUS_IS_OK(status)) {
		printf("open of %s failed (%s)\n", fname, nt_errstr(status));
		return false;
	}

	status = cli_openx(cli1, fname_ln, O_RDWR, DENY_NONE, &fnum2);
	if (NT_STATUS_IS_OK(status)) {
		printf("open of %s succeeded - should fail with sharing violation.\n",
			fname_ln);
		return false;
	}

	if (!NT_STATUS_EQUAL(status, NT_STATUS_SHARING_VIOLATION)) {
		printf("open of %s should fail with sharing violation. Got %s\n",
			fname_ln, nt_errstr(status));
		return false;
	}

	status = cli_close(cli1, fnum1);
	if (!NT_STATUS_IS_OK(status)) {
		printf("close1 failed (%s)\n", nt_errstr(status));
		return false;
	}

	cli1->use_oplocks = true;
	cli2->use_oplocks = true;

	status = cli_openx(cli1, fname, O_RDWR, DENY_NONE, &fnum1);
	if (!NT_STATUS_IS_OK(status)) {
		printf("open of %s failed (%s)\n", fname, nt_errstr(status));
		return false;
	}

	ev = samba_tevent_context_init(talloc_tos());
	if (ev == NULL) {
		printf("tevent_context_init failed\n");
		return false;
	}

	state = talloc(ev, struct oplock4_state);
	if (state == NULL) {
		printf("talloc failed\n");
		return false;
	}
	state->ev = ev;
	state->cli = cli1;
	state->got_break = &got_break;
	state->fnum2 = &fnum2;

	oplock_req = cli_smb_oplock_break_waiter_send(
		talloc_tos(), ev, cli1);
	if (oplock_req == NULL) {
		printf("cli_smb_oplock_break_waiter_send failed\n");
		return false;
	}
	tevent_req_set_callback(oplock_req, oplock4_got_break, state);

	open_req = cli_openx_send(
		talloc_tos(), ev, cli2, fname_ln, O_RDWR, DENY_NONE);
	if (open_req == NULL) {
		printf("cli_openx_send failed\n");
		return false;
	}
	tevent_req_set_callback(open_req, oplock4_got_open, state);

	got_break = false;
	fnum2 = 0xffff;

	while (!got_break || fnum2 == 0xffff) {
		int ret;
		ret = tevent_loop_once(ev);
		if (ret == -1) {
			printf("tevent_loop_once failed: %s\n",
			       strerror(errno));
			return false;
		}
	}

	status = cli_close(cli2, fnum2);
	if (!NT_STATUS_IS_OK(status)) {
		printf("close2 failed (%s)\n", nt_errstr(status));
		correct = false;
	}

	status = cli_close(cli1, fnum1);
	if (!NT_STATUS_IS_OK(status)) {
		printf("close1 failed (%s)\n", nt_errstr(status));
		correct = false;
	}

	status = cli_unlink(cli1, fname, FILE_ATTRIBUTE_SYSTEM | FILE_ATTRIBUTE_HIDDEN);
	if (!NT_STATUS_IS_OK(status)) {
		printf("unlink failed (%s)\n", nt_errstr(status));
		correct = false;
	}

	status = cli_unlink(cli1, fname_ln, FILE_ATTRIBUTE_SYSTEM | FILE_ATTRIBUTE_HIDDEN);
	if (!NT_STATUS_IS_OK(status)) {
		printf("unlink failed (%s)\n", nt_errstr(status));
		correct = false;
	}

	if (!torture_close_connection(cli1)) {
		correct = false;
	}

	if (!got_break) {
		correct = false;
	}

	printf("finished oplock test 4\n");

	return correct;
}

static void oplock4_got_break(struct tevent_req *req)
{
	struct oplock4_state *state = tevent_req_callback_data(
		req, struct oplock4_state);
	uint16_t fnum;
	uint8_t level;
	NTSTATUS status;

	status = cli_smb_oplock_break_waiter_recv(req, &fnum, &level);
	TALLOC_FREE(req);
	if (!NT_STATUS_IS_OK(status)) {
		printf("cli_smb_oplock_break_waiter_recv returned %s\n",
		       nt_errstr(status));
		return;
	}
	*state->got_break = true;

	req = cli_oplock_ack_send(state, state->ev, state->cli, fnum,
				  NO_OPLOCK);
	if (req == NULL) {
		printf("cli_oplock_ack_send failed\n");
		return;
	}
}

static void oplock4_got_open(struct tevent_req *req)
{
	struct oplock4_state *state = tevent_req_callback_data(
		req, struct oplock4_state);
	NTSTATUS status;

	status = cli_openx_recv(req, state->fnum2);
	if (!NT_STATUS_IS_OK(status)) {
		printf("cli_openx_recv returned %s\n", nt_errstr(status));
		*state->fnum2 = 0xffff;
	}
}

#ifdef HAVE_KERNEL_OPLOCKS_LINUX

struct oplock5_state {
	int pipe_down_fd;
};

/*
 * Async open the file that has a kernel oplock, do an echo to get
 * that 100% across, close the file to signal to the child fd that the
 * oplock can be dropped, wait for the open reply.
 */

static void oplock5_opened(struct tevent_req *subreq);
static void oplock5_pong(struct tevent_req *subreq);
static void oplock5_timedout(struct tevent_req *subreq);

static struct tevent_req *oplock5_send(
	TALLOC_CTX *mem_ctx,
	struct tevent_context *ev,
	struct cli_state *cli,
	const char *fname,
	int pipe_down_fd)
{
	struct tevent_req *req = NULL, *subreq = NULL;
	struct oplock5_state *state = NULL;
	static uint8_t data = 0;

	req = tevent_req_create(mem_ctx, &state, struct oplock5_state);
	if (req == NULL) {
		return NULL;
	}
	state->pipe_down_fd = pipe_down_fd;

	subreq = cli_ntcreate_send(
		state,
		ev,
		cli,
		fname,
		0,			/* CreatFlags */
		SEC_FILE_READ_DATA,    /* DesiredAccess */
		FILE_ATTRIBUTE_NORMAL,  /* FileAttributes */
		FILE_SHARE_WRITE|FILE_SHARE_READ, /* ShareAccess */
		FILE_OPEN,		 /* CreateDisposition */
		FILE_NON_DIRECTORY_FILE, /* CreateOptions */
		0,			 /* Impersonation */
		0);			 /* SecurityFlags */
	if (tevent_req_nomem(subreq, req)) {
		return tevent_req_post(req, ev);
	}
	tevent_req_set_callback(subreq, oplock5_opened, req);

	subreq = cli_echo_send(
		state,
		ev,
		cli,
		1,
		(DATA_BLOB) { .data = &data, .length = sizeof(data) });
	if (tevent_req_nomem(subreq, req)) {
		return tevent_req_post(req, ev);
	}
	tevent_req_set_callback(subreq, oplock5_pong, req);

	subreq = tevent_wakeup_send(state, ev, timeval_current_ofs(20, 0));
	if (tevent_req_nomem(subreq, req)) {
		return tevent_req_post(req, ev);
	}
	tevent_req_set_callback(subreq, oplock5_timedout, req);

	return req;
}

static void oplock5_opened(struct tevent_req *subreq)
{
	struct tevent_req *req = tevent_req_callback_data(
		subreq, struct tevent_req);
	NTSTATUS status;
	uint16_t fnum;

	status = cli_ntcreate_recv(subreq, &fnum, NULL);
	TALLOC_FREE(subreq);
	if (tevent_req_nterror(req, status)) {
		return;
	}
	tevent_req_done(req);
}

static void oplock5_pong(struct tevent_req *subreq)
{
	struct tevent_req *req = tevent_req_callback_data(
		subreq, struct tevent_req);
	struct oplock5_state *state = tevent_req_data(
		req, struct oplock5_state);
	NTSTATUS status;

	status = cli_echo_recv(subreq);
	TALLOC_FREE(subreq);
	if (tevent_req_nterror(req, status)) {
		return;
	}

	close(state->pipe_down_fd);
}

static void oplock5_timedout(struct tevent_req *subreq)
{
	struct tevent_req *req = tevent_req_callback_data(
		subreq, struct tevent_req);
	bool ok;

	ok = tevent_wakeup_recv(subreq);
	TALLOC_FREE(subreq);
	if (!ok) {
		tevent_req_oom(req);
		return;
	}
	tevent_req_nterror(req, NT_STATUS_TIMEOUT);
}

static NTSTATUS oplock5_recv(struct tevent_req *req)
{
	return tevent_req_simple_recv_ntstatus(req);
}

static bool run_oplock5(int dummy)
{
	struct tevent_context *ev = NULL;
	struct tevent_req *req = NULL;
	struct cli_state *cli = NULL;
	const char *fname = "oplock5.txt";
	int pipe_down[2], pipe_up[2];
	pid_t child_pid;
	uint8_t c = '\0';
	NTSTATUS status;
	int ret;
	bool ok;

	printf("starting oplock5\n");

	if (local_path == NULL) {
		d_fprintf(stderr, "oplock5 must be given a local path via "
			  "-l <localpath>\n");
		return false;
	}

	ret = pipe(pipe_down);
	if (ret == -1) {
		d_fprintf(stderr, "pipe() failed: %s\n", strerror(errno));
		return false;
	}
	ret = pipe(pipe_up);
	if (ret == -1) {
		d_fprintf(stderr, "pipe() failed: %s\n", strerror(errno));
		return false;
	}

	child_pid = fork();
	if (child_pid == -1) {
		d_fprintf(stderr, "fork() failed: %s\n", strerror(errno));
		return false;
	}

	if (child_pid == 0) {
		char *local_file = NULL;
		int fd;

		close(pipe_down[1]);
		close(pipe_up[0]);

		local_file = talloc_asprintf(
			talloc_tos(), "%s/%s", local_path, fname);
		if (local_file == 0) {
			c = 1;
			goto do_write;
		}
		fd = open(local_file, O_RDWR|O_CREAT, 0644);
		if (fd == -1) {
			d_fprintf(stderr,
				  "open(%s) in child failed: %s\n",
				  local_file,
				  strerror(errno));
			c = 2;
			goto do_write;
		}

		signal(SIGIO, SIG_IGN);

		ret = fcntl(fd, F_SETLEASE, F_WRLCK);
		if (ret == -1) {
			d_fprintf(stderr,
				  "SETLEASE in child failed: %s\n",
				  strerror(errno));
			c = 3;
			goto do_write;
		}

	do_write:
		ret = sys_write(pipe_up[1], &c, sizeof(c));
		if (ret == -1) {
			d_fprintf(stderr,
				  "sys_write failed: %s\n",
				  strerror(errno));
			exit(4);
		}
		ret = sys_read(pipe_down[0], &c, sizeof(c));
		if (ret == -1) {
			d_fprintf(stderr,
				  "sys_read failed: %s\n",
				  strerror(errno));
			exit(5);
		}
		exit(0);
	}

	close(pipe_up[1]);
	close(pipe_down[0]);

	ret = sys_read(pipe_up[0], &c, sizeof(c));
	if (ret != 1) {
		d_fprintf(stderr,
			  "sys_read failed: %s\n",
			  strerror(errno));
		return false;
	}
	if (c != 0) {
		d_fprintf(stderr, "got error code %"PRIu8"\n", c);
		return false;
	}

	ok = torture_open_connection(&cli, 0);
	if (!ok) {
		d_fprintf(stderr, "torture_open_connection failed\n");
		return false;
	}

	ev = samba_tevent_context_init(talloc_tos());
	if (ev == NULL) {
		d_fprintf(stderr, "samba_tevent_context_init failed\n");
		return false;
	}

	req = oplock5_send(ev, ev, cli, fname, pipe_down[1]);
	if (req == NULL) {
		d_fprintf(stderr, "oplock5_send failed\n");
		return false;
	}

	ok = tevent_req_poll_ntstatus(req, ev, &status);
	if (!ok) {
		d_fprintf(stderr,
			  "tevent_req_poll_ntstatus failed: %s\n",
			  nt_errstr(status));
		return false;
	}

	status = oplock5_recv(req);
	TALLOC_FREE(req);
	if (!NT_STATUS_IS_OK(status)) {
		d_fprintf(stderr,
			  "oplock5 failed: %s\n",
			  nt_errstr(status));
		return false;
	}

	return true;
}

#endif /* HAVE_KERNEL_OPLOCKS_LINUX */

/*
  Test delete on close semantics.
 */
static bool run_deletetest(int dummy)
{
	struct cli_state *cli1 = NULL;
	struct cli_state *cli2 = NULL;
	const char *fname = "\\delete.file";
	uint16_t fnum1 = (uint16_t)-1;
	uint16_t fnum2 = (uint16_t)-1;
	bool correct = false;
	NTSTATUS status;

	printf("starting delete test\n");

	if (!torture_open_connection(&cli1, 0)) {
		return False;
	}

	smbXcli_conn_set_sockopt(cli1->conn, sockops);

	/* Test 1 - this should delete the file on close. */

	cli_setatr(cli1, fname, 0, 0);
	cli_unlink(cli1, fname, FILE_ATTRIBUTE_SYSTEM | FILE_ATTRIBUTE_HIDDEN);

	status = cli_ntcreate(cli1, fname, 0, GENERIC_ALL_ACCESS|DELETE_ACCESS,
			      FILE_ATTRIBUTE_NORMAL, 0, FILE_OVERWRITE_IF,
			      FILE_DELETE_ON_CLOSE, 0, &fnum1, NULL);
	if (!NT_STATUS_IS_OK(status)) {
		printf("[1] open of %s failed (%s)\n", fname, nt_errstr(status));
		goto fail;
	}

	status = cli_close(cli1, fnum1);
	if (!NT_STATUS_IS_OK(status)) {
		printf("[1] close failed (%s)\n", nt_errstr(status));
		goto fail;
	}

	status = cli_openx(cli1, fname, O_RDWR, DENY_NONE, &fnum1);
	if (NT_STATUS_IS_OK(status)) {
		printf("[1] open of %s succeeded (should fail)\n", fname);
		goto fail;
	}

	printf("first delete on close test succeeded.\n");

	/* Test 2 - this should delete the file on close. */

	cli_setatr(cli1, fname, 0, 0);
	cli_unlink(cli1, fname, FILE_ATTRIBUTE_SYSTEM | FILE_ATTRIBUTE_HIDDEN);

	status = cli_ntcreate(cli1, fname, 0, GENERIC_ALL_ACCESS,
			      FILE_ATTRIBUTE_NORMAL, FILE_SHARE_NONE,
			      FILE_OVERWRITE_IF, 0, 0, &fnum1, NULL);
	if (!NT_STATUS_IS_OK(status)) {
		printf("[2] open of %s failed (%s)\n", fname, nt_errstr(status));
		goto fail;
	}

	status = cli_nt_delete_on_close(cli1, fnum1, true);
	if (!NT_STATUS_IS_OK(status)) {
		printf("[2] setting delete_on_close failed (%s)\n", nt_errstr(status));
		goto fail;
	}

	status = cli_close(cli1, fnum1);
	if (!NT_STATUS_IS_OK(status)) {
		printf("[2] close failed (%s)\n", nt_errstr(status));
		goto fail;
	}

	status = cli_openx(cli1, fname, O_RDONLY, DENY_NONE, &fnum1);
	if (NT_STATUS_IS_OK(status)) {
		printf("[2] open of %s succeeded should have been deleted on close !\n", fname);
		status = cli_close(cli1, fnum1);
		if (!NT_STATUS_IS_OK(status)) {
			printf("[2] close failed (%s)\n", nt_errstr(status));
		}
		cli_unlink(cli1, fname, FILE_ATTRIBUTE_SYSTEM | FILE_ATTRIBUTE_HIDDEN);
		goto fail;
	}

	printf("second delete on close test succeeded.\n");

	/* Test 3 - ... */
	cli_setatr(cli1, fname, 0, 0);
	cli_unlink(cli1, fname, FILE_ATTRIBUTE_SYSTEM | FILE_ATTRIBUTE_HIDDEN);

	status = cli_ntcreate(cli1, fname, 0, GENERIC_ALL_ACCESS,
			      FILE_ATTRIBUTE_NORMAL,
			      FILE_SHARE_READ|FILE_SHARE_WRITE,
			      FILE_OVERWRITE_IF, 0, 0, &fnum1, NULL);
	if (!NT_STATUS_IS_OK(status)) {
		printf("[3] open - 1 of %s failed (%s)\n", fname, nt_errstr(status));
		goto fail;
	}

	/* This should fail with a sharing violation - open for delete is only compatible
	   with SHARE_DELETE. */

	status = cli_ntcreate(cli1, fname, 0, GENERIC_READ_ACCESS,
			      FILE_ATTRIBUTE_NORMAL,
			      FILE_SHARE_READ|FILE_SHARE_WRITE,
			      FILE_OPEN, 0, 0, &fnum2, NULL);
	if (NT_STATUS_IS_OK(status)) {
		printf("[3] open  - 2 of %s succeeded - should have failed.\n", fname);
		goto fail;
	}

	/* This should succeed. */
	status = cli_ntcreate(cli1, fname, 0, GENERIC_READ_ACCESS,
			     FILE_ATTRIBUTE_NORMAL,
			     FILE_SHARE_READ|FILE_SHARE_WRITE|FILE_SHARE_DELETE,
			     FILE_OPEN, 0, 0, &fnum2, NULL);
	if (!NT_STATUS_IS_OK(status)) {
		printf("[3] open  - 3 of %s failed (%s)\n", fname, nt_errstr(status));
		goto fail;
	}

	status = cli_nt_delete_on_close(cli1, fnum1, true);
	if (!NT_STATUS_IS_OK(status)) {
		printf("[3] setting delete_on_close failed (%s)\n", nt_errstr(status));
		goto fail;
	}

	status = cli_close(cli1, fnum1);
	if (!NT_STATUS_IS_OK(status)) {
		printf("[3] close 1 failed (%s)\n", nt_errstr(status));
		goto fail;
	}

	status = cli_close(cli1, fnum2);
	if (!NT_STATUS_IS_OK(status)) {
		printf("[3] close 2 failed (%s)\n", nt_errstr(status));
		goto fail;
	}

	/* This should fail - file should no longer be there. */

	status = cli_openx(cli1, fname, O_RDONLY, DENY_NONE, &fnum1);
	if (NT_STATUS_IS_OK(status)) {
		printf("[3] open of %s succeeded should have been deleted on close !\n", fname);
		status = cli_close(cli1, fnum1);
		if (!NT_STATUS_IS_OK(status)) {
			printf("[3] close failed (%s)\n", nt_errstr(status));
		}
		cli_unlink(cli1, fname, FILE_ATTRIBUTE_SYSTEM | FILE_ATTRIBUTE_HIDDEN);
		goto fail;
	}

	printf("third delete on close test succeeded.\n");

	/* Test 4 ... */
	cli_setatr(cli1, fname, 0, 0);
	cli_unlink(cli1, fname, FILE_ATTRIBUTE_SYSTEM | FILE_ATTRIBUTE_HIDDEN);

	status = cli_ntcreate(cli1, fname, 0,
	                      FILE_READ_DATA|FILE_WRITE_DATA|DELETE_ACCESS,
			      FILE_ATTRIBUTE_NORMAL,
			      FILE_SHARE_READ|FILE_SHARE_WRITE,
			      FILE_OVERWRITE_IF, 0, 0, &fnum1, NULL);
	if (!NT_STATUS_IS_OK(status)) {
		printf("[4] open of %s failed (%s)\n", fname, nt_errstr(status));
		goto fail;
	}

	/* This should succeed. */
	status = cli_ntcreate(cli1, fname, 0, GENERIC_READ_ACCESS,
	                     FILE_ATTRIBUTE_NORMAL,
			     FILE_SHARE_READ|FILE_SHARE_WRITE|FILE_SHARE_DELETE,
			     FILE_OPEN, 0, 0, &fnum2, NULL);
	if (!NT_STATUS_IS_OK(status)) {
		printf("[4] open  - 2 of %s failed (%s)\n", fname, nt_errstr(status));
		goto fail;
	}

	status = cli_close(cli1, fnum2);
	if (!NT_STATUS_IS_OK(status)) {
		printf("[4] close - 1 failed (%s)\n", nt_errstr(status));
		goto fail;
	}

	status = cli_nt_delete_on_close(cli1, fnum1, true);
	if (!NT_STATUS_IS_OK(status)) {
		printf("[4] setting delete_on_close failed (%s)\n", nt_errstr(status));
		goto fail;
	}

	/* This should fail - no more opens once delete on close set. */
	status = cli_ntcreate(cli1, fname, 0, GENERIC_READ_ACCESS,
			      FILE_ATTRIBUTE_NORMAL,
			      FILE_SHARE_READ|FILE_SHARE_WRITE|FILE_SHARE_DELETE,
			      FILE_OPEN, 0, 0, &fnum2, NULL);
	if (NT_STATUS_IS_OK(status)) {
		printf("[4] open  - 3 of %s succeeded ! Should have failed.\n", fname );
		goto fail;
	}

	status = cli_close(cli1, fnum1);
	if (!NT_STATUS_IS_OK(status)) {
		printf("[4] close - 2 failed (%s)\n", nt_errstr(status));
		goto fail;
	}

	printf("fourth delete on close test succeeded.\n");

	/* Test 5 ... */
	cli_setatr(cli1, fname, 0, 0);
	cli_unlink(cli1, fname, FILE_ATTRIBUTE_SYSTEM | FILE_ATTRIBUTE_HIDDEN);

	status = cli_openx(cli1, fname, O_RDWR|O_CREAT, DENY_NONE, &fnum1);
	if (!NT_STATUS_IS_OK(status)) {
		printf("[5] open of %s failed (%s)\n", fname, nt_errstr(status));
		goto fail;
	}

	/* This should fail - only allowed on NT opens with DELETE access. */

	status = cli_nt_delete_on_close(cli1, fnum1, true);
	if (NT_STATUS_IS_OK(status)) {
		printf("[5] setting delete_on_close on OpenX file succeeded - should fail !\n");
		goto fail;
	}

	status = cli_close(cli1, fnum1);
	if (!NT_STATUS_IS_OK(status)) {
		printf("[5] close failed (%s)\n", nt_errstr(status));
		goto fail;
	}

	printf("fifth delete on close test succeeded.\n");

	/* Test 6 ... */
	cli_setatr(cli1, fname, 0, 0);
	cli_unlink(cli1, fname, FILE_ATTRIBUTE_SYSTEM | FILE_ATTRIBUTE_HIDDEN);

	status = cli_ntcreate(cli1, fname, 0, FILE_READ_DATA|FILE_WRITE_DATA,
			     FILE_ATTRIBUTE_NORMAL,
			     FILE_SHARE_READ|FILE_SHARE_WRITE|FILE_SHARE_DELETE,
			     FILE_OVERWRITE_IF, 0, 0, &fnum1, NULL);
	if (!NT_STATUS_IS_OK(status)) {
		printf("[6] open of %s failed (%s)\n", fname,
		       nt_errstr(status));
		goto fail;
	}

	/* This should fail - only allowed on NT opens with DELETE access. */

	status = cli_nt_delete_on_close(cli1, fnum1, true);
	if (NT_STATUS_IS_OK(status)) {
		printf("[6] setting delete_on_close on file with no delete access succeeded - should fail !\n");
		goto fail;
	}

	status = cli_close(cli1, fnum1);
	if (!NT_STATUS_IS_OK(status)) {
		printf("[6] close failed (%s)\n", nt_errstr(status));
		goto fail;
	}

	printf("sixth delete on close test succeeded.\n");

	/* Test 7 ... */
	cli_setatr(cli1, fname, 0, 0);
	cli_unlink(cli1, fname, FILE_ATTRIBUTE_SYSTEM | FILE_ATTRIBUTE_HIDDEN);

	status = cli_ntcreate(cli1, fname, 0,
	                      FILE_READ_DATA|FILE_WRITE_DATA|DELETE_ACCESS,
			      FILE_ATTRIBUTE_NORMAL, 0, FILE_OVERWRITE_IF,
			      0, 0, &fnum1, NULL);
	if (!NT_STATUS_IS_OK(status)) {
		printf("[7] open of %s failed (%s)\n", fname, nt_errstr(status));
		goto fail;
	}

	status = cli_nt_delete_on_close(cli1, fnum1, true);
	if (!NT_STATUS_IS_OK(status)) {
		printf("[7] setting delete_on_close on file failed !\n");
		goto fail;
	}

	status = cli_nt_delete_on_close(cli1, fnum1, false);
	if (!NT_STATUS_IS_OK(status)) {
		printf("[7] unsetting delete_on_close on file failed !\n");
		goto fail;
	}

	status = cli_close(cli1, fnum1);
	if (!NT_STATUS_IS_OK(status)) {
		printf("[7] close - 1 failed (%s)\n", nt_errstr(status));
		goto fail;
	}

	/* This next open should succeed - we reset the flag. */
	status = cli_openx(cli1, fname, O_RDONLY, DENY_NONE, &fnum1);
	if (!NT_STATUS_IS_OK(status)) {
		printf("[7] open of %s failed (%s)\n", fname, nt_errstr(status));
		goto fail;
	}

	status = cli_close(cli1, fnum1);
	if (!NT_STATUS_IS_OK(status)) {
		printf("[7] close - 2 failed (%s)\n", nt_errstr(status));
		goto fail;
	}

	printf("seventh delete on close test succeeded.\n");

	/* Test 8 ... */
	cli_setatr(cli1, fname, 0, 0);
	cli_unlink(cli1, fname, FILE_ATTRIBUTE_SYSTEM | FILE_ATTRIBUTE_HIDDEN);

	if (!torture_open_connection(&cli2, 1)) {
		printf("[8] failed to open second connection.\n");
		goto fail;
	}

	smbXcli_conn_set_sockopt(cli1->conn, sockops);

	status = cli_ntcreate(cli1, fname, 0,
	                     FILE_READ_DATA|FILE_WRITE_DATA|DELETE_ACCESS,
			     FILE_ATTRIBUTE_NORMAL,
			     FILE_SHARE_READ|FILE_SHARE_WRITE|FILE_SHARE_DELETE,
			     FILE_OVERWRITE_IF, 0, 0, &fnum1, NULL);
	if (!NT_STATUS_IS_OK(status)) {
		printf("[8] open 1 of %s failed (%s)\n", fname, nt_errstr(status));
		goto fail;
	}

	status = cli_ntcreate(cli2, fname, 0,
			     FILE_READ_DATA|FILE_WRITE_DATA|DELETE_ACCESS,
			     FILE_ATTRIBUTE_NORMAL,
			     FILE_SHARE_READ|FILE_SHARE_WRITE|FILE_SHARE_DELETE,
			     FILE_OPEN, 0, 0, &fnum2, NULL);
	if (!NT_STATUS_IS_OK(status)) {
		printf("[8] open 2 of %s failed (%s)\n", fname, nt_errstr(status));
		goto fail;
	}

	status = cli_nt_delete_on_close(cli1, fnum1, true);
	if (!NT_STATUS_IS_OK(status)) {
		printf("[8] setting delete_on_close on file failed !\n");
		goto fail;
	}

	status = cli_close(cli1, fnum1);
	if (!NT_STATUS_IS_OK(status)) {
		printf("[8] close - 1 failed (%s)\n", nt_errstr(status));
		goto fail;
	}

	status = cli_close(cli2, fnum2);
	if (!NT_STATUS_IS_OK(status)) {
		printf("[8] close - 2 failed (%s)\n", nt_errstr(status));
		goto fail;
	}

	/* This should fail.. */
	status = cli_openx(cli1, fname, O_RDONLY, DENY_NONE, &fnum1);
	if (NT_STATUS_IS_OK(status)) {
		printf("[8] open of %s succeeded should have been deleted on close !\n", fname);
		goto fail;
	}

	printf("eighth delete on close test succeeded.\n");

	/* Test 9 ... */

	/* This should fail - we need to set DELETE_ACCESS. */
	status = cli_ntcreate(cli1, fname, 0, FILE_READ_DATA|FILE_WRITE_DATA,
			      FILE_ATTRIBUTE_NORMAL,
			      FILE_SHARE_NONE,
			      FILE_OVERWRITE_IF,
			      FILE_DELETE_ON_CLOSE, 0, &fnum1, NULL);
	if (NT_STATUS_IS_OK(status)) {
		printf("[9] open of %s succeeded should have failed!\n", fname);
		goto fail;
	}

	printf("ninth delete on close test succeeded.\n");

	/* Test 10 ... */

	status = cli_ntcreate(cli1, fname, 0,
			     FILE_READ_DATA|FILE_WRITE_DATA|DELETE_ACCESS,
			     FILE_ATTRIBUTE_NORMAL, FILE_SHARE_NONE,
			     FILE_OVERWRITE_IF, FILE_DELETE_ON_CLOSE,
			     0, &fnum1, NULL);
	if (!NT_STATUS_IS_OK(status)) {
		printf("[10] open of %s failed (%s)\n", fname, nt_errstr(status));
		goto fail;
	}

	/* This should delete the file. */
	status = cli_close(cli1, fnum1);
	if (!NT_STATUS_IS_OK(status)) {
		printf("[10] close failed (%s)\n", nt_errstr(status));
		goto fail;
	}

	/* This should fail.. */
	status = cli_openx(cli1, fname, O_RDONLY, DENY_NONE, &fnum1);
	if (NT_STATUS_IS_OK(status)) {
		printf("[10] open of %s succeeded should have been deleted on close !\n", fname);
		goto fail;
	}

	printf("tenth delete on close test succeeded.\n");

	/* Test 11 ... */

	cli_setatr(cli1, fname, 0, 0);
	cli_unlink(cli1, fname, FILE_ATTRIBUTE_SYSTEM | FILE_ATTRIBUTE_HIDDEN);

	/* Can we open a read-only file with delete access? */

	/* Create a readonly file. */
	status = cli_ntcreate(cli1, fname, 0, FILE_READ_DATA|FILE_WRITE_DATA,
	                      FILE_ATTRIBUTE_READONLY, FILE_SHARE_NONE,
			      FILE_OVERWRITE_IF, 0, 0, &fnum1, NULL);
	if (!NT_STATUS_IS_OK(status)) {
		printf("[11] open of %s failed (%s)\n", fname, nt_errstr(status));
		goto fail;
	}

	status = cli_close(cli1, fnum1);
	if (!NT_STATUS_IS_OK(status)) {
		printf("[11] close failed (%s)\n", nt_errstr(status));
		goto fail;
	}

	/* Now try open for delete access. */
	status = cli_ntcreate(cli1, fname, 0,
			     FILE_READ_ATTRIBUTES|DELETE_ACCESS,
			     0,
			     FILE_SHARE_READ|FILE_SHARE_WRITE|FILE_SHARE_DELETE,
			     FILE_OPEN, 0, 0, &fnum1, NULL);
	if (!NT_STATUS_IS_OK(status)) {
		printf("[11] open of %s failed: %s\n", fname, nt_errstr(status));
		goto fail;
	}

	cli_close(cli1, fnum1);

	printf("eleventh delete on close test succeeded.\n");

	/*
	 * Test 12
	 * like test 4 but with initial delete on close
	 */

	cli_setatr(cli1, fname, 0, 0);
	cli_unlink(cli1, fname, FILE_ATTRIBUTE_SYSTEM | FILE_ATTRIBUTE_HIDDEN);

	status = cli_ntcreate(cli1, fname, 0,
	                      FILE_READ_DATA|FILE_WRITE_DATA|DELETE_ACCESS,
			      FILE_ATTRIBUTE_NORMAL,
			      FILE_SHARE_READ|FILE_SHARE_WRITE,
			      FILE_OVERWRITE_IF,
			      FILE_DELETE_ON_CLOSE, 0, &fnum1, NULL);
	if (!NT_STATUS_IS_OK(status)) {
		printf("[12] open 1 of %s failed (%s)\n", fname, nt_errstr(status));
		goto fail;
	}

	status = cli_ntcreate(cli1, fname, 0, GENERIC_READ_ACCESS,
			      FILE_ATTRIBUTE_NORMAL,
			      FILE_SHARE_READ|FILE_SHARE_WRITE|FILE_SHARE_DELETE,
			      FILE_OPEN, 0, 0, &fnum2, NULL);
	if (!NT_STATUS_IS_OK(status)) {
		printf("[12] open 2 of %s failed(%s).\n", fname, nt_errstr(status));
		goto fail;
	}

	status = cli_close(cli1, fnum2);
	if (!NT_STATUS_IS_OK(status)) {
		printf("[12] close 1 failed (%s)\n", nt_errstr(status));
		goto fail;
	}

	status = cli_nt_delete_on_close(cli1, fnum1, true);
	if (!NT_STATUS_IS_OK(status)) {
		printf("[12] setting delete_on_close failed (%s)\n", nt_errstr(status));
		goto fail;
	}

	/* This should fail - no more opens once delete on close set. */
	status = cli_ntcreate(cli1, fname, 0, GENERIC_READ_ACCESS,
			      FILE_ATTRIBUTE_NORMAL,
			      FILE_SHARE_READ|FILE_SHARE_WRITE|FILE_SHARE_DELETE,
			      FILE_OPEN, 0, 0, &fnum2, NULL);
	if (NT_STATUS_IS_OK(status)) {
		printf("[12] open 3 of %s succeeded - should fail).\n", fname);
		goto fail;
	}

	status = cli_nt_delete_on_close(cli1, fnum1, false);
	if (!NT_STATUS_IS_OK(status)) {
		printf("[12] unsetting delete_on_close failed (%s)\n", nt_errstr(status));
		goto fail;
	}

	status = cli_ntcreate(cli1, fname, 0, GENERIC_READ_ACCESS,
			      FILE_ATTRIBUTE_NORMAL,
			      FILE_SHARE_READ|FILE_SHARE_WRITE|FILE_SHARE_DELETE,
			      FILE_OPEN, 0, 0, &fnum2, NULL);
	if (!NT_STATUS_IS_OK(status)) {
		printf("[12] open 4 of %s failed (%s)\n", fname, nt_errstr(status));
		goto fail;
	}

	status = cli_close(cli1, fnum2);
	if (!NT_STATUS_IS_OK(status)) {
		printf("[12] close 2 failed (%s)\n", nt_errstr(status));
		goto fail;
	}

	status = cli_close(cli1, fnum1);
	if (!NT_STATUS_IS_OK(status)) {
		printf("[12] close 3 failed (%s)\n", nt_errstr(status));
		goto fail;
	}

	/*
	 * setting delete on close on the handle does
	 * not unset the initial delete on close...
	 */
	status = cli_ntcreate(cli1, fname, 0, GENERIC_READ_ACCESS,
			      FILE_ATTRIBUTE_NORMAL,
			      FILE_SHARE_READ|FILE_SHARE_WRITE|FILE_SHARE_DELETE,
			      FILE_OPEN, 0, 0, &fnum2, NULL);
	if (NT_STATUS_IS_OK(status)) {
		printf("[12] open 5 of %s succeeded - should fail).\n", fname);
		goto fail;
	} else if (!NT_STATUS_EQUAL(status, NT_STATUS_OBJECT_NAME_NOT_FOUND)) {
		printf("ntcreate returned %s, expected "
		       "NT_STATUS_OBJECT_NAME_NOT_FOUND\n",
		       nt_errstr(status));
		goto fail;
	}

	printf("twelfth delete on close test succeeded.\n");


	printf("finished delete test\n");

	correct = true;

  fail:
	/* FIXME: This will crash if we aborted before cli2 got
	 * initialized, because these functions don't handle
	 * uninitialized connections. */

	if (fnum1 != (uint16_t)-1) cli_close(cli1, fnum1);
	if (fnum2 != (uint16_t)-1) cli_close(cli1, fnum2);
	cli_setatr(cli1, fname, 0, 0);
	cli_unlink(cli1, fname, FILE_ATTRIBUTE_SYSTEM | FILE_ATTRIBUTE_HIDDEN);

	if (cli1 && !torture_close_connection(cli1)) {
		correct = False;
	}
	if (cli2 && !torture_close_connection(cli2)) {
		correct = False;
	}
	return correct;
}

struct delete_stream_state {
	bool closed;
};

static void delete_stream_unlinked(struct tevent_req *subreq);
static void delete_stream_closed(struct tevent_req *subreq);

static struct tevent_req *delete_stream_send(
	TALLOC_CTX *mem_ctx,
	struct tevent_context *ev,
	struct cli_state *cli,
	const char *base_fname,
	uint16_t stream_fnum)
{
	struct tevent_req *req = NULL, *subreq = NULL;
	struct delete_stream_state *state = NULL;

	req = tevent_req_create(
		mem_ctx, &state, struct delete_stream_state);
	if (req == NULL) {
		return NULL;
	}

	subreq = cli_unlink_send(
		state,
		ev,
		cli,
		base_fname,
		FILE_ATTRIBUTE_SYSTEM | FILE_ATTRIBUTE_HIDDEN);
	if (tevent_req_nomem(subreq, req)) {
		return tevent_req_post(req, ev);
	}
	tevent_req_set_callback(subreq, delete_stream_unlinked, req);

	subreq = cli_close_send(state, ev, cli, stream_fnum);
	if (tevent_req_nomem(subreq, req)) {
		return tevent_req_post(req, ev);
	}
	tevent_req_set_callback(subreq, delete_stream_closed, req);

	return req;
}

static void delete_stream_unlinked(struct tevent_req *subreq)
{
	struct tevent_req *req = tevent_req_callback_data(
		subreq, struct tevent_req);
	struct delete_stream_state *state = tevent_req_data(
		req, struct delete_stream_state);
	NTSTATUS status;

	status = cli_unlink_recv(subreq);
	TALLOC_FREE(subreq);
	if (!NT_STATUS_EQUAL(status, NT_STATUS_SHARING_VIOLATION)) {
		printf("cli_unlink returned %s\n",
		       nt_errstr(status));
		tevent_req_nterror(req, NT_STATUS_UNSUCCESSFUL);
		return;
	}
	if (!state->closed) {
		/* close reply should have come in first */
		printf("Not closed\n");
		tevent_req_nterror(req, NT_STATUS_UNSUCCESSFUL);
		return;
	}
	tevent_req_done(req);
}

static void delete_stream_closed(struct tevent_req *subreq)
{
	struct tevent_req *req = tevent_req_callback_data(
		subreq, struct tevent_req);
	struct delete_stream_state *state = tevent_req_data(
		req, struct delete_stream_state);
	NTSTATUS status;

	status = cli_close_recv(subreq);
	TALLOC_FREE(subreq);
	if (tevent_req_nterror(req, status)) {
		return;
	}
	/* also waiting for the unlink to come back */
	state->closed = true;
}

static NTSTATUS delete_stream_recv(struct tevent_req *req)
{
	return tevent_req_simple_recv_ntstatus(req);
}

static bool run_delete_stream(int dummy)
{
	struct tevent_context *ev = NULL;
	struct tevent_req *req = NULL;
	struct cli_state *cli = NULL;
	const char fname[] = "delete_stream";
	const char fname_stream[] = "delete_stream:Zone.Identifier:$DATA";
	uint16_t fnum1, fnum2;
	NTSTATUS status;
	bool ok;

	printf("Starting stream delete test\n");

	ok = torture_open_connection(&cli, 0);
	if (!ok) {
		return false;
	}

	cli_setatr(cli, fname, 0, 0);
	cli_unlink(cli, fname, FILE_ATTRIBUTE_SYSTEM | FILE_ATTRIBUTE_HIDDEN);

	/* Create the file. */
	status = cli_ntcreate(
		cli,
		fname,
		0,
		READ_CONTROL_ACCESS,
		0,
		FILE_SHARE_READ|FILE_SHARE_WRITE|FILE_SHARE_DELETE,
		FILE_CREATE,
		0x0,
		0x0,
		&fnum1,
		NULL);
	if (!NT_STATUS_IS_OK(status)) {
		d_fprintf(stderr,
			  "cli_ntcreate of %s failed (%s)\n",
			  fname,
			  nt_errstr(status));
		return false;
	}
	status = cli_close(cli, fnum1);
	if (!NT_STATUS_IS_OK(status)) {
		d_fprintf(stderr,
			  "cli_close of %s failed (%s)\n",
			  fname,
			  nt_errstr(status));
		return false;
	}

	/* Now create the stream. */
	status = cli_ntcreate(
		cli,
		fname_stream,
		0,
		FILE_WRITE_DATA,
		0,
		FILE_SHARE_READ|FILE_SHARE_WRITE,
		FILE_CREATE,
		0x0,
		0x0,
		&fnum1,
		NULL);

	if (!NT_STATUS_IS_OK(status)) {
		d_fprintf(stderr,
			  "cli_ntcreate of %s failed (%s)\n",
			  fname_stream,
			  nt_errstr(status));
		return false;
	}

	/* open it a second time */

	status = cli_ntcreate(
		cli,
		fname_stream,
		0,
		FILE_WRITE_DATA,
		0,
		FILE_SHARE_READ|FILE_SHARE_WRITE,
		FILE_OPEN,
		0x0,
		0x0,
		&fnum2,
		NULL);

	if (!NT_STATUS_IS_OK(status)) {
		d_fprintf(stderr,
			  "2nd cli_ntcreate of %s failed (%s)\n",
			  fname_stream,
			  nt_errstr(status));
		return false;
	}

	ev = samba_tevent_context_init(talloc_tos());
	if (ev == NULL) {
		d_fprintf(stderr, "samba_tevent_context_init failed\n");
		return false;
	}

	req = delete_stream_send(ev, ev, cli, fname, fnum1);
	if (req == NULL) {
		d_fprintf(stderr, "delete_stream_send failed\n");
		return false;
	}

	ok = tevent_req_poll_ntstatus(req, ev, &status);
	if (!ok) {
		d_fprintf(stderr,
			  "tevent_req_poll_ntstatus failed: %s\n",
			  nt_errstr(status));
		return false;
	}

	status = delete_stream_recv(req);
	TALLOC_FREE(req);
	if (!NT_STATUS_IS_OK(status)) {
		d_fprintf(stderr,
			  "delete_stream failed: %s\n",
			  nt_errstr(status));
		return false;
	}

	status = cli_close(cli, fnum2);
	if (!NT_STATUS_IS_OK(status)) {
		d_fprintf(stderr,
			  "close failed: %s\n",
			  nt_errstr(status));
		return false;
	}

	status = cli_unlink(
		cli, fname, FILE_ATTRIBUTE_SYSTEM | FILE_ATTRIBUTE_HIDDEN);
	if (!NT_STATUS_IS_OK(status)) {
		d_fprintf(stderr,
			  "unlink failed: %s\n",
			  nt_errstr(status));
		return false;
	}

	return true;
}

/*
  Exercise delete on close semantics - use on the PRINT1 share in torture
  testing.
 */
static bool run_delete_print_test(int dummy)
{
	struct cli_state *cli1 = NULL;
	const char *fname = "print_delete.file";
	uint16_t fnum1 = (uint16_t)-1;
	bool correct = false;
	const char *buf = "print file data\n";
	NTSTATUS status;

	printf("starting print delete test\n");

	if (!torture_open_connection(&cli1, 0)) {
		return false;
	}

	smbXcli_conn_set_sockopt(cli1->conn, sockops);

	status = cli_ntcreate(cli1, fname, 0, GENERIC_ALL_ACCESS|DELETE_ACCESS,
			      FILE_ATTRIBUTE_NORMAL, 0, FILE_OVERWRITE_IF,
			      0, 0, &fnum1, NULL);
	if (!NT_STATUS_IS_OK(status)) {
		printf("open of %s failed (%s)\n",
			fname,
			nt_errstr(status));
		goto fail;
	}

	status = cli_writeall(cli1,
			fnum1,
			0,
			(const uint8_t *)buf,
			0, /* offset */
			strlen(buf), /* size */
			NULL);
	if (!NT_STATUS_IS_OK(status)) {
		printf("writing print file data failed (%s)\n",
			nt_errstr(status));
		goto fail;
	}

	status = cli_nt_delete_on_close(cli1, fnum1, true);
	if (!NT_STATUS_IS_OK(status)) {
		printf("setting delete_on_close failed (%s)\n",
			nt_errstr(status));
		goto fail;
	}

	status = cli_close(cli1, fnum1);
	if (!NT_STATUS_IS_OK(status)) {
		printf("close failed (%s)\n", nt_errstr(status));
		goto fail;
	}

	printf("finished print delete test\n");

	correct = true;

  fail:

	if (fnum1 != (uint16_t)-1) {
		cli_close(cli1, fnum1);
	}

	if (cli1 && !torture_close_connection(cli1)) {
		correct = false;
	}
	return correct;
}

static bool run_deletetest_ln(int dummy)
{
	struct cli_state *cli;
	const char *fname = "\\delete1";
	const char *fname_ln = "\\delete1_ln";
	uint16_t fnum;
	uint16_t fnum1;
	NTSTATUS status;
	bool correct = true;
	time_t t;

	printf("starting deletetest-ln\n");

	if (!torture_open_connection(&cli, 0)) {
		return false;
	}

	cli_unlink(cli, fname, FILE_ATTRIBUTE_SYSTEM | FILE_ATTRIBUTE_HIDDEN);
	cli_unlink(cli, fname_ln, FILE_ATTRIBUTE_SYSTEM | FILE_ATTRIBUTE_HIDDEN);

	smbXcli_conn_set_sockopt(cli->conn, sockops);

	/* Create the file. */
	status = cli_openx(cli, fname, O_RDWR|O_CREAT|O_EXCL, DENY_NONE, &fnum);
	if (!NT_STATUS_IS_OK(status)) {
		printf("open of %s failed (%s)\n", fname, nt_errstr(status));
		return false;
	}

	status = cli_close(cli, fnum);
	if (!NT_STATUS_IS_OK(status)) {
		printf("close1 failed (%s)\n", nt_errstr(status));
		return false;
	}

	/* Now create a hardlink. */
	status = cli_hardlink(cli, fname, fname_ln);
	if (!NT_STATUS_IS_OK(status)) {
		printf("nt hardlink failed (%s)\n", nt_errstr(status));
		return false;
	}

	/* Open the original file. */
	status = cli_ntcreate(cli, fname, 0, FILE_READ_DATA,
			FILE_ATTRIBUTE_NORMAL,
			FILE_SHARE_READ|FILE_SHARE_WRITE|FILE_SHARE_DELETE,
			FILE_OPEN_IF, 0, 0, &fnum, NULL);
	if (!NT_STATUS_IS_OK(status)) {
		printf("ntcreate of %s failed (%s)\n", fname, nt_errstr(status));
		return false;
	}

	/* Unlink the hard link path. */
	status = cli_ntcreate(cli, fname_ln, 0, DELETE_ACCESS,
			FILE_ATTRIBUTE_NORMAL,
			FILE_SHARE_READ|FILE_SHARE_WRITE|FILE_SHARE_DELETE,
			FILE_OPEN_IF, 0, 0, &fnum1, NULL);
	if (!NT_STATUS_IS_OK(status)) {
		printf("ntcreate of %s failed (%s)\n", fname_ln, nt_errstr(status));
		return false;
	}
	status = cli_nt_delete_on_close(cli, fnum1, true);
	if (!NT_STATUS_IS_OK(status)) {
		d_printf("(%s) failed to set delete_on_close %s: %s\n",
			__location__, fname_ln, nt_errstr(status));
		return false;
	}

	status = cli_close(cli, fnum1);
	if (!NT_STATUS_IS_OK(status)) {
		printf("close %s failed (%s)\n",
			fname_ln, nt_errstr(status));
		return false;
	}

	status = cli_close(cli, fnum);
	if (!NT_STATUS_IS_OK(status)) {
		printf("close %s failed (%s)\n",
			fname, nt_errstr(status));
		return false;
	}

	/* Ensure the original file is still there. */
        status = cli_getatr(cli, fname, NULL, NULL, &t);
        if (!NT_STATUS_IS_OK(status)) {
                printf("%s getatr on file %s failed (%s)\n",
			__location__,
			fname,
			nt_errstr(status));
                correct = False;
        }

	/* Ensure the link path is gone. */
	status = cli_getatr(cli, fname_ln, NULL, NULL, &t);
	if (!NT_STATUS_EQUAL(status, NT_STATUS_OBJECT_NAME_NOT_FOUND)) {
                printf("%s, getatr for file %s returned wrong error code %s "
			"- should have been deleted\n",
			__location__,
			fname_ln, nt_errstr(status));
                correct = False;
        }

	cli_unlink(cli, fname, FILE_ATTRIBUTE_SYSTEM | FILE_ATTRIBUTE_HIDDEN);
	cli_unlink(cli, fname_ln, FILE_ATTRIBUTE_SYSTEM | FILE_ATTRIBUTE_HIDDEN);

	if (!torture_close_connection(cli)) {
		correct = false;
	}

	printf("finished deletetest-ln\n");

	return correct;
}

/*
  print out server properties
 */
static bool run_properties(int dummy)
{
	struct cli_state *cli;
	bool correct = True;

	printf("starting properties test\n");

	ZERO_STRUCT(cli);

	if (!torture_open_connection(&cli, 0)) {
		return False;
	}

	smbXcli_conn_set_sockopt(cli->conn, sockops);

	d_printf("Capabilities 0x%08x\n", smb1cli_conn_capabilities(cli->conn));

	if (!torture_close_connection(cli)) {
		correct = False;
	}

	return correct;
}



/* FIRST_DESIRED_ACCESS   0xf019f */
#define FIRST_DESIRED_ACCESS   FILE_READ_DATA|FILE_WRITE_DATA|FILE_APPEND_DATA|\
                               FILE_READ_EA|                           /* 0xf */ \
                               FILE_WRITE_EA|FILE_READ_ATTRIBUTES|     /* 0x90 */ \
                               FILE_WRITE_ATTRIBUTES|                  /* 0x100 */ \
                               DELETE_ACCESS|READ_CONTROL_ACCESS|\
                               WRITE_DAC_ACCESS|WRITE_OWNER_ACCESS     /* 0xf0000 */
/* SECOND_DESIRED_ACCESS  0xe0080 */
#define SECOND_DESIRED_ACCESS  FILE_READ_ATTRIBUTES|                   /* 0x80 */ \
                               READ_CONTROL_ACCESS|WRITE_DAC_ACCESS|\
                               WRITE_OWNER_ACCESS                      /* 0xe0000 */

#if 0
#define THIRD_DESIRED_ACCESS   FILE_READ_ATTRIBUTES|                   /* 0x80 */ \
                               READ_CONTROL_ACCESS|WRITE_DAC_ACCESS|\
                               FILE_READ_DATA|\
                               WRITE_OWNER_ACCESS                      /* */
#endif

/*
  Test ntcreate calls made by xcopy
 */
static bool run_xcopy(int dummy)
{
	static struct cli_state *cli1;
	const char *fname = "\\test.txt";
	bool correct = True;
	uint16_t fnum1, fnum2;
	NTSTATUS status;

	printf("starting xcopy test\n");

	if (!torture_open_connection(&cli1, 0)) {
		return False;
	}

	status = cli_ntcreate(cli1, fname, 0, FIRST_DESIRED_ACCESS,
			      FILE_ATTRIBUTE_ARCHIVE, FILE_SHARE_NONE,
			      FILE_OVERWRITE_IF, 0x4044, 0, &fnum1, NULL);
	if (!NT_STATUS_IS_OK(status)) {
		printf("First open failed - %s\n", nt_errstr(status));
		return False;
	}

	status = cli_ntcreate(cli1, fname, 0, SECOND_DESIRED_ACCESS, 0,
	                     FILE_SHARE_READ|FILE_SHARE_WRITE|FILE_SHARE_DELETE,
			     FILE_OPEN, 0x200000, 0, &fnum2, NULL);
	if (!NT_STATUS_IS_OK(status)) {
		printf("second open failed - %s\n", nt_errstr(status));
		return False;
	}

	if (!torture_close_connection(cli1)) {
		correct = False;
	}

	return correct;
}

/*
  Test rename on files open with share delete and no share delete.
 */
static bool run_rename(int dummy)
{
	static struct cli_state *cli1;
	const char *fname = "\\test.txt";
	const char *fname1 = "\\test1.txt";
	bool correct = True;
	uint16_t fnum1;
	uint32_t attr;
	NTSTATUS status;

	printf("starting rename test\n");

	if (!torture_open_connection(&cli1, 0)) {
		return False;
	}

	cli_unlink(cli1, fname, FILE_ATTRIBUTE_SYSTEM | FILE_ATTRIBUTE_HIDDEN);
	cli_unlink(cli1, fname1, FILE_ATTRIBUTE_SYSTEM | FILE_ATTRIBUTE_HIDDEN);

	status = cli_ntcreate(cli1, fname, 0, GENERIC_READ_ACCESS,
			      FILE_ATTRIBUTE_NORMAL, FILE_SHARE_READ,
			      FILE_OVERWRITE_IF, 0, 0, &fnum1, NULL);
	if (!NT_STATUS_IS_OK(status)) {
		printf("First open failed - %s\n", nt_errstr(status));
		return False;
	}

	status = cli_rename(cli1, fname, fname1, false);
	if (!NT_STATUS_IS_OK(status)) {
		printf("First rename failed (SHARE_READ) (this is correct) - %s\n", nt_errstr(status));
	} else {
		printf("First rename succeeded (SHARE_READ) - this should have failed !\n");
		correct = False;
	}

	status = cli_close(cli1, fnum1);
	if (!NT_STATUS_IS_OK(status)) {
		printf("close - 1 failed (%s)\n", nt_errstr(status));
		return False;
	}

	cli_unlink(cli1, fname, FILE_ATTRIBUTE_SYSTEM | FILE_ATTRIBUTE_HIDDEN);
	cli_unlink(cli1, fname1, FILE_ATTRIBUTE_SYSTEM | FILE_ATTRIBUTE_HIDDEN);
	status = cli_ntcreate(cli1, fname, 0, GENERIC_READ_ACCESS, FILE_ATTRIBUTE_NORMAL,
#if 0
			      FILE_SHARE_DELETE|FILE_SHARE_NONE,
#else
			      FILE_SHARE_DELETE|FILE_SHARE_READ,
#endif
			      FILE_OVERWRITE_IF, 0, 0, &fnum1, NULL);
	if (!NT_STATUS_IS_OK(status)) {
		printf("Second open failed - %s\n", nt_errstr(status));
		return False;
	}

	status = cli_rename(cli1, fname, fname1, false);
	if (!NT_STATUS_IS_OK(status)) {
		printf("Second rename failed (SHARE_DELETE | SHARE_READ) - this should have succeeded - %s\n", nt_errstr(status));
		correct = False;
	} else {
		printf("Second rename succeeded (SHARE_DELETE | SHARE_READ)\n");
	}

	status = cli_close(cli1, fnum1);
	if (!NT_STATUS_IS_OK(status)) {
		printf("close - 2 failed (%s)\n", nt_errstr(status));
		return False;
	}

	cli_unlink(cli1, fname, FILE_ATTRIBUTE_SYSTEM | FILE_ATTRIBUTE_HIDDEN);
	cli_unlink(cli1, fname1, FILE_ATTRIBUTE_SYSTEM | FILE_ATTRIBUTE_HIDDEN);

	status = cli_ntcreate(cli1, fname, 0, READ_CONTROL_ACCESS,
	                      FILE_ATTRIBUTE_NORMAL, FILE_SHARE_NONE,
			      FILE_OVERWRITE_IF, 0, 0, &fnum1, NULL);
	if (!NT_STATUS_IS_OK(status)) {
		printf("Third open failed - %s\n", nt_errstr(status));
		return False;
	}


	status = cli_rename(cli1, fname, fname1, false);
	if (!NT_STATUS_IS_OK(status)) {
		printf("Third rename failed (SHARE_NONE) - this should have succeeded - %s\n", nt_errstr(status));
		correct = False;
	} else {
		printf("Third rename succeeded (SHARE_NONE)\n");
	}

	status = cli_close(cli1, fnum1);
	if (!NT_STATUS_IS_OK(status)) {
		printf("close - 3 failed (%s)\n", nt_errstr(status));
		return False;
	}

	cli_unlink(cli1, fname, FILE_ATTRIBUTE_SYSTEM | FILE_ATTRIBUTE_HIDDEN);
	cli_unlink(cli1, fname1, FILE_ATTRIBUTE_SYSTEM | FILE_ATTRIBUTE_HIDDEN);

        /*----*/

	status = cli_ntcreate(cli1, fname, 0, GENERIC_READ_ACCESS,
	                      FILE_ATTRIBUTE_NORMAL,
			      FILE_SHARE_READ | FILE_SHARE_WRITE,
			      FILE_OVERWRITE_IF, 0, 0, &fnum1, NULL);
	if (!NT_STATUS_IS_OK(status)) {
		printf("Fourth open failed - %s\n", nt_errstr(status));
		return False;
	}

	status = cli_rename(cli1, fname, fname1, false);
	if (!NT_STATUS_IS_OK(status)) {
		printf("Fourth rename failed (SHARE_READ | SHARE_WRITE) (this is correct) - %s\n", nt_errstr(status));
	} else {
		printf("Fourth rename succeeded (SHARE_READ | SHARE_WRITE) - this should have failed !\n");
		correct = False;
	}

	status = cli_close(cli1, fnum1);
	if (!NT_STATUS_IS_OK(status)) {
		printf("close - 4 failed (%s)\n", nt_errstr(status));
		return False;
	}

	cli_unlink(cli1, fname, FILE_ATTRIBUTE_SYSTEM | FILE_ATTRIBUTE_HIDDEN);
	cli_unlink(cli1, fname1, FILE_ATTRIBUTE_SYSTEM | FILE_ATTRIBUTE_HIDDEN);

        /*--*/

	status = cli_ntcreate(cli1, fname, 0, GENERIC_READ_ACCESS,
	                 FILE_ATTRIBUTE_NORMAL,
			 FILE_SHARE_READ | FILE_SHARE_WRITE | FILE_SHARE_DELETE,
			 FILE_OVERWRITE_IF, 0, 0, &fnum1, NULL);
	if (!NT_STATUS_IS_OK(status)) {
		printf("Fifth open failed - %s\n", nt_errstr(status));
		return False;
	}

	status = cli_rename(cli1, fname, fname1, false);
	if (!NT_STATUS_IS_OK(status)) {
		printf("Fifth rename failed (SHARE_READ | SHARE_WRITE | SHARE_DELETE) - this should have succeeded - %s ! \n", nt_errstr(status));
		correct = False;
	} else {
		printf("Fifth rename succeeded (SHARE_READ | SHARE_WRITE | SHARE_DELETE) (this is correct) - %s\n", nt_errstr(status));
	}

        /*--*/
	status = cli_close(cli1, fnum1);
	if (!NT_STATUS_IS_OK(status)) {
		printf("close - 5 failed (%s)\n", nt_errstr(status));
		return False;
	}

	/* Check that the renamed file has FILE_ATTRIBUTE_ARCHIVE. */
	status = cli_getatr(cli1, fname1, &attr, NULL, NULL);
	if (!NT_STATUS_IS_OK(status)) {
		printf("getatr on file %s failed - %s ! \n",
			fname1, nt_errstr(status));
		correct = False;
	} else {
		if (attr != FILE_ATTRIBUTE_ARCHIVE) {
			printf("Renamed file %s has wrong attr 0x%x "
				"(should be 0x%x)\n",
				fname1,
				attr,
				(unsigned int)FILE_ATTRIBUTE_ARCHIVE);
			correct = False;
		} else {
			printf("Renamed file %s has archive bit set\n", fname1);
		}
	}

	cli_unlink(cli1, fname, FILE_ATTRIBUTE_SYSTEM | FILE_ATTRIBUTE_HIDDEN);
	cli_unlink(cli1, fname1, FILE_ATTRIBUTE_SYSTEM | FILE_ATTRIBUTE_HIDDEN);

	if (!torture_close_connection(cli1)) {
		correct = False;
	}

	return correct;
}

/*
  Test rename into a directory with an ACL denying it.
 */
static bool run_rename_access(int dummy)
{
	static struct cli_state *cli = NULL;
	static struct cli_state *posix_cli = NULL;
	const char *src = "test.txt";
	const char *dname = "dir";
	const char *dst = "dir\\test.txt";
	const char *dsrc = "test.dir";
	const char *ddst = "dir\\test.dir";
	uint16_t fnum = (uint16_t)-1;
	struct security_descriptor *sd = NULL;
	struct security_descriptor *newsd = NULL;
	NTSTATUS status;
	TALLOC_CTX *frame = NULL;

	frame = talloc_stackframe();
	printf("starting rename access test\n");

	/* Windows connection. */
	if (!torture_open_connection(&cli, 0)) {
		goto fail;
	}

	smbXcli_conn_set_sockopt(cli->conn, sockops);

	/* Posix connection. */
	if (!torture_open_connection(&posix_cli, 0)) {
		goto fail;
	}

	smbXcli_conn_set_sockopt(posix_cli->conn, sockops);

	status = torture_setup_unix_extensions(posix_cli);
	if (!NT_STATUS_IS_OK(status)) {
		goto fail;
	}

	/* Start with a clean slate. */
	cli_unlink(cli, src, FILE_ATTRIBUTE_SYSTEM | FILE_ATTRIBUTE_HIDDEN);
	cli_unlink(cli, dst, FILE_ATTRIBUTE_SYSTEM | FILE_ATTRIBUTE_HIDDEN);
	cli_rmdir(cli, dsrc);
	cli_rmdir(cli, ddst);
	cli_rmdir(cli, dname);

	/*
	 * Setup the destination directory with a DENY ACE to
	 * prevent new files within it.
	 */
	status = cli_ntcreate(cli,
				dname,
				0,
				FILE_READ_ATTRIBUTES|READ_CONTROL_ACCESS|
					WRITE_DAC_ACCESS|FILE_READ_DATA|
					WRITE_OWNER_ACCESS,
				FILE_ATTRIBUTE_DIRECTORY,
				FILE_SHARE_READ|FILE_SHARE_WRITE,
				FILE_CREATE,
				FILE_DIRECTORY_FILE,
				0,
				&fnum,
				NULL);
	if (!NT_STATUS_IS_OK(status)) {
		printf("Create of %s - %s\n", dname, nt_errstr(status));
		goto fail;
	}

	status = cli_query_secdesc(cli,
				fnum,
				frame,
				&sd);
	if (!NT_STATUS_IS_OK(status)) {
		printf("cli_query_secdesc failed for %s (%s)\n",
			dname, nt_errstr(status));
		goto fail;
	}

	newsd = security_descriptor_dacl_create(frame,
					0,
					NULL,
					NULL,
					SID_WORLD,
					SEC_ACE_TYPE_ACCESS_DENIED,
					SEC_DIR_ADD_FILE|SEC_DIR_ADD_SUBDIR,
					0,
					NULL);
	if (newsd == NULL) {
		goto fail;
	}
	sd->dacl = security_acl_concatenate(frame,
					newsd->dacl,
					sd->dacl);
	if (sd->dacl == NULL) {
		goto fail;
	}
	status = cli_set_secdesc(cli, fnum, sd);
	if (!NT_STATUS_IS_OK(status)) {
		printf("cli_set_secdesc failed for %s (%s)\n",
			dname, nt_errstr(status));
		goto fail;
	}
	status = cli_close(cli, fnum);
	if (!NT_STATUS_IS_OK(status)) {
		printf("close failed for %s (%s)\n",
			dname, nt_errstr(status));
		goto fail;
	}
	/* Now go around the back and chmod to 777 via POSIX. */
	status = cli_posix_chmod(posix_cli, dname, 0777);
	if (!NT_STATUS_IS_OK(status)) {
		printf("cli_posix_chmod failed for %s (%s)\n",
			dname, nt_errstr(status));
		goto fail;
	}

	/* Check we can't create a file within dname via Windows. */
	status = cli_openx(cli, dst, O_RDWR|O_CREAT|O_EXCL, DENY_NONE, &fnum);
	if (!NT_STATUS_EQUAL(status, NT_STATUS_ACCESS_DENIED)) {
		cli_close(posix_cli, fnum);
		printf("Create of %s should be ACCESS denied, was %s\n",
			dst, nt_errstr(status));
		goto fail;
	}

	/* Make the sample file/directory. */
	status = cli_openx(cli, src, O_RDWR|O_CREAT|O_EXCL, DENY_NONE, &fnum);
	if (!NT_STATUS_IS_OK(status)) {
		printf("open of %s failed (%s)\n", src, nt_errstr(status));
		goto fail;
	}
	status = cli_close(cli, fnum);
	if (!NT_STATUS_IS_OK(status)) {
		printf("cli_close failed (%s)\n", nt_errstr(status));
		goto fail;
	}

	status = cli_mkdir(cli, dsrc);
	if (!NT_STATUS_IS_OK(status)) {
		printf("cli_mkdir of %s failed (%s)\n",
			dsrc, nt_errstr(status));
		goto fail;
	}

	/*
	 * OK - renames of the new file and directory into the
	 * dst directory should fail.
	 */

	status = cli_rename(cli, src, dst, false);
	if (!NT_STATUS_EQUAL(status, NT_STATUS_ACCESS_DENIED)) {
		printf("rename of %s -> %s should be ACCESS denied, was %s\n",
			src, dst, nt_errstr(status));
		goto fail;
	}
	status = cli_rename(cli, dsrc, ddst, false);
	if (!NT_STATUS_EQUAL(status, NT_STATUS_ACCESS_DENIED)) {
		printf("rename of %s -> %s should be ACCESS denied, was %s\n",
			src, dst, nt_errstr(status));
		goto fail;
	}

	TALLOC_FREE(frame);
	return true;

  fail:

	if (posix_cli) {
		torture_close_connection(posix_cli);
	}

	if (cli) {
		if (fnum != (uint16_t)-1) {
			cli_close(cli, fnum);
		}
		cli_unlink(cli, src,
			FILE_ATTRIBUTE_SYSTEM | FILE_ATTRIBUTE_HIDDEN);
		cli_unlink(cli, dst,
			FILE_ATTRIBUTE_SYSTEM | FILE_ATTRIBUTE_HIDDEN);
		cli_rmdir(cli, dsrc);
		cli_rmdir(cli, ddst);
		cli_rmdir(cli, dname);

		torture_close_connection(cli);
	}

	TALLOC_FREE(frame);
	return false;
}

/*
  Test owner rights ACE.
 */
static bool run_owner_rights(int dummy)
{
	static struct cli_state *cli = NULL;
	const char *fname = "owner_rights.txt";
	uint16_t fnum = (uint16_t)-1;
	struct security_descriptor *sd = NULL;
	struct security_descriptor *newsd = NULL;
	NTSTATUS status;
	TALLOC_CTX *frame = NULL;

	frame = talloc_stackframe();
	printf("starting owner rights test\n");

	/* Windows connection. */
	if (!torture_open_connection(&cli, 0)) {
		goto fail;
	}

	smbXcli_conn_set_sockopt(cli->conn, sockops);

	/* Start with a clean slate. */
	cli_unlink(cli, fname, FILE_ATTRIBUTE_SYSTEM | FILE_ATTRIBUTE_HIDDEN);

	/* Create the test file. */
	/* Now try and open for read and write-dac. */
	status = cli_ntcreate(cli,
				fname,
				0,
				GENERIC_ALL_ACCESS,
				FILE_ATTRIBUTE_NORMAL,
				FILE_SHARE_READ|FILE_SHARE_WRITE|
					FILE_SHARE_DELETE,
				FILE_CREATE,
				0,
				0,
				&fnum,
				NULL);
	if (!NT_STATUS_IS_OK(status)) {
		printf("Create of %s - %s\n", fname, nt_errstr(status));
		goto fail;
	}

	/* Get the original SD. */
	status = cli_query_secdesc(cli,
				fnum,
				frame,
				&sd);
	if (!NT_STATUS_IS_OK(status)) {
		printf("cli_query_secdesc failed for %s (%s)\n",
			fname, nt_errstr(status));
		goto fail;
	}

	/*
	 * Add an "owner-rights" ACE denying WRITE_DATA,
	 * and an "owner-rights" ACE allowing READ_DATA.
	 */

	newsd = security_descriptor_dacl_create(frame,
					0,
					NULL,
					NULL,
					SID_OWNER_RIGHTS,
					SEC_ACE_TYPE_ACCESS_DENIED,
					FILE_WRITE_DATA,
					0,
					SID_OWNER_RIGHTS,
					SEC_ACE_TYPE_ACCESS_ALLOWED,
					FILE_READ_DATA,
					0,
					NULL);
	if (newsd == NULL) {
		goto fail;
	}
	sd->dacl = security_acl_concatenate(frame,
					newsd->dacl,
					sd->dacl);
	if (sd->dacl == NULL) {
		goto fail;
	}
	status = cli_set_secdesc(cli, fnum, sd);
	if (!NT_STATUS_IS_OK(status)) {
		printf("cli_set_secdesc failed for %s (%s)\n",
			fname, nt_errstr(status));
		goto fail;
	}
	status = cli_close(cli, fnum);
	if (!NT_STATUS_IS_OK(status)) {
		printf("close failed for %s (%s)\n",
			fname, nt_errstr(status));
		goto fail;
	}
	fnum = (uint16_t)-1;

	/* Try and open for FILE_WRITE_DATA */
	status = cli_ntcreate(cli,
				fname,
				0,
				FILE_WRITE_DATA,
				FILE_ATTRIBUTE_NORMAL,
				FILE_SHARE_READ|FILE_SHARE_WRITE|
					FILE_SHARE_DELETE,
				FILE_OPEN,
				0,
				0,
				&fnum,
				NULL);
	if (!NT_STATUS_EQUAL(status, NT_STATUS_ACCESS_DENIED)) {
		printf("Open of %s - %s\n", fname, nt_errstr(status));
		goto fail;
	}

	/* Now try and open for FILE_READ_DATA */
	status = cli_ntcreate(cli,
				fname,
				0,
				FILE_READ_DATA,
				FILE_ATTRIBUTE_NORMAL,
				FILE_SHARE_READ|FILE_SHARE_WRITE|
					FILE_SHARE_DELETE,
				FILE_OPEN,
				0,
				0,
				&fnum,
				NULL);
	if (!NT_STATUS_IS_OK(status)) {
		printf("Open of %s - %s\n", fname, nt_errstr(status));
		goto fail;
	}

	status = cli_close(cli, fnum);
	if (!NT_STATUS_IS_OK(status)) {
		printf("close failed for %s (%s)\n",
			fname, nt_errstr(status));
		goto fail;
	}

	/* Restore clean slate. */
	TALLOC_FREE(sd);
	cli_unlink(cli, fname, FILE_ATTRIBUTE_SYSTEM | FILE_ATTRIBUTE_HIDDEN);

	/* Create the test file. */
	status = cli_ntcreate(cli,
				fname,
				0,
				GENERIC_ALL_ACCESS,
				FILE_ATTRIBUTE_NORMAL,
				FILE_SHARE_READ|FILE_SHARE_WRITE|
					FILE_SHARE_DELETE,
				FILE_CREATE,
				0,
				0,
				&fnum,
				NULL);
	if (!NT_STATUS_IS_OK(status)) {
		printf("Create of %s - %s\n", fname, nt_errstr(status));
		goto fail;
	}

	/* Get the original SD. */
	status = cli_query_secdesc(cli,
				fnum,
				frame,
				&sd);
	if (!NT_STATUS_IS_OK(status)) {
		printf("cli_query_secdesc failed for %s (%s)\n",
			fname, nt_errstr(status));
		goto fail;
	}

	/*
	 * Add an "owner-rights ACE denying WRITE_DATA,
	 * and an "owner-rights ACE allowing READ_DATA|WRITE_DATA.
	 */

	newsd = security_descriptor_dacl_create(frame,
					0,
					NULL,
					NULL,
					SID_OWNER_RIGHTS,
					SEC_ACE_TYPE_ACCESS_DENIED,
					FILE_WRITE_DATA,
					0,
					SID_OWNER_RIGHTS,
					SEC_ACE_TYPE_ACCESS_ALLOWED,
					FILE_READ_DATA|FILE_WRITE_DATA,
					0,
					NULL);
	if (newsd == NULL) {
		goto fail;
	}
	sd->dacl = security_acl_concatenate(frame,
					newsd->dacl,
					sd->dacl);
	if (sd->dacl == NULL) {
		goto fail;
	}
	status = cli_set_secdesc(cli, fnum, sd);
	if (!NT_STATUS_IS_OK(status)) {
		printf("cli_set_secdesc failed for %s (%s)\n",
			fname, nt_errstr(status));
		goto fail;
	}
	status = cli_close(cli, fnum);
	if (!NT_STATUS_IS_OK(status)) {
		printf("close failed for %s (%s)\n",
			fname, nt_errstr(status));
		goto fail;
	}
	fnum = (uint16_t)-1;

	/* Try and open for FILE_WRITE_DATA */
	status = cli_ntcreate(cli,
				fname,
				0,
				FILE_WRITE_DATA,
				FILE_ATTRIBUTE_NORMAL,
				FILE_SHARE_READ|FILE_SHARE_WRITE|
					FILE_SHARE_DELETE,
				FILE_OPEN,
				0,
				0,
				&fnum,
				NULL);
	if (!NT_STATUS_EQUAL(status, NT_STATUS_ACCESS_DENIED)) {
		printf("Open of %s - %s\n", fname, nt_errstr(status));
		goto fail;
	}

	/* Now try and open for FILE_READ_DATA */
	status = cli_ntcreate(cli,
				fname,
				0,
				FILE_READ_DATA,
				FILE_ATTRIBUTE_NORMAL,
				FILE_SHARE_READ|FILE_SHARE_WRITE|
					FILE_SHARE_DELETE,
				FILE_OPEN,
				0,
				0,
				&fnum,
				NULL);
	if (!NT_STATUS_IS_OK(status)) {
		printf("Open of %s - %s\n", fname, nt_errstr(status));
		goto fail;
	}

	status = cli_close(cli, fnum);
	if (!NT_STATUS_IS_OK(status)) {
		printf("close failed for %s (%s)\n",
			fname, nt_errstr(status));
		goto fail;
	}

	/* Restore clean slate. */
	TALLOC_FREE(sd);
	cli_unlink(cli, fname, FILE_ATTRIBUTE_SYSTEM | FILE_ATTRIBUTE_HIDDEN);


	/* Create the test file. */
	status = cli_ntcreate(cli,
				fname,
				0,
				GENERIC_ALL_ACCESS,
				FILE_ATTRIBUTE_NORMAL,
				FILE_SHARE_READ|FILE_SHARE_WRITE|
					FILE_SHARE_DELETE,
				FILE_CREATE,
				0,
				0,
				&fnum,
				NULL);
	if (!NT_STATUS_IS_OK(status)) {
		printf("Create of %s - %s\n", fname, nt_errstr(status));
		goto fail;
	}

	/* Get the original SD. */
	status = cli_query_secdesc(cli,
				fnum,
				frame,
				&sd);
	if (!NT_STATUS_IS_OK(status)) {
		printf("cli_query_secdesc failed for %s (%s)\n",
			fname, nt_errstr(status));
		goto fail;
	}

	/*
	 * Add an "authenticated users" ACE allowing READ_DATA,
	 * add an "owner-rights" denying READ_DATA,
	 * and an "authenticated users" ACE allowing WRITE_DATA.
	 */

	newsd = security_descriptor_dacl_create(frame,
					0,
					NULL,
					NULL,
					SID_NT_AUTHENTICATED_USERS,
					SEC_ACE_TYPE_ACCESS_ALLOWED,
					FILE_READ_DATA,
					0,
					SID_OWNER_RIGHTS,
					SEC_ACE_TYPE_ACCESS_DENIED,
					FILE_READ_DATA,
					0,
				        SID_NT_AUTHENTICATED_USERS,
					SEC_ACE_TYPE_ACCESS_ALLOWED,
					FILE_WRITE_DATA,
					0,
					NULL);
	if (newsd == NULL) {
		printf("newsd == NULL\n");
		goto fail;
	}
	sd->dacl = security_acl_concatenate(frame,
					newsd->dacl,
					sd->dacl);
	if (sd->dacl == NULL) {
		printf("sd->dacl == NULL\n");
		goto fail;
	}
	status = cli_set_secdesc(cli, fnum, sd);
	if (!NT_STATUS_IS_OK(status)) {
		printf("cli_set_secdesc failed for %s (%s)\n",
			fname, nt_errstr(status));
		goto fail;
	}
	status = cli_close(cli, fnum);
	if (!NT_STATUS_IS_OK(status)) {
		printf("close failed for %s (%s)\n",
			fname, nt_errstr(status));
		goto fail;
	}
	fnum = (uint16_t)-1;

	/* Now try and open for FILE_READ_DATA|FILE_WRITE_DATA */
	status = cli_ntcreate(cli,
				fname,
				0,
				FILE_READ_DATA|FILE_WRITE_DATA,
				FILE_ATTRIBUTE_NORMAL,
				FILE_SHARE_READ|FILE_SHARE_WRITE|
					FILE_SHARE_DELETE,
				FILE_OPEN,
				0,
				0,
				&fnum,
				NULL);
	if (!NT_STATUS_IS_OK(status)) {
		printf("Open of %s - %s\n", fname, nt_errstr(status));
		goto fail;
	}

	status = cli_close(cli, fnum);
	if (!NT_STATUS_IS_OK(status)) {
		printf("close failed for %s (%s)\n",
			fname, nt_errstr(status));
		goto fail;
	}

	cli_unlink(cli, fname,
		FILE_ATTRIBUTE_SYSTEM | FILE_ATTRIBUTE_HIDDEN);

	TALLOC_FREE(frame);
	return true;

  fail:

	if (cli) {
		if (fnum != (uint16_t)-1) {
			cli_close(cli, fnum);
		}
		cli_unlink(cli, fname,
			FILE_ATTRIBUTE_SYSTEM | FILE_ATTRIBUTE_HIDDEN);
		torture_close_connection(cli);
	}

	TALLOC_FREE(frame);
	return false;
}

/*
 * Test SMB1-specific open with SEC_FLAG_SYSTEM_SECURITY.
 * Note this test only works with a user with SeSecurityPrivilege set.
 *
 * NB. This is also tested in samba3.base.createx_access
 * but this makes it very explicit what we're looking for.
 */
static bool run_smb1_system_security(int dummy)
{
	static struct cli_state *cli = NULL;
	const char *fname = "system_security.txt";
	uint16_t fnum = (uint16_t)-1;
	NTSTATUS status;
	TALLOC_CTX *frame = NULL;

	frame = talloc_stackframe();
	printf("starting smb1 system security test\n");

	/* SMB1 connection - torture_open_connection() forces this. */
	if (!torture_open_connection(&cli, 0)) {
		goto fail;
	}

	smbXcli_conn_set_sockopt(cli->conn, sockops);

	/* Start with a clean slate. */
	cli_unlink(cli, fname, FILE_ATTRIBUTE_SYSTEM | FILE_ATTRIBUTE_HIDDEN);

	/* Create the test file. */
	status = cli_ntcreate(cli,
				fname,
				0,
				GENERIC_ALL_ACCESS,
				FILE_ATTRIBUTE_NORMAL,
				FILE_SHARE_READ|FILE_SHARE_WRITE|
					FILE_SHARE_DELETE,
				FILE_CREATE,
				0,
				0,
				&fnum,
				NULL);
	if (!NT_STATUS_IS_OK(status)) {
		printf("Create of %s - %s\n", fname, nt_errstr(status));
		goto fail;
	}

	status = cli_close(cli, fnum);

	/* Open with SEC_FLAG_SYSTEM_SECURITY only. */
	/*
	 * On SMB1 this succeeds - SMB2 it fails,
	 * see the SMB2-SACL test.
	 */
	status = cli_ntcreate(cli,
				fname,
				0,
				SEC_FLAG_SYSTEM_SECURITY,
				FILE_ATTRIBUTE_NORMAL,
				FILE_SHARE_READ|FILE_SHARE_WRITE|
					FILE_SHARE_DELETE,
				FILE_OPEN,
				0,
				0,
				&fnum,
				NULL);
	if (!NT_STATUS_IS_OK(status)) {
		printf("Open of %s - %s\n", fname, nt_errstr(status));
		goto fail;
	}

	status = cli_close(cli, fnum);

	cli_unlink(cli, fname,
		FILE_ATTRIBUTE_SYSTEM | FILE_ATTRIBUTE_HIDDEN);

	torture_close_connection(cli);
	TALLOC_FREE(frame);
	return true;

  fail:

	if (cli) {
		if (fnum != (uint16_t)-1) {
			cli_close(cli, fnum);
		}
		cli_unlink(cli, fname,
			FILE_ATTRIBUTE_SYSTEM | FILE_ATTRIBUTE_HIDDEN);
		torture_close_connection(cli);
	}

	TALLOC_FREE(frame);
	return false;
}

static bool run_pipe_number(int dummy)
{
	struct cli_state *cli1;
	const char *pipe_name = "\\SPOOLSS";
	uint16_t fnum;
	int num_pipes = 0;
	NTSTATUS status;

	printf("starting pipenumber test\n");
	if (!torture_open_connection(&cli1, 0)) {
		return False;
	}

	smbXcli_conn_set_sockopt(cli1->conn, sockops);
	while(1) {
		status = cli_ntcreate(cli1, pipe_name, 0, FILE_READ_DATA,
				      FILE_ATTRIBUTE_NORMAL,
				      FILE_SHARE_READ|FILE_SHARE_WRITE,
				      FILE_OPEN_IF, 0, 0, &fnum, NULL);
		if (!NT_STATUS_IS_OK(status)) {
			printf("Open of pipe %s failed with error (%s)\n", pipe_name, nt_errstr(status));
			break;
		}
		num_pipes++;
		printf("\r%6d", num_pipes);
	}

	printf("pipe_number test - we can open %d %s pipes.\n", num_pipes, pipe_name );
	torture_close_connection(cli1);
	return True;
}

/*
  Test open mode returns on read-only files.
 */
static bool run_opentest(int dummy)
{
	static struct cli_state *cli1;
	static struct cli_state *cli2;
	const char *fname = "\\readonly.file";
	uint16_t fnum1, fnum2;
	char buf[20];
	off_t fsize;
	bool correct = True;
	char *tmp_path;
	NTSTATUS status;

	printf("starting open test\n");

	if (!torture_open_connection(&cli1, 0)) {
		return False;
	}

	cli_setatr(cli1, fname, 0, 0);
	cli_unlink(cli1, fname, FILE_ATTRIBUTE_SYSTEM | FILE_ATTRIBUTE_HIDDEN);

	smbXcli_conn_set_sockopt(cli1->conn, sockops);

	status = cli_openx(cli1, fname, O_RDWR|O_CREAT|O_EXCL, DENY_NONE, &fnum1);
	if (!NT_STATUS_IS_OK(status)) {
		printf("open of %s failed (%s)\n", fname, nt_errstr(status));
		return False;
	}

	status = cli_close(cli1, fnum1);
	if (!NT_STATUS_IS_OK(status)) {
		printf("close2 failed (%s)\n", nt_errstr(status));
		return False;
	}

	status = cli_setatr(cli1, fname, FILE_ATTRIBUTE_READONLY, 0);
	if (!NT_STATUS_IS_OK(status)) {
		printf("cli_setatr failed (%s)\n", nt_errstr(status));
		return False;
	}

	status = cli_openx(cli1, fname, O_RDONLY, DENY_WRITE, &fnum1);
	if (!NT_STATUS_IS_OK(status)) {
		printf("open of %s failed (%s)\n", fname, nt_errstr(status));
		return False;
	}

	/* This will fail - but the error should be ERRnoaccess, not ERRbadshare. */
	status = cli_openx(cli1, fname, O_RDWR, DENY_ALL, &fnum2);

        if (check_error(__LINE__, status, ERRDOS, ERRnoaccess,
			NT_STATUS_ACCESS_DENIED)) {
		printf("correct error code ERRDOS/ERRnoaccess returned\n");
	}

	printf("finished open test 1\n");

	cli_close(cli1, fnum1);

	/* Now try not readonly and ensure ERRbadshare is returned. */

	cli_setatr(cli1, fname, 0, 0);

	status = cli_openx(cli1, fname, O_RDONLY, DENY_WRITE, &fnum1);
	if (!NT_STATUS_IS_OK(status)) {
		printf("open of %s failed (%s)\n", fname, nt_errstr(status));
		return False;
	}

	/* This will fail - but the error should be ERRshare. */
	status = cli_openx(cli1, fname, O_RDWR, DENY_ALL, &fnum2);

	if (check_error(__LINE__, status, ERRDOS, ERRbadshare,
			NT_STATUS_SHARING_VIOLATION)) {
		printf("correct error code ERRDOS/ERRbadshare returned\n");
	}

	status = cli_close(cli1, fnum1);
	if (!NT_STATUS_IS_OK(status)) {
		printf("close2 failed (%s)\n", nt_errstr(status));
		return False;
	}

	cli_unlink(cli1, fname, FILE_ATTRIBUTE_SYSTEM | FILE_ATTRIBUTE_HIDDEN);

	printf("finished open test 2\n");

	/* Test truncate open disposition on file opened for read. */
	status = cli_openx(cli1, fname, O_RDWR|O_CREAT|O_EXCL, DENY_NONE, &fnum1);
	if (!NT_STATUS_IS_OK(status)) {
		printf("(3) open (1) of %s failed (%s)\n", fname, nt_errstr(status));
		return False;
	}

	/* write 20 bytes. */

	memset(buf, '\0', 20);

	status = cli_writeall(cli1, fnum1, 0, (uint8_t *)buf, 0, 20, NULL);
	if (!NT_STATUS_IS_OK(status)) {
		printf("write failed (%s)\n", nt_errstr(status));
		correct = False;
	}

	status = cli_close(cli1, fnum1);
	if (!NT_STATUS_IS_OK(status)) {
		printf("(3) close1 failed (%s)\n", nt_errstr(status));
		return False;
	}

	/* Ensure size == 20. */
	status = cli_getatr(cli1, fname, NULL, &fsize, NULL);
	if (!NT_STATUS_IS_OK(status)) {
		printf("(3) getatr failed (%s)\n", nt_errstr(status));
		return False;
	}

	if (fsize != 20) {
		printf("(3) file size != 20\n");
		return False;
	}

	/* Now test if we can truncate a file opened for readonly. */
	status = cli_openx(cli1, fname, O_RDONLY|O_TRUNC, DENY_NONE, &fnum1);
	if (!NT_STATUS_IS_OK(status)) {
		printf("(3) open (2) of %s failed (%s)\n", fname, nt_errstr(status));
		return False;
	}

	status = cli_close(cli1, fnum1);
	if (!NT_STATUS_IS_OK(status)) {
		printf("close2 failed (%s)\n", nt_errstr(status));
		return False;
	}

	/* Ensure size == 0. */
	status = cli_getatr(cli1, fname, NULL, &fsize, NULL);
	if (!NT_STATUS_IS_OK(status)) {
		printf("(3) getatr failed (%s)\n", nt_errstr(status));
		return False;
	}

	if (fsize != 0) {
		printf("(3) file size != 0\n");
		return False;
	}
	printf("finished open test 3\n");

	cli_unlink(cli1, fname, FILE_ATTRIBUTE_SYSTEM | FILE_ATTRIBUTE_HIDDEN);

	printf("Do ctemp tests\n");
	status = cli_ctemp(cli1, talloc_tos(), "\\", &fnum1, &tmp_path);
	if (!NT_STATUS_IS_OK(status)) {
		printf("ctemp failed (%s)\n", nt_errstr(status));
		return False;
	}

	printf("ctemp gave path %s\n", tmp_path);
	status = cli_close(cli1, fnum1);
	if (!NT_STATUS_IS_OK(status)) {
		printf("close of temp failed (%s)\n", nt_errstr(status));
	}

	status = cli_unlink(cli1, tmp_path, FILE_ATTRIBUTE_SYSTEM | FILE_ATTRIBUTE_HIDDEN);
	if (!NT_STATUS_IS_OK(status)) {
		printf("unlink of temp failed (%s)\n", nt_errstr(status));
	}

	/* Test the non-io opens... */

	if (!torture_open_connection(&cli2, 1)) {
		return False;
	}

	cli_setatr(cli2, fname, 0, 0);
	cli_unlink(cli2, fname, FILE_ATTRIBUTE_SYSTEM | FILE_ATTRIBUTE_HIDDEN);

	smbXcli_conn_set_sockopt(cli2->conn, sockops);

	printf("TEST #1 testing 2 non-io opens (no delete)\n");
	status = cli_ntcreate(cli1, fname, 0, FILE_READ_ATTRIBUTES,
			      FILE_ATTRIBUTE_NORMAL, FILE_SHARE_NONE,
			      FILE_OVERWRITE_IF, 0, 0, &fnum1, NULL);
	if (!NT_STATUS_IS_OK(status)) {
		printf("TEST #1 open 1 of %s failed (%s)\n", fname, nt_errstr(status));
		return False;
	}

	status = cli_ntcreate(cli2, fname, 0, FILE_READ_ATTRIBUTES,
			      FILE_ATTRIBUTE_NORMAL, FILE_SHARE_NONE,
			      FILE_OPEN_IF, 0, 0, &fnum2, NULL);
	if (!NT_STATUS_IS_OK(status)) {
		printf("TEST #1 open 2 of %s failed (%s)\n", fname, nt_errstr(status));
		return False;
	}

	status = cli_close(cli1, fnum1);
	if (!NT_STATUS_IS_OK(status)) {
		printf("TEST #1 close 1 of %s failed (%s)\n", fname, nt_errstr(status));
		return False;
	}

	status = cli_close(cli2, fnum2);
	if (!NT_STATUS_IS_OK(status)) {
		printf("TEST #1 close 2 of %s failed (%s)\n", fname, nt_errstr(status));
		return False;
	}

	printf("non-io open test #1 passed.\n");

	cli_unlink(cli1, fname, FILE_ATTRIBUTE_SYSTEM | FILE_ATTRIBUTE_HIDDEN);

	printf("TEST #2 testing 2 non-io opens (first with delete)\n");

	status = cli_ntcreate(cli1, fname, 0,
	                      DELETE_ACCESS|FILE_READ_ATTRIBUTES,
			      FILE_ATTRIBUTE_NORMAL, FILE_SHARE_NONE,
			      FILE_OVERWRITE_IF, 0, 0, &fnum1, NULL);
	if (!NT_STATUS_IS_OK(status)) {
		printf("TEST #2 open 1 of %s failed (%s)\n", fname, nt_errstr(status));
		return False;
	}

	status = cli_ntcreate(cli2, fname, 0, FILE_READ_ATTRIBUTES,
			      FILE_ATTRIBUTE_NORMAL, FILE_SHARE_NONE,
			      FILE_OPEN_IF, 0, 0, &fnum2, NULL);
	if (!NT_STATUS_IS_OK(status)) {
		printf("TEST #2 open 2 of %s failed (%s)\n", fname, nt_errstr(status));
		return False;
	}

	status = cli_close(cli1, fnum1);
	if (!NT_STATUS_IS_OK(status)) {
		printf("TEST #2 close 1 of %s failed (%s)\n", fname, nt_errstr(status));
		return False;
	}

	status = cli_close(cli2, fnum2);
	if (!NT_STATUS_IS_OK(status)) {
		printf("TEST #2 close 2 of %s failed (%s)\n", fname, nt_errstr(status));
		return False;
	}

	printf("non-io open test #2 passed.\n");

	cli_unlink(cli1, fname, FILE_ATTRIBUTE_SYSTEM | FILE_ATTRIBUTE_HIDDEN);

	printf("TEST #3 testing 2 non-io opens (second with delete)\n");

	status = cli_ntcreate(cli1, fname, 0, FILE_READ_ATTRIBUTES,
	                      FILE_ATTRIBUTE_NORMAL, FILE_SHARE_NONE,
			      FILE_OVERWRITE_IF, 0, 0, &fnum1, NULL);
	if (!NT_STATUS_IS_OK(status)) {
		printf("TEST #3 open 1 of %s failed (%s)\n", fname, nt_errstr(status));
		return False;
	}

	status = cli_ntcreate(cli2, fname, 0,
	                      DELETE_ACCESS|FILE_READ_ATTRIBUTES,
			      FILE_ATTRIBUTE_NORMAL, FILE_SHARE_NONE,
			      FILE_OPEN_IF, 0, 0, &fnum2, NULL);
	if (!NT_STATUS_IS_OK(status)) {
		printf("TEST #3 open 2 of %s failed (%s)\n", fname, nt_errstr(status));
		return False;
	}

	status = cli_close(cli1, fnum1);
	if (!NT_STATUS_IS_OK(status)) {
		printf("TEST #3 close 1 of %s failed (%s)\n", fname, nt_errstr(status));
		return False;
	}

	status = cli_close(cli2, fnum2);
	if (!NT_STATUS_IS_OK(status)) {
		printf("TEST #3 close 2 of %s failed (%s)\n", fname, nt_errstr(status));
		return False;
	}

	printf("non-io open test #3 passed.\n");

	cli_unlink(cli1, fname, FILE_ATTRIBUTE_SYSTEM | FILE_ATTRIBUTE_HIDDEN);

	printf("TEST #4 testing 2 non-io opens (both with delete)\n");

	status = cli_ntcreate(cli1, fname, 0,
			       DELETE_ACCESS|FILE_READ_ATTRIBUTES,
			       FILE_ATTRIBUTE_NORMAL, FILE_SHARE_NONE,
			       FILE_OVERWRITE_IF, 0, 0, &fnum1, NULL);
	if (!NT_STATUS_IS_OK(status)) {
		printf("TEST #4 open 1 of %s failed (%s)\n", fname, nt_errstr(status));
		return False;
	}

	status = cli_ntcreate(cli2, fname, 0,
			      DELETE_ACCESS|FILE_READ_ATTRIBUTES,
			      FILE_ATTRIBUTE_NORMAL, FILE_SHARE_NONE,
			      FILE_OPEN_IF, 0, 0, &fnum2, NULL);
	if (NT_STATUS_IS_OK(status)) {
		printf("TEST #4 open 2 of %s SUCCEEDED - should have failed (%s)\n", fname, nt_errstr(status));
		return False;
	}

	printf("TEST #4 open 2 of %s gave %s (correct error should be %s)\n", fname, nt_errstr(status), "sharing violation");

	status = cli_close(cli1, fnum1);
	if (!NT_STATUS_IS_OK(status)) {
		printf("TEST #4 close 1 of %s failed (%s)\n", fname, nt_errstr(status));
		return False;
	}

	printf("non-io open test #4 passed.\n");

	cli_unlink(cli1, fname, FILE_ATTRIBUTE_SYSTEM | FILE_ATTRIBUTE_HIDDEN);

	printf("TEST #5 testing 2 non-io opens (both with delete - both with file share delete)\n");

	status = cli_ntcreate(cli1, fname, 0,
	                      DELETE_ACCESS|FILE_READ_ATTRIBUTES,
			      FILE_ATTRIBUTE_NORMAL, FILE_SHARE_DELETE,
			      FILE_OVERWRITE_IF, 0, 0, &fnum1, NULL);
	if (!NT_STATUS_IS_OK(status)) {
		printf("TEST #5 open 1 of %s failed (%s)\n", fname, nt_errstr(status));
		return False;
	}

	status = cli_ntcreate(cli2, fname, 0,
			      DELETE_ACCESS|FILE_READ_ATTRIBUTES,
			      FILE_ATTRIBUTE_NORMAL, FILE_SHARE_DELETE,
			      FILE_OPEN_IF, 0, 0, &fnum2, NULL);
	if (!NT_STATUS_IS_OK(status)) {
		printf("TEST #5 open 2 of %s failed (%s)\n", fname, nt_errstr(status));
		return False;
	}

	status = cli_close(cli1, fnum1);
	if (!NT_STATUS_IS_OK(status)) {
		printf("TEST #5 close 1 of %s failed (%s)\n", fname, nt_errstr(status));
		return False;
	}

	status = cli_close(cli2, fnum2);
	if (!NT_STATUS_IS_OK(status)) {
		printf("TEST #5 close 2 of %s failed (%s)\n", fname, nt_errstr(status));
		return False;
	}

	printf("non-io open test #5 passed.\n");

	printf("TEST #6 testing 1 non-io open, one io open\n");

	cli_unlink(cli1, fname, FILE_ATTRIBUTE_SYSTEM | FILE_ATTRIBUTE_HIDDEN);

	status = cli_ntcreate(cli1, fname, 0, FILE_READ_DATA,
			      FILE_ATTRIBUTE_NORMAL, FILE_SHARE_NONE,
			      FILE_OVERWRITE_IF, 0, 0, &fnum1, NULL);
	if (!NT_STATUS_IS_OK(status)) {
		printf("TEST #6 open 1 of %s failed (%s)\n", fname, nt_errstr(status));
		return False;
	}

	status = cli_ntcreate(cli2, fname, 0, FILE_READ_ATTRIBUTES,
			      FILE_ATTRIBUTE_NORMAL, FILE_SHARE_READ,
			      FILE_OPEN_IF, 0, 0, &fnum2, NULL);
	if (!NT_STATUS_IS_OK(status)) {
		printf("TEST #6 open 2 of %s failed (%s)\n", fname, nt_errstr(status));
		return False;
	}

	status = cli_close(cli1, fnum1);
	if (!NT_STATUS_IS_OK(status)) {
		printf("TEST #6 close 1 of %s failed (%s)\n", fname, nt_errstr(status));
		return False;
	}

	status = cli_close(cli2, fnum2);
	if (!NT_STATUS_IS_OK(status)) {
		printf("TEST #6 close 2 of %s failed (%s)\n", fname, nt_errstr(status));
		return False;
	}

	printf("non-io open test #6 passed.\n");

	printf("TEST #7 testing 1 non-io open, one io open with delete\n");

	cli_unlink(cli1, fname, FILE_ATTRIBUTE_SYSTEM | FILE_ATTRIBUTE_HIDDEN);

	status = cli_ntcreate(cli1, fname, 0, FILE_READ_DATA,
			      FILE_ATTRIBUTE_NORMAL, FILE_SHARE_NONE,
			      FILE_OVERWRITE_IF, 0, 0, &fnum1, NULL);
	if (!NT_STATUS_IS_OK(status)) {
		printf("TEST #7 open 1 of %s failed (%s)\n", fname, nt_errstr(status));
		return False;
	}

	status = cli_ntcreate(cli2, fname, 0,
			      DELETE_ACCESS|FILE_READ_ATTRIBUTES,
			      FILE_ATTRIBUTE_NORMAL,
			      FILE_SHARE_READ|FILE_SHARE_DELETE,
			      FILE_OPEN_IF, 0, 0, &fnum2, NULL);
	if (NT_STATUS_IS_OK(status)) {
		printf("TEST #7 open 2 of %s SUCCEEDED - should have failed (%s)\n", fname, nt_errstr(status));
		return False;
	}

	printf("TEST #7 open 2 of %s gave %s (correct error should be %s)\n", fname, nt_errstr(status), "sharing violation");

	status = cli_close(cli1, fnum1);
	if (!NT_STATUS_IS_OK(status)) {
		printf("TEST #7 close 1 of %s failed (%s)\n", fname, nt_errstr(status));
		return False;
	}

	printf("non-io open test #7 passed.\n");

	cli_unlink(cli1, fname, FILE_ATTRIBUTE_SYSTEM | FILE_ATTRIBUTE_HIDDEN);

	printf("TEST #8 testing open without WRITE_ATTRIBUTES, updating close write time.\n");
	status = cli_ntcreate(cli1, fname, 0, FILE_WRITE_DATA, FILE_ATTRIBUTE_NORMAL,
				FILE_SHARE_READ|FILE_SHARE_WRITE|FILE_SHARE_DELETE,
				FILE_OVERWRITE_IF, 0, 0, &fnum1, NULL);
	if (!NT_STATUS_IS_OK(status)) {
		printf("TEST #8 open of %s failed (%s)\n", fname, nt_errstr(status));
		correct = false;
		goto out;
	}

	/* Write to ensure we have to update the file time. */
	status = cli_writeall(cli1, fnum1, 0, (const uint8_t *)"TEST DATA\n", 0, 10,
			      NULL);
	if (!NT_STATUS_IS_OK(status)) {
		printf("TEST #8 cli_write failed: %s\n", nt_errstr(status));
		correct = false;
		goto out;
	}

        status = cli_close(cli1, fnum1);
        if (!NT_STATUS_IS_OK(status)) {
                printf("TEST #8 close of %s failed (%s)\n", fname, nt_errstr(status));
		correct = false;
        }

  out:

	if (!torture_close_connection(cli1)) {
		correct = False;
	}
	if (!torture_close_connection(cli2)) {
		correct = False;
	}

	return correct;
}

NTSTATUS torture_setup_unix_extensions(struct cli_state *cli)
{
	uint16_t major, minor;
	uint32_t caplow, caphigh;
	NTSTATUS status;

	if (!SERVER_HAS_UNIX_CIFS(cli)) {
		printf("Server doesn't support UNIX CIFS extensions.\n");
		return NT_STATUS_NOT_SUPPORTED;
	}

	status = cli_unix_extensions_version(cli, &major, &minor, &caplow,
					     &caphigh);
	if (!NT_STATUS_IS_OK(status)) {
		printf("Server didn't return UNIX CIFS extensions: %s\n",
		       nt_errstr(status));
		return status;
	}

	status = cli_set_unix_extensions_capabilities(cli, major, minor,
						      caplow, caphigh);
	if (!NT_STATUS_IS_OK(status)) {
		printf("Server doesn't support setting UNIX CIFS extensions: "
		       "%s.\n", nt_errstr(status));
		return status;
        }

	return NT_STATUS_OK;
}

/*
  Test POSIX open /mkdir calls.
 */
static bool run_simple_posix_open_test(int dummy)
{
	static struct cli_state *cli1;
	const char *fname = "posix:file";
	const char *hname = "posix:hlink";
	const char *sname = "posix:symlink";
	const char *dname = "posix:dir";
	char buf[10];
	char *target = NULL;
	uint16_t fnum1 = (uint16_t)-1;
	SMB_STRUCT_STAT sbuf;
	bool correct = false;
	NTSTATUS status;
	size_t nread;
	const char *fname_windows = "windows_file";
	uint16_t fnum2 = (uint16_t)-1;
	bool ok;

	printf("Starting simple POSIX open test\n");

	if (!torture_open_connection(&cli1, 0)) {
		return false;
	}

	smbXcli_conn_set_sockopt(cli1->conn, sockops);

	status = torture_setup_unix_extensions(cli1);
	if (!NT_STATUS_IS_OK(status)) {
		return false;
	}

	cli_setatr(cli1, fname, 0, 0);
	cli_posix_unlink(cli1, fname);
	cli_setatr(cli1, dname, 0, 0);
	cli_posix_rmdir(cli1, dname);
	cli_setatr(cli1, hname, 0, 0);
	cli_posix_unlink(cli1, hname);
	cli_setatr(cli1, sname, 0, 0);
	cli_posix_unlink(cli1, sname);
	cli_setatr(cli1, fname_windows, 0, 0);
	cli_posix_unlink(cli1, fname_windows);

	/* Create a directory. */
	status = cli_posix_mkdir(cli1, dname, 0777);
	if (!NT_STATUS_IS_OK(status)) {
		printf("POSIX mkdir of %s failed (%s)\n", dname, nt_errstr(status));
		goto out;
	}

	status = cli_posix_open(cli1, fname, O_RDWR|O_CREAT|O_EXCL,
				0600, &fnum1);
	if (!NT_STATUS_IS_OK(status)) {
		printf("POSIX create of %s failed (%s)\n", fname, nt_errstr(status));
		goto out;
	}

	/* Test ftruncate - set file size. */
	status = cli_ftruncate(cli1, fnum1, 1000);
	if (!NT_STATUS_IS_OK(status)) {
		printf("ftruncate failed (%s)\n", nt_errstr(status));
		goto out;
	}

	/* Ensure st_size == 1000 */
	status = cli_posix_stat(cli1, fname, &sbuf);
	if (!NT_STATUS_IS_OK(status)) {
		printf("stat failed (%s)\n", nt_errstr(status));
		goto out;
	}

	if (sbuf.st_ex_size != 1000) {
		printf("ftruncate - stat size (%u) != 1000\n", (unsigned int)sbuf.st_ex_size);
		goto out;
	}

	/* Ensure st_mode == 0600 */
	if ((sbuf.st_ex_mode & 07777) != 0600) {
		printf("posix_open - bad permissions 0%o != 0600\n",
				(unsigned int)(sbuf.st_ex_mode & 07777));
		goto out;
	}

	/* Test ftruncate - set file size back to zero. */
	status = cli_ftruncate(cli1, fnum1, 0);
	if (!NT_STATUS_IS_OK(status)) {
		printf("ftruncate failed (%s)\n", nt_errstr(status));
		goto out;
	}

	status = cli_close(cli1, fnum1);
	if (!NT_STATUS_IS_OK(status)) {
		printf("close failed (%s)\n", nt_errstr(status));
		goto out;
	}

	/* Now open the file again for read only. */
	status = cli_posix_open(cli1, fname, O_RDONLY, 0, &fnum1);
	if (!NT_STATUS_IS_OK(status)) {
		printf("POSIX open of %s failed (%s)\n", fname, nt_errstr(status));
		goto out;
	}

	/* Now unlink while open. */
	status = cli_posix_unlink(cli1, fname);
	if (!NT_STATUS_IS_OK(status)) {
		printf("POSIX unlink of %s failed (%s)\n", fname, nt_errstr(status));
		goto out;
	}

	status = cli_close(cli1, fnum1);
	if (!NT_STATUS_IS_OK(status)) {
		printf("close(2) failed (%s)\n", nt_errstr(status));
		goto out;
	}

	/* Ensure the file has gone. */
	status = cli_posix_open(cli1, fname, O_RDONLY, 0, &fnum1);
	if (NT_STATUS_IS_OK(status)) {
		printf("POSIX open of %s succeeded, should have been deleted.\n", fname);
		goto out;
	}

	/* Create again to test open with O_TRUNC. */
	status = cli_posix_open(cli1, fname, O_RDWR|O_CREAT|O_EXCL, 0600, &fnum1);
	if (!NT_STATUS_IS_OK(status)) {
		printf("POSIX create of %s failed (%s)\n", fname, nt_errstr(status));
		goto out;
	}

	/* Test ftruncate - set file size. */
	status = cli_ftruncate(cli1, fnum1, 1000);
	if (!NT_STATUS_IS_OK(status)) {
		printf("ftruncate failed (%s)\n", nt_errstr(status));
		goto out;
	}

	/* Ensure st_size == 1000 */
	status = cli_posix_stat(cli1, fname, &sbuf);
	if (!NT_STATUS_IS_OK(status)) {
		printf("stat failed (%s)\n", nt_errstr(status));
		goto out;
	}

	if (sbuf.st_ex_size != 1000) {
		printf("ftruncate - stat size (%u) != 1000\n", (unsigned int)sbuf.st_ex_size);
		goto out;
	}

	status = cli_close(cli1, fnum1);
	if (!NT_STATUS_IS_OK(status)) {
		printf("close(2) failed (%s)\n", nt_errstr(status));
		goto out;
	}

	/* Re-open with O_TRUNC. */
	status = cli_posix_open(cli1, fname, O_WRONLY|O_TRUNC, 0600, &fnum1);
	if (!NT_STATUS_IS_OK(status)) {
		printf("POSIX create of %s failed (%s)\n", fname, nt_errstr(status));
		goto out;
	}

	/* Ensure st_size == 0 */
	status = cli_posix_stat(cli1, fname, &sbuf);
	if (!NT_STATUS_IS_OK(status)) {
		printf("stat failed (%s)\n", nt_errstr(status));
		goto out;
	}

	if (sbuf.st_ex_size != 0) {
		printf("O_TRUNC - stat size (%u) != 0\n", (unsigned int)sbuf.st_ex_size);
		goto out;
	}

	status = cli_close(cli1, fnum1);
	if (!NT_STATUS_IS_OK(status)) {
		printf("close failed (%s)\n", nt_errstr(status));
		goto out;
	}

	status = cli_posix_unlink(cli1, fname);
	if (!NT_STATUS_IS_OK(status)) {
		printf("POSIX unlink of %s failed (%s)\n", fname, nt_errstr(status));
		goto out;
	}

	status = cli_posix_open(cli1, dname, O_RDONLY, 0, &fnum1);
	if (!NT_STATUS_IS_OK(status)) {
		printf("POSIX open directory O_RDONLY of %s failed (%s)\n",
			dname, nt_errstr(status));
		goto out;
	}

	cli_close(cli1, fnum1);

	/* What happens when we try and POSIX open a directory for write ? */
	status = cli_posix_open(cli1, dname, O_RDWR, 0, &fnum1);
	if (NT_STATUS_IS_OK(status)) {
		printf("POSIX open of directory %s succeeded, "
		       "should have failed.\n",
		       dname);
		goto out;
	} else {
		if (!check_both_error(__LINE__, status, ERRDOS, EISDIR,
				NT_STATUS_FILE_IS_A_DIRECTORY)) {
			goto out;
		}
	}

	/* Create the file. */
	status = cli_posix_open(cli1, fname, O_RDWR|O_CREAT|O_EXCL,
				0600, &fnum1);
	if (!NT_STATUS_IS_OK(status)) {
		printf("POSIX create of %s failed (%s)\n", fname, nt_errstr(status));
		goto out;
	}

	/* Write some data into it. */
	status = cli_writeall(cli1, fnum1, 0, (const uint8_t *)"TEST DATA\n", 0, 10,
			      NULL);
	if (!NT_STATUS_IS_OK(status)) {
		printf("cli_write failed: %s\n", nt_errstr(status));
		goto out;
	}

	cli_close(cli1, fnum1);

	/* Now create a hardlink. */
	status = cli_posix_hardlink(cli1, fname, hname);
	if (!NT_STATUS_IS_OK(status)) {
		printf("POSIX hardlink of %s failed (%s)\n", hname, nt_errstr(status));
		goto out;
	}

	/* Now create a symlink. */
	status = cli_posix_symlink(cli1, fname, sname);
	if (!NT_STATUS_IS_OK(status)) {
		printf("POSIX symlink of %s failed (%s)\n", sname, nt_errstr(status));
		goto out;
	}

	/* Open the hardlink for read. */
	status = cli_posix_open(cli1, hname, O_RDONLY, 0, &fnum1);
	if (!NT_STATUS_IS_OK(status)) {
		printf("POSIX open of %s failed (%s)\n", hname, nt_errstr(status));
		goto out;
	}

	status = cli_read(cli1, fnum1, buf, 0, 10, &nread);
	if (!NT_STATUS_IS_OK(status)) {
		printf("POSIX read of %s failed (%s)\n", hname,
		       nt_errstr(status));
		goto out;
	} else if (nread != 10) {
		printf("POSIX read of %s failed. Received %ld, expected %d\n",
		       hname, (unsigned long)nread, 10);
		goto out;
	}

	if (memcmp(buf, "TEST DATA\n", 10)) {
		printf("invalid data read from hardlink\n");
		goto out;
	}

	/* Do a POSIX lock/unlock. */
	status = cli_posix_lock(cli1, fnum1, 0, 100, true, READ_LOCK);
	if (!NT_STATUS_IS_OK(status)) {
		printf("POSIX lock failed %s\n", nt_errstr(status));
		goto out;
	}

	/* Punch a hole in the locked area. */
	status = cli_posix_unlock(cli1, fnum1, 10, 80);
	if (!NT_STATUS_IS_OK(status)) {
		printf("POSIX unlock failed %s\n", nt_errstr(status));
		goto out;
	}

	cli_close(cli1, fnum1);

	/* Open the symlink for read - this should fail. A POSIX
	   client should not be doing opens on a symlink. */
	status = cli_posix_open(cli1, sname, O_RDONLY, 0, &fnum1);
	if (NT_STATUS_IS_OK(status)) {
		printf("POSIX open of %s succeeded (should have failed)\n", sname);
		goto out;
	}
	ok = check_both_error(
		__LINE__, status, ERRDOS, ERRbadpath,
		NT_STATUS_OBJECT_NAME_NOT_FOUND);
	if (!ok) {
		printf("POSIX open of %s should have failed "
		       "with NT_STATUS_OBJECT_NAME_NOT_FOUND, "
		       "failed with %s instead.\n",
		       sname, nt_errstr(status));
		goto out;
	}

	status = cli_readlink(cli1, sname, talloc_tos(), &target, NULL, NULL);
	if (!NT_STATUS_IS_OK(status)) {
		printf("POSIX readlink on %s failed (%s)\n", sname, nt_errstr(status));
		goto out;
	}

	if (strcmp(target, fname) != 0) {
		printf("POSIX readlink on %s failed to match name %s (read %s)\n",
			sname, fname, target);
		goto out;
	}

	status = cli_posix_rmdir(cli1, dname);
	if (!NT_STATUS_IS_OK(status)) {
		printf("POSIX rmdir failed (%s)\n", nt_errstr(status));
		goto out;
	}

	/* Check directory opens with a specific permission. */
	status = cli_posix_mkdir(cli1, dname, 0700);
	if (!NT_STATUS_IS_OK(status)) {
		printf("POSIX mkdir of %s failed (%s)\n", dname, nt_errstr(status));
		goto out;
	}

	/* Ensure st_mode == 0700 */
	status = cli_posix_stat(cli1, dname, &sbuf);
	if (!NT_STATUS_IS_OK(status)) {
		printf("stat failed (%s)\n", nt_errstr(status));
		goto out;
	}

	if ((sbuf.st_ex_mode & 07777) != 0700) {
		printf("posix_mkdir - bad permissions 0%o != 0700\n",
				(unsigned int)(sbuf.st_ex_mode & 07777));
		goto out;
	}

	/*
	 * Now create a Windows file, and attempt a POSIX unlink.
	 * This should fail with a sharing violation but due to:
	 *
	 * [Bug 9571] Unlink after open causes smbd to panic
	 *
	 * ensure we've fixed the lock ordering violation.
	 */

	status = cli_ntcreate(cli1, fname_windows, 0,
			FILE_READ_DATA|FILE_WRITE_DATA, 0,
			FILE_SHARE_READ|FILE_SHARE_WRITE|FILE_SHARE_DELETE,
			FILE_CREATE,
			0x0, 0x0, &fnum2, NULL);
	if (!NT_STATUS_IS_OK(status)) {
		printf("Windows create of %s failed (%s)\n", fname_windows,
			nt_errstr(status));
		goto out;
	}

	/* Now try posix_unlink. */
	status = cli_posix_unlink(cli1, fname_windows);
	if (!NT_STATUS_EQUAL(status, NT_STATUS_SHARING_VIOLATION)) {
		printf("POSIX unlink of %s should fail "
			"with NT_STATUS_SHARING_VIOLATION "
			"got %s instead !\n",
			fname_windows,
			nt_errstr(status));
		goto out;
	}

	cli_close(cli1, fnum2);

	printf("Simple POSIX open test passed\n");
	correct = true;

  out:

	if (fnum1 != (uint16_t)-1) {
		cli_close(cli1, fnum1);
		fnum1 = (uint16_t)-1;
	}

	if (fnum2 != (uint16_t)-1) {
		cli_close(cli1, fnum2);
		fnum2 = (uint16_t)-1;
	}

	cli_setatr(cli1, sname, 0, 0);
	cli_posix_unlink(cli1, sname);
	cli_setatr(cli1, hname, 0, 0);
	cli_posix_unlink(cli1, hname);
	cli_setatr(cli1, fname, 0, 0);
	cli_posix_unlink(cli1, fname);
	cli_setatr(cli1, dname, 0, 0);
	cli_posix_rmdir(cli1, dname);
	cli_setatr(cli1, fname_windows, 0, 0);
	cli_posix_unlink(cli1, fname_windows);

	if (!torture_close_connection(cli1)) {
		correct = false;
	}

	return correct;
}

/*
  Test POSIX and Windows ACLs are rejected on symlinks.
 */
static bool run_acl_symlink_test(int dummy)
{
	static struct cli_state *cli;
	const char *fname = "posix_file";
	const char *sname = "posix_symlink";
	uint16_t fnum = (uint16_t)-1;
	bool correct = false;
	NTSTATUS status;
	char *posix_acl = NULL;
	size_t posix_acl_len = 0;
	char *posix_acl_sym = NULL;
	size_t posix_acl_len_sym = 0;
	struct security_descriptor *sd = NULL;
	TALLOC_CTX *frame = NULL;

	frame = talloc_stackframe();

	printf("Starting acl symlink test\n");

	if (!torture_open_connection(&cli, 0)) {
		TALLOC_FREE(frame);
		return false;
	}

	smbXcli_conn_set_sockopt(cli->conn, sockops);

	status = torture_setup_unix_extensions(cli);
	if (!NT_STATUS_IS_OK(status)) {
		TALLOC_FREE(frame);
		return false;
	}

	cli_setatr(cli, fname, 0, 0);
	cli_posix_unlink(cli, fname);
	cli_setatr(cli, sname, 0, 0);
	cli_posix_unlink(cli, sname);

	status = cli_ntcreate(cli,
			fname,
			0,
			READ_CONTROL_ACCESS,
			0,
			FILE_SHARE_READ|FILE_SHARE_WRITE|FILE_SHARE_DELETE,
			FILE_CREATE,
			0x0,
			0x0,
			&fnum,
			NULL);

	if (!NT_STATUS_IS_OK(status)) {
		printf("cli_ntcreate of %s failed (%s)\n",
			fname,
			nt_errstr(status));
		goto out;
	}

	/* Get the Windows ACL on the file. */
	status = cli_query_secdesc(cli,
				fnum,
				frame,
				&sd);
	if (!NT_STATUS_IS_OK(status)) {
		printf("cli_query_secdesc failed (%s)\n",
			nt_errstr(status));
		goto out;
	}

	/* Get the POSIX ACL on the file. */
	status = cli_posix_getacl(cli,
				fname,
				frame,
				&posix_acl_len,
				&posix_acl);

	if (!NT_STATUS_IS_OK(status)) {
		printf("cli_posix_getacl failed (%s)\n",
			nt_errstr(status));
		goto out;
	}

	status = cli_close(cli, fnum);
	if (!NT_STATUS_IS_OK(status)) {
		printf("close failed (%s)\n", nt_errstr(status));
		goto out;
	}
	fnum = (uint16_t)-1;

	/* Now create a symlink. */
	status = cli_posix_symlink(cli, fname, sname);
	if (!NT_STATUS_IS_OK(status)) {
		printf("cli_posix_symlink of %s -> %s failed (%s)\n",
			sname,
			fname,
			nt_errstr(status));
		goto out;
	}

	/* Open a handle on the symlink for SD set/get should fail. */
	status = cli_ntcreate(cli,
			sname,
			0,
			READ_CONTROL_ACCESS|SEC_STD_WRITE_DAC,
			0,
			FILE_SHARE_READ|FILE_SHARE_WRITE|FILE_SHARE_DELETE,
			FILE_OPEN,
			0x0,
			0x0,
			&fnum,
			NULL);

	if (NT_STATUS_IS_OK(status)) {
		printf("Symlink open for getsd/setsd of %s "
			"succeeded (should fail)\n",
			sname);
		goto out;
	}

	/* Try a stat-open on the symlink, should also fail. */
	status = cli_ntcreate(cli,
			sname,
			0,
			FILE_READ_ATTRIBUTES|FILE_WRITE_ATTRIBUTES,
			0,
			FILE_SHARE_READ|FILE_SHARE_WRITE|FILE_SHARE_DELETE,
			FILE_OPEN,
			0x0,
			0x0,
			&fnum,
			NULL);

	if (NT_STATUS_IS_OK(status)) {
		printf("Stat-open of symlink succeeded (should fail)\n");
		goto out;
	}

	/* Get the POSIX ACL on the symlink pathname. Should fail. */
	status = cli_posix_getacl(cli,
				sname,
				frame,
				&posix_acl_len_sym,
				&posix_acl_sym);

	if (!NT_STATUS_EQUAL(status, NT_STATUS_ACCESS_DENIED)) {
		printf("cli_posix_getacl on a symlink gave %s. "
			"Should be NT_STATUS_ACCESS_DENIED.\n",
			nt_errstr(status));
		goto out;
	}

	/* Set the POSIX ACL on the symlink pathname. Should fail. */
	status = cli_posix_setacl(cli,
				sname,
				posix_acl,
				posix_acl_len);

	if (!NT_STATUS_EQUAL(status, NT_STATUS_ACCESS_DENIED)) {
		printf("cli_posix_setacl on a symlink gave %s. "
			"Should be NT_STATUS_ACCESS_DENIED.\n",
			nt_errstr(status));
		goto out;
	}

	printf("ACL symlink test passed\n");
	correct = true;

  out:

	if (fnum != (uint16_t)-1) {
		cli_close(cli, fnum);
		fnum = (uint16_t)-1;
	}

	cli_setatr(cli, sname, 0, 0);
	cli_posix_unlink(cli, sname);
	cli_setatr(cli, fname, 0, 0);
	cli_posix_unlink(cli, fname);

	if (!torture_close_connection(cli)) {
		correct = false;
	}

	TALLOC_FREE(frame);
	return correct;
}

/*
  Test POSIX can delete a file containing streams.
 */
static bool run_posix_stream_delete(int dummy)
{
	struct cli_state *cli1 = NULL;
	struct cli_state *cli2 = NULL;
	const char *fname = "streamfile";
	const char *stream_fname = "streamfile:Zone.Identifier:$DATA";
	uint16_t fnum1 = (uint16_t)-1;
	bool correct = false;
	NTSTATUS status;
	TALLOC_CTX *frame = NULL;

	frame = talloc_stackframe();

	printf("Starting POSIX stream delete test\n");

	if (!torture_open_connection(&cli1, 0) ||
			!torture_open_connection(&cli2, 1)) {
		TALLOC_FREE(frame);
		return false;
	}

	smbXcli_conn_set_sockopt(cli1->conn, sockops);
	smbXcli_conn_set_sockopt(cli2->conn, sockops);

	status = torture_setup_unix_extensions(cli2);
	if (!NT_STATUS_IS_OK(status)) {
		goto out;
	}

	cli_setatr(cli1, fname, 0, 0);
	cli_unlink(cli1, fname, FILE_ATTRIBUTE_SYSTEM | FILE_ATTRIBUTE_HIDDEN);

	/* Create the file. */
	status = cli_ntcreate(cli1,
			fname,
			0,
			READ_CONTROL_ACCESS,
			0,
			FILE_SHARE_READ|FILE_SHARE_WRITE|FILE_SHARE_DELETE,
			FILE_CREATE,
			0x0,
			0x0,
			&fnum1,
			NULL);

	if (!NT_STATUS_IS_OK(status)) {
		printf("cli_ntcreate of %s failed (%s)\n",
			fname,
			nt_errstr(status));
		goto out;
	}

	status = cli_close(cli1, fnum1);
	if (!NT_STATUS_IS_OK(status)) {
		printf("cli_close of %s failed (%s)\n",
			fname,
			nt_errstr(status));
		goto out;
	}
	fnum1 = (uint16_t)-1;

	/* Now create the stream. */
	status = cli_ntcreate(cli1,
			stream_fname,
			0,
			FILE_WRITE_DATA,
			0,
			FILE_SHARE_READ|FILE_SHARE_WRITE,
			FILE_CREATE,
			0x0,
			0x0,
			&fnum1,
			NULL);

	if (!NT_STATUS_IS_OK(status)) {
		printf("cli_ntcreate of %s failed (%s)\n",
			stream_fname,
			nt_errstr(status));
		goto out;
	}

	/* Leave the stream handle open... */

	/* POSIX unlink should fail. */
	status = cli_posix_unlink(cli2, fname);
	if (NT_STATUS_IS_OK(status)) {
		printf("cli_posix_unlink of %s succeeded, should have failed\n",
			fname);
		goto out;
	}

	if (!NT_STATUS_EQUAL(status, NT_STATUS_SHARING_VIOLATION)) {
		printf("cli_posix_unlink of %s failed with (%s) "
			"should have been NT_STATUS_SHARING_VIOLATION\n",
			fname,
			nt_errstr(status));
		goto out;
	}

	/* Close the stream handle. */
	status = cli_close(cli1, fnum1);
	if (!NT_STATUS_IS_OK(status)) {
		printf("cli_close of %s failed (%s)\n",
			stream_fname,
			nt_errstr(status));
		goto out;
	}
	fnum1 = (uint16_t)-1;

	/* POSIX unlink after stream handle closed should succeed. */
	status = cli_posix_unlink(cli2, fname);
	if (!NT_STATUS_IS_OK(status)) {
		printf("cli_posix_unlink of %s failed (%s)\n",
			fname,
			nt_errstr(status));
		goto out;
	}

	printf("POSIX stream delete test passed\n");
	correct = true;

  out:

	if (fnum1 != (uint16_t)-1) {
		cli_close(cli1, fnum1);
		fnum1 = (uint16_t)-1;
	}

	cli_setatr(cli1, fname, 0, 0);
	cli_unlink(cli1, fname, FILE_ATTRIBUTE_SYSTEM | FILE_ATTRIBUTE_HIDDEN);

	if (!torture_close_connection(cli1)) {
		correct = false;
	}
	if (!torture_close_connection(cli2)) {
		correct = false;
	}

	TALLOC_FREE(frame);
	return correct;
}

/*
  Test setting EA's are rejected on symlinks.
 */
static bool run_ea_symlink_test(int dummy)
{
	static struct cli_state *cli;
	const char *fname = "posix_file_ea";
	const char *sname = "posix_symlink_ea";
	const char *ea_name = "testea_name";
	const char *ea_value = "testea_value";
	uint16_t fnum = (uint16_t)-1;
	bool correct = false;
	NTSTATUS status;
	size_t i, num_eas;
	struct ea_struct *eas = NULL;
	TALLOC_CTX *frame = NULL;

	frame = talloc_stackframe();

	printf("Starting EA symlink test\n");

	if (!torture_open_connection(&cli, 0)) {
		TALLOC_FREE(frame);
		return false;
	}

	smbXcli_conn_set_sockopt(cli->conn, sockops);

	status = torture_setup_unix_extensions(cli);
	if (!NT_STATUS_IS_OK(status)) {
		TALLOC_FREE(frame);
		return false;
	}

	cli_setatr(cli, fname, 0, 0);
	cli_posix_unlink(cli, fname);
	cli_setatr(cli, sname, 0, 0);
	cli_posix_unlink(cli, sname);

	status = cli_ntcreate(cli,
			fname,
			0,
			READ_CONTROL_ACCESS,
			0,
			FILE_SHARE_READ|FILE_SHARE_WRITE|FILE_SHARE_DELETE,
			FILE_CREATE,
			0x0,
			0x0,
			&fnum,
			NULL);

	if (!NT_STATUS_IS_OK(status)) {
		printf("cli_ntcreate of %s failed (%s)\n",
			fname,
			nt_errstr(status));
		goto out;
	}

	status = cli_close(cli, fnum);
	if (!NT_STATUS_IS_OK(status)) {
		printf("close failed (%s)\n",
			nt_errstr(status));
		goto out;
	}
	fnum = (uint16_t)-1;

	/* Set an EA on the path. */
	status = cli_set_ea_path(cli,
				fname,
				ea_name,
				ea_value,
				strlen(ea_value)+1);

	if (!NT_STATUS_IS_OK(status)) {
		printf("cli_set_ea_path failed (%s)\n",
			nt_errstr(status));
		goto out;
	}

	/* Now create a symlink. */
	status = cli_posix_symlink(cli, fname, sname);
	if (!NT_STATUS_IS_OK(status)) {
		printf("cli_posix_symlink of %s -> %s failed (%s)\n",
			sname,
			fname,
			nt_errstr(status));
		goto out;
	}

	/* Get the EA list on the path. Should return value set. */
	status = cli_get_ea_list_path(cli,
				fname,
				frame,
				&num_eas,
				&eas);

	if (!NT_STATUS_IS_OK(status)) {
		printf("cli_get_ea_list_path failed (%s)\n",
			nt_errstr(status));
		goto out;
	}

	/* Ensure the EA we set is there. */
	for (i=0; i<num_eas; i++) {
		if (strcmp(eas[i].name, ea_name) == 0 &&
				eas[i].value.length == strlen(ea_value)+1 &&
				memcmp(eas[i].value.data,
					ea_value,
					eas[i].value.length) == 0) {
			break;
		}
	}

	if (i == num_eas) {
		printf("Didn't find EA on pathname %s\n",
			fname);
		goto out;
	}

	num_eas = 0;
	TALLOC_FREE(eas);

	/* Get the EA list on the symlink. Should return empty list. */
	status = cli_get_ea_list_path(cli,
				sname,
				frame,
				&num_eas,
				&eas);

	if (!NT_STATUS_IS_OK(status)) {
		printf("cli_get_ea_list_path failed (%s)\n",
			nt_errstr(status));
		goto out;
	}

	if (num_eas != 0) {
		printf("cli_get_ea_list_path failed (%s)\n",
			nt_errstr(status));
		goto out;
	}

	/* Set an EA on the symlink. Should fail. */
	status = cli_set_ea_path(cli,
				sname,
				ea_name,
				ea_value,
				strlen(ea_value)+1);

	if (!NT_STATUS_EQUAL(status, NT_STATUS_ACCESS_DENIED)) {
		printf("cli_set_ea_path on a symlink gave %s. "
			"Should be NT_STATUS_ACCESS_DENIED.\n",
			nt_errstr(status));
		goto out;
	}

	printf("EA symlink test passed\n");
	correct = true;

  out:

	if (fnum != (uint16_t)-1) {
		cli_close(cli, fnum);
		fnum = (uint16_t)-1;
	}

	cli_setatr(cli, sname, 0, 0);
	cli_posix_unlink(cli, sname);
	cli_setatr(cli, fname, 0, 0);
	cli_posix_unlink(cli, fname);

	if (!torture_close_connection(cli)) {
		correct = false;
	}

	TALLOC_FREE(frame);
	return correct;
}

/*
  Test POSIX locks are OFD-locks.
 */
static bool run_posix_ofd_lock_test(int dummy)
{
	static struct cli_state *cli;
	const char *fname = "posix_file";
	uint16_t fnum1 = (uint16_t)-1;
	uint16_t fnum2 = (uint16_t)-1;
	bool correct = false;
	NTSTATUS status;
	TALLOC_CTX *frame = NULL;

	frame = talloc_stackframe();

	printf("Starting POSIX ofd-lock test\n");

	if (!torture_open_connection(&cli, 0)) {
		TALLOC_FREE(frame);
		return false;
	}

	smbXcli_conn_set_sockopt(cli->conn, sockops);

	status = torture_setup_unix_extensions(cli);
	if (!NT_STATUS_IS_OK(status)) {
		TALLOC_FREE(frame);
		return false;
	}

	cli_setatr(cli, fname, 0, 0);
	cli_posix_unlink(cli, fname);

	/* Open the file twice. */
	status = cli_posix_open(cli, fname, O_RDWR|O_CREAT|O_EXCL,
				0600, &fnum1);
	if (!NT_STATUS_IS_OK(status)) {
		printf("First POSIX open of %s failed\n", fname);
		goto out;
	}

	status = cli_posix_open(cli, fname, O_RDWR, 0, &fnum2);
	if (!NT_STATUS_IS_OK(status)) {
		printf("First POSIX open of %s failed\n", fname);
		goto out;
	}

	/* Set a 0-50 lock on fnum1. */
	status = cli_posix_lock(cli, fnum1, 0, 50, false, WRITE_LOCK);
	if (!NT_STATUS_IS_OK(status)) {
		printf("POSIX lock (1) failed %s\n", nt_errstr(status));
		goto out;
	}

	/* Set a 60-100 lock on fnum2. */
	status = cli_posix_lock(cli, fnum2, 60, 100, false, WRITE_LOCK);
	if (!NT_STATUS_IS_OK(status)) {
		printf("POSIX lock (2) failed %s\n", nt_errstr(status));
		goto out;
	}

	/* close fnum1 - 0-50 lock should go away. */
	status = cli_close(cli, fnum1);
	if (!NT_STATUS_IS_OK(status)) {
		printf("close failed (%s)\n",
			nt_errstr(status));
		goto out;
	}
	fnum1 = (uint16_t)-1;

	/* Change the lock context. */
	cli_setpid(cli, cli_getpid(cli) + 1);

	/* Re-open fnum1. */
	status = cli_posix_open(cli, fname, O_RDWR, 0, &fnum1);
	if (!NT_STATUS_IS_OK(status)) {
		printf("Third POSIX open of %s failed\n", fname);
		goto out;
	}

	/* 60-100 lock should still be there. */
	status = cli_posix_lock(cli, fnum1, 60, 100, false, WRITE_LOCK);
	if (!NT_STATUS_EQUAL(status, NT_STATUS_FILE_LOCK_CONFLICT)) {
		printf("POSIX lock 60-100 not there %s\n", nt_errstr(status));
		goto out;
	}

	/* 0-50 lock should be gone. */
	status = cli_posix_lock(cli, fnum1, 0, 50, false, WRITE_LOCK);
	if (!NT_STATUS_IS_OK(status)) {
		printf("POSIX lock 0-50 failed %s\n", nt_errstr(status));
		goto out;
	}

	printf("POSIX OFD lock test passed\n");
	correct = true;

  out:

	if (fnum1 != (uint16_t)-1) {
		cli_close(cli, fnum1);
		fnum1 = (uint16_t)-1;
	}
	if (fnum2 != (uint16_t)-1) {
		cli_close(cli, fnum2);
		fnum2 = (uint16_t)-1;
	}

	cli_setatr(cli, fname, 0, 0);
	cli_posix_unlink(cli, fname);

	if (!torture_close_connection(cli)) {
		correct = false;
	}

	TALLOC_FREE(frame);
	return correct;
}

struct posix_blocking_state {
	struct tevent_context *ev;
	struct cli_state *cli1;
	uint16_t fnum1;
	struct cli_state *cli2;
	uint16_t fnum2;
	bool gotblocked;
	bool gotecho;
};

static void posix_blocking_locked(struct tevent_req *subreq);
static void posix_blocking_gotblocked(struct tevent_req *subreq);
static void posix_blocking_gotecho(struct tevent_req *subreq);
static void posix_blocking_unlocked(struct tevent_req *subreq);

static struct tevent_req *posix_blocking_send(
	TALLOC_CTX *mem_ctx,
	struct tevent_context *ev,
	struct cli_state *cli1,
	uint16_t fnum1,
	struct cli_state *cli2,
	uint16_t fnum2)
{
	struct tevent_req *req = NULL, *subreq = NULL;
	struct posix_blocking_state *state = NULL;

	req = tevent_req_create(mem_ctx, &state, struct posix_blocking_state);
	if (req == NULL) {
		return NULL;
	}
	state->ev = ev;
	state->cli1 = cli1;
	state->fnum1 = fnum1;
	state->cli2 = cli2;
	state->fnum2 = fnum2;

	subreq = cli_posix_lock_send(
		state,
		state->ev,
		state->cli1,
		state->fnum1,
		0,
		1,
		false,
		WRITE_LOCK);
	if (tevent_req_nomem(subreq, req)) {
		return tevent_req_post(req, ev);
	}
	tevent_req_set_callback(subreq, posix_blocking_locked, req);
	return req;
}

static void posix_blocking_locked(struct tevent_req *subreq)
{
	struct tevent_req *req = tevent_req_callback_data(
		subreq, struct tevent_req);
	struct posix_blocking_state *state = tevent_req_data(
		req, struct posix_blocking_state);
	NTSTATUS status;

	status = cli_posix_lock_recv(subreq);
	TALLOC_FREE(subreq);
	if (tevent_req_nterror(req, status)) {
		return;
	}

	subreq = cli_posix_lock_send(
		state,
		state->ev,
		state->cli2,
		state->fnum2,
		0,
		1,
		true,
		WRITE_LOCK);
	if (tevent_req_nomem(subreq, req)) {
		return;
	}
	tevent_req_set_callback(subreq, posix_blocking_gotblocked, req);

	/* Make sure the blocking request is delivered */
	subreq = cli_echo_send(
		state,
		state->ev,
		state->cli2,
		1,
		(DATA_BLOB) { .data = (uint8_t *)state, .length = 1 });
	if (tevent_req_nomem(subreq, req)) {
		return;
	}
	tevent_req_set_callback(subreq, posix_blocking_gotecho, req);
}

static void posix_blocking_gotblocked(struct tevent_req *subreq)
{
	struct tevent_req *req = tevent_req_callback_data(
		subreq, struct tevent_req);
	struct posix_blocking_state *state = tevent_req_data(
		req, struct posix_blocking_state);
	NTSTATUS status;

	status = cli_posix_lock_recv(subreq);
	TALLOC_FREE(subreq);
	if (tevent_req_nterror(req, status)) {
		return;
	}
	if (!state->gotecho) {
		printf("blocked req got through before echo\n");
		tevent_req_nterror(req, NT_STATUS_INVALID_LOCK_SEQUENCE);
		return;
	}
	tevent_req_done(req);
}

static void posix_blocking_gotecho(struct tevent_req *subreq)
{
	struct tevent_req *req = tevent_req_callback_data(
		subreq, struct tevent_req);
	struct posix_blocking_state *state = tevent_req_data(
		req, struct posix_blocking_state);
	NTSTATUS status;

	status = cli_echo_recv(subreq);
	TALLOC_FREE(subreq);
	if (tevent_req_nterror(req, status)) {
		return;
	}
	if (state->gotblocked) {
		printf("blocked req got through before echo\n");
		tevent_req_nterror(req, NT_STATUS_INVALID_LOCK_SEQUENCE);
		return;
	}
	state->gotecho = true;

	subreq = cli_posix_lock_send(
		state,
		state->ev,
		state->cli1,
		state->fnum1,
		0,
		1,
		false,
		UNLOCK_LOCK);
	if (tevent_req_nomem(subreq, req)) {
		return;
	}
	tevent_req_set_callback(subreq, posix_blocking_unlocked, req);
}

static void posix_blocking_unlocked(struct tevent_req *subreq)
{
	struct tevent_req *req = tevent_req_callback_data(
		subreq, struct tevent_req);
	NTSTATUS status;

	status = cli_posix_lock_recv(subreq);
	TALLOC_FREE(subreq);
	if (tevent_req_nterror(req, status)) {
		return;
	}
	/* tevent_req_done in posix_blocking_gotlocked */
}

static NTSTATUS posix_blocking_recv(struct tevent_req *req)
{
	return tevent_req_simple_recv_ntstatus(req);
}

static bool run_posix_blocking_lock(int dummy)
{
	struct tevent_context *ev = NULL;
	struct cli_state *cli1 = NULL, *cli2 = NULL;
	const char *fname = "posix_blocking";
	uint16_t fnum1 = UINT16_MAX, fnum2 = UINT16_MAX;
	struct tevent_req *req = NULL;
	NTSTATUS status;
	bool ret = false;
	bool ok;

	printf("Starting posix blocking lock test\n");

	ev = samba_tevent_context_init(NULL);
	if (ev == NULL) {
		return false;
	}

	ok = torture_open_connection(&cli1, 0);
	if (!ok) {
		goto fail;
	}
	ok = torture_open_connection(&cli2, 0);
	if (!ok) {
		goto fail;
	}

	smbXcli_conn_set_sockopt(cli1->conn, sockops);

	status = torture_setup_unix_extensions(cli1);
	if (!NT_STATUS_IS_OK(status)) {
		return false;
	}

	status = torture_setup_unix_extensions(cli2);
	if (!NT_STATUS_IS_OK(status)) {
		return false;
	}

	cli_setatr(cli1, fname, 0, 0);
	cli_posix_unlink(cli1, fname);

	status = cli_posix_open(cli1, fname, O_RDWR|O_CREAT|O_EXCL,
				0600, &fnum1);
	if (!NT_STATUS_IS_OK(status)) {
		printf("First POSIX open of %s failed: %s\n",
		       fname,
		       nt_errstr(status));
		goto fail;
	}

	status = cli_posix_open(cli2, fname, O_RDWR, 0600, &fnum2);
	if (!NT_STATUS_IS_OK(status)) {
		printf("Second POSIX open of %s failed: %s\n",
		       fname,
		       nt_errstr(status));
		goto fail;
	}

	req = posix_blocking_send(ev, ev, cli1, fnum1, cli2, fnum2);
	if (req == NULL) {
		printf("cli_posix_blocking failed\n");
		goto fail;
	}

	ok = tevent_req_poll_ntstatus(req, ev, &status);
	if (!ok) {
		printf("tevent_req_poll_ntstatus failed: %s\n",
		       nt_errstr(status));
		goto fail;
	}
	status = posix_blocking_recv(req);
	TALLOC_FREE(req);
	if (!NT_STATUS_IS_OK(status)) {
		printf("posix_blocking_recv returned %s\n",
		       nt_errstr(status));
		goto fail;
	}

	ret = true;
fail:

	if (fnum1 != UINT16_MAX) {
		cli_close(cli1, fnum1);
		fnum1 = UINT16_MAX;
	}
	if (fnum2 != UINT16_MAX) {
		cli_close(cli2, fnum2);
		fnum2 = UINT16_MAX;
	}

	if (cli1 != NULL) {
		cli_setatr(cli1, fname, 0, 0);
		cli_posix_unlink(cli1, fname);
	}

	ok = true;

	if (cli1 != NULL) {
		ok &= torture_close_connection(cli1);
		cli1 = NULL;
	}
	if (cli2 != NULL) {
		ok &= torture_close_connection(cli2);
		cli2 = NULL;
	}

	if (!ok) {
		ret = false;
	}
	TALLOC_FREE(ev);
	return ret;
}

/*
  Test POSIX mkdir is case-sensitive.
 */
static bool run_posix_mkdir_test(int dummy)
{
	static struct cli_state *cli;
	const char *fname_foo = "POSIX_foo";
	const char *fname_foo_Foo = "POSIX_foo/Foo";
	const char *fname_foo_foo = "POSIX_foo/foo";
	const char *fname_Foo = "POSIX_Foo";
	const char *fname_Foo_Foo = "POSIX_Foo/Foo";
	const char *fname_Foo_foo = "POSIX_Foo/foo";
	bool correct = false;
	NTSTATUS status;
	TALLOC_CTX *frame = NULL;
	uint16_t fnum = (uint16_t)-1;

	frame = talloc_stackframe();

	printf("Starting POSIX mkdir test\n");

	if (!torture_open_connection(&cli, 0)) {
		TALLOC_FREE(frame);
		return false;
	}

	smbXcli_conn_set_sockopt(cli->conn, sockops);

	status = torture_setup_unix_extensions(cli);
	if (!NT_STATUS_IS_OK(status)) {
		TALLOC_FREE(frame);
		return false;
	}

	cli_posix_rmdir(cli, fname_foo_foo);
	cli_posix_rmdir(cli, fname_foo_Foo);
	cli_posix_rmdir(cli, fname_foo);

	cli_posix_rmdir(cli, fname_Foo_foo);
	cli_posix_rmdir(cli, fname_Foo_Foo);
	cli_posix_rmdir(cli, fname_Foo);

	/*
	 * Create a file POSIX_foo then try
	 * and use it in a directory path by
	 * doing mkdir POSIX_foo/bar.
	 * The mkdir should fail with
	 * NT_STATUS_OBJECT_PATH_NOT_FOUND
	 */

	status = cli_posix_open(cli,
			fname_foo,
			O_RDWR|O_CREAT,
			0666,
			&fnum);
	if (!NT_STATUS_IS_OK(status)) {
		printf("cli_posix_open of %s failed error %s\n",
			fname_foo,
			nt_errstr(status));
		goto out;
	}

	status = cli_posix_mkdir(cli, fname_foo_foo, 0777);
	if (!NT_STATUS_EQUAL(status, NT_STATUS_OBJECT_PATH_NOT_FOUND)) {
		printf("cli_posix_mkdir of %s should fail with "
			"NT_STATUS_OBJECT_PATH_NOT_FOUND got "
			"%s instead\n",
			fname_foo_foo,
			nt_errstr(status));
		goto out;
	}

	status = cli_close(cli, fnum);
	if (!NT_STATUS_IS_OK(status)) {
		printf("cli_close failed %s\n", nt_errstr(status));
		goto out;
	}
	fnum = (uint16_t)-1;

	status = cli_posix_unlink(cli, fname_foo);
	if (!NT_STATUS_IS_OK(status)) {
		printf("cli_posix_unlink of %s failed error %s\n",
			fname_foo,
			nt_errstr(status));
		goto out;
	}

	/*
	 * Now we've deleted everything, posix_mkdir, posix_rmdir,
	 * posix_open, posix_unlink, on
	 * POSIX_foo/foo should return NT_STATUS_OBJECT_PATH_NOT_FOUND
	 * not silently create POSIX_foo/foo.
	 */

	status = cli_posix_mkdir(cli, fname_foo_foo, 0777);
	if (!NT_STATUS_EQUAL(status, NT_STATUS_OBJECT_PATH_NOT_FOUND)) {
		printf("cli_posix_mkdir of %s should fail with "
			"NT_STATUS_OBJECT_PATH_NOT_FOUND got "
			"%s instead\n",
			fname_foo_foo,
			nt_errstr(status));
		goto out;
	}

	status = cli_posix_rmdir(cli, fname_foo_foo);
	if (!NT_STATUS_EQUAL(status, NT_STATUS_OBJECT_PATH_NOT_FOUND)) {
		printf("cli_posix_rmdir of %s should fail with "
			"NT_STATUS_OBJECT_PATH_NOT_FOUND got "
			"%s instead\n",
			fname_foo_foo,
			nt_errstr(status));
		goto out;
	}

	status = cli_posix_open(cli,
			fname_foo_foo,
			O_RDWR|O_CREAT,
			0666,
			&fnum);
	if (!NT_STATUS_EQUAL(status, NT_STATUS_OBJECT_PATH_NOT_FOUND)) {
		printf("cli_posix_open of %s should fail with "
			"NT_STATUS_OBJECT_PATH_NOT_FOUND got "
			"%s instead\n",
			fname_foo_foo,
			nt_errstr(status));
		goto out;
	}

	status = cli_posix_unlink(cli, fname_foo_foo);
	if (!NT_STATUS_EQUAL(status, NT_STATUS_OBJECT_PATH_NOT_FOUND)) {
		printf("cli_posix_unlink of %s should fail with "
			"NT_STATUS_OBJECT_PATH_NOT_FOUND got "
			"%s instead\n",
			fname_foo_foo,
			nt_errstr(status));
		goto out;
	}

	status = cli_posix_mkdir(cli, fname_foo, 0777);
	if (!NT_STATUS_IS_OK(status)) {
		printf("cli_posix_mkdir of %s failed\n", fname_foo);
		goto out;
	}

	status = cli_posix_mkdir(cli, fname_Foo, 0777);
	if (!NT_STATUS_IS_OK(status)) {
		printf("cli_posix_mkdir of %s failed\n", fname_Foo);
		goto out;
	}

	status = cli_posix_mkdir(cli, fname_foo_foo, 0777);
	if (!NT_STATUS_IS_OK(status)) {
		printf("cli_posix_mkdir of %s failed\n", fname_foo_foo);
		goto out;
	}

	status = cli_posix_mkdir(cli, fname_foo_Foo, 0777);
	if (!NT_STATUS_IS_OK(status)) {
		printf("cli_posix_mkdir of %s failed\n", fname_foo_Foo);
		goto out;
	}

	status = cli_posix_mkdir(cli, fname_Foo_foo, 0777);
	if (!NT_STATUS_IS_OK(status)) {
		printf("cli_posix_mkdir of %s failed\n", fname_Foo_foo);
		goto out;
	}

	status = cli_posix_mkdir(cli, fname_Foo_Foo, 0777);
	if (!NT_STATUS_IS_OK(status)) {
		printf("cli_posix_mkdir of %s failed\n", fname_Foo_Foo);
		goto out;
	}

	printf("POSIX mkdir test passed\n");
	correct = true;

  out:

	if (fnum != (uint16_t)-1) {
		cli_close(cli, fnum);
		fnum = (uint16_t)-1;
	}

	cli_posix_rmdir(cli, fname_foo_foo);
	cli_posix_rmdir(cli, fname_foo_Foo);
	cli_posix_rmdir(cli, fname_foo);

	cli_posix_rmdir(cli, fname_Foo_foo);
	cli_posix_rmdir(cli, fname_Foo_Foo);
	cli_posix_rmdir(cli, fname_Foo);

	if (!torture_close_connection(cli)) {
		correct = false;
	}

	TALLOC_FREE(frame);
	return correct;
}

struct posix_acl_oplock_state {
	struct tevent_context *ev;
	struct cli_state *cli;
	bool *got_break;
	bool *acl_ret;
	NTSTATUS status;
};

static void posix_acl_oplock_got_break(struct tevent_req *req)
{
	struct posix_acl_oplock_state *state = tevent_req_callback_data(
		req, struct posix_acl_oplock_state);
	uint16_t fnum;
	uint8_t level;
	NTSTATUS status;

	status = cli_smb_oplock_break_waiter_recv(req, &fnum, &level);
	TALLOC_FREE(req);
	if (!NT_STATUS_IS_OK(status)) {
		printf("cli_smb_oplock_break_waiter_recv returned %s\n",
		       nt_errstr(status));
		return;
	}
	*state->got_break = true;

	req = cli_oplock_ack_send(state, state->ev, state->cli, fnum,
				  NO_OPLOCK);
	if (req == NULL) {
		printf("cli_oplock_ack_send failed\n");
		return;
	}
}

static void posix_acl_oplock_got_acl(struct tevent_req *req)
{
	struct posix_acl_oplock_state *state = tevent_req_callback_data(
		req, struct posix_acl_oplock_state);
	size_t ret_size = 0;
	char *ret_data = NULL;

	state->status = cli_posix_getacl_recv(req,
			state,
			&ret_size,
			&ret_data);

	if (!NT_STATUS_IS_OK(state->status)) {
		printf("cli_posix_getacl_recv returned %s\n",
			nt_errstr(state->status));
	}
	*state->acl_ret = true;
}

static bool run_posix_acl_oplock_test(int dummy)
{
	struct tevent_context *ev;
	struct cli_state *cli1, *cli2;
	struct tevent_req *oplock_req, *getacl_req;
	const char *fname = "posix_acl_oplock";
	uint16_t fnum;
	int saved_use_oplocks = use_oplocks;
	NTSTATUS status;
	bool correct = true;
	bool got_break = false;
	bool acl_ret = false;

	struct posix_acl_oplock_state *state;

	printf("starting posix_acl_oplock test\n");

	if (!torture_open_connection(&cli1, 0)) {
		use_level_II_oplocks = false;
		use_oplocks = saved_use_oplocks;
		return false;
	}

	if (!torture_open_connection(&cli2, 1)) {
		use_level_II_oplocks = false;
		use_oplocks = saved_use_oplocks;
		return false;
	}

	/* Setup posix on cli2 only. */
	status = torture_setup_unix_extensions(cli2);
	if (!NT_STATUS_IS_OK(status)) {
		return false;
	}

	smbXcli_conn_set_sockopt(cli1->conn, sockops);
	smbXcli_conn_set_sockopt(cli2->conn, sockops);

	cli_unlink(cli1, fname, FILE_ATTRIBUTE_SYSTEM | FILE_ATTRIBUTE_HIDDEN);

	/* Create the file on the Windows connection. */
	status = cli_openx(cli1, fname, O_RDWR|O_CREAT|O_EXCL, DENY_NONE,
	                  &fnum);
	if (!NT_STATUS_IS_OK(status)) {
		printf("open of %s failed (%s)\n", fname, nt_errstr(status));
		return false;
	}

	status = cli_close(cli1, fnum);
	if (!NT_STATUS_IS_OK(status)) {
		printf("close1 failed (%s)\n", nt_errstr(status));
		return false;
	}

	cli1->use_oplocks = true;

	/* Open with oplock. */
	status = cli_ntcreate(cli1,
			fname,
			0,
			FILE_READ_DATA,
			FILE_ATTRIBUTE_NORMAL,
			FILE_SHARE_READ|FILE_SHARE_WRITE|FILE_SHARE_DELETE,
			FILE_OPEN,
			0,
			0,
			&fnum,
			NULL);

	if (!NT_STATUS_IS_OK(status)) {
		printf("open of %s failed (%s)\n", fname, nt_errstr(status));
		return false;
	}

	ev = samba_tevent_context_init(talloc_tos());
	if (ev == NULL) {
		printf("tevent_context_init failed\n");
		return false;
	}

	state = talloc_zero(ev, struct posix_acl_oplock_state);
	if (state == NULL) {
		printf("talloc failed\n");
		return false;
	}
	state->ev = ev;
	state->cli = cli1;
	state->got_break = &got_break;
	state->acl_ret = &acl_ret;

	oplock_req = cli_smb_oplock_break_waiter_send(
		talloc_tos(), ev, cli1);
	if (oplock_req == NULL) {
		printf("cli_smb_oplock_break_waiter_send failed\n");
		return false;
	}
	tevent_req_set_callback(oplock_req, posix_acl_oplock_got_break, state);

	/* Get ACL on POSIX connection - should break oplock. */
	getacl_req = cli_posix_getacl_send(talloc_tos(),
				ev,
				cli2,
				fname);
	if (getacl_req == NULL) {
		printf("cli_posix_getacl_send failed\n");
		return false;
	}
	tevent_req_set_callback(getacl_req, posix_acl_oplock_got_acl, state);

	while (!got_break || !acl_ret) {
		int ret;
		ret = tevent_loop_once(ev);
		if (ret == -1) {
			printf("tevent_loop_once failed: %s\n",
			       strerror(errno));
			return false;
		}
	}

	if (!NT_STATUS_IS_OK(state->status)) {
		printf("getacl failed (%s)\n", nt_errstr(state->status));
		correct = false;
	}

	status = cli_close(cli1, fnum);
	if (!NT_STATUS_IS_OK(status)) {
		printf("close2 failed (%s)\n", nt_errstr(status));
		correct = false;
	}

	status = cli_unlink(cli1,
			fname,
			FILE_ATTRIBUTE_SYSTEM | FILE_ATTRIBUTE_HIDDEN);
	if (!NT_STATUS_IS_OK(status)) {
		printf("unlink failed (%s)\n", nt_errstr(status));
		correct = false;
	}

	if (!torture_close_connection(cli1)) {
		correct = false;
	}
	if (!torture_close_connection(cli2)) {
		correct = false;
	}

	if (!got_break) {
		correct = false;
	}

	printf("finished posix acl oplock test\n");

	return correct;
}

static bool run_posix_acl_shareroot_test(int dummy)
{
	struct cli_state *cli;
	NTSTATUS status;
	bool correct = false;
	char *posix_acl = NULL;
	size_t posix_acl_len = 0;
	uint16_t num_file_acls = 0;
	uint16_t num_dir_acls = 0;
	uint16_t i;
	uint32_t expected_size = 0;
	bool got_user = false;
	bool got_group = false;
	bool got_other = false;
	TALLOC_CTX *frame = NULL;

	frame = talloc_stackframe();

	printf("starting posix_acl_shareroot test\n");

	if (!torture_open_connection(&cli, 0)) {
		TALLOC_FREE(frame);
		return false;
	}

	smbXcli_conn_set_sockopt(cli->conn, sockops);

	status = torture_setup_unix_extensions(cli);
	if (!NT_STATUS_IS_OK(status)) {
		printf("Failed to setup unix extensions\n");
		goto out;
	}

	/* Get the POSIX ACL on the root of the share. */
	status = cli_posix_getacl(cli,
				".",
				frame,
				&posix_acl_len,
				&posix_acl);

	if (!NT_STATUS_IS_OK(status)) {
		printf("cli_posix_getacl of '.' failed (%s)\n",
			nt_errstr(status));
		goto out;
	}

	if (posix_acl_len < 6 ||
			SVAL(posix_acl,0) != SMB_POSIX_ACL_VERSION) {
		printf("getfacl ., unknown POSIX acl version %u.\n",
			(unsigned int)CVAL(posix_acl,0) );
		goto out;
        }

	num_file_acls = SVAL(posix_acl,2);
	num_dir_acls = SVAL(posix_acl,4);
	expected_size = SMB_POSIX_ACL_HEADER_SIZE +
				SMB_POSIX_ACL_ENTRY_SIZE*
				(num_file_acls+num_dir_acls);

	if (posix_acl_len != expected_size) {
                printf("incorrect POSIX acl buffer size "
			"(should be %u, was %u).\n",
                        (unsigned int)expected_size,
                        (unsigned int)posix_acl_len);
		goto out;
        }

	/*
	 * We don't need to know what the ACL's are
	 * we just need to know we have at least 3
	 * file entries (u,g,o).
	 */

	for (i = 0; i < num_file_acls; i++) {
		unsigned char tagtype =
			CVAL(posix_acl,
				SMB_POSIX_ACL_HEADER_SIZE+
				(i*SMB_POSIX_ACL_ENTRY_SIZE));

		switch(tagtype) {
			case SMB_POSIX_ACL_USER_OBJ:
				got_user = true;
				break;
			case SMB_POSIX_ACL_GROUP_OBJ:
				got_group = true;
				break;
			case SMB_POSIX_ACL_OTHER:
				got_other = true;
				break;
			default:
				break;
		}
	}

	if (!got_user) {
		printf("Missing user entry\n");
		goto out;
	}

	if (!got_group) {
		printf("Missing group entry\n");
		goto out;
	}

	if (!got_other) {
		printf("Missing other entry\n");
		goto out;
	}

	correct = true;

  out:

	if (!torture_close_connection(cli)) {
		correct = false;
	}

	printf("finished posix acl shareroot test\n");
	TALLOC_FREE(frame);

	return correct;
}

static uint32_t open_attrs_table[] = {
		FILE_ATTRIBUTE_NORMAL,
		FILE_ATTRIBUTE_ARCHIVE,
		FILE_ATTRIBUTE_READONLY,
		FILE_ATTRIBUTE_HIDDEN,
		FILE_ATTRIBUTE_SYSTEM,

		FILE_ATTRIBUTE_ARCHIVE|FILE_ATTRIBUTE_READONLY,
		FILE_ATTRIBUTE_ARCHIVE|FILE_ATTRIBUTE_HIDDEN,
		FILE_ATTRIBUTE_ARCHIVE|FILE_ATTRIBUTE_SYSTEM,
		FILE_ATTRIBUTE_ARCHIVE|FILE_ATTRIBUTE_READONLY|FILE_ATTRIBUTE_HIDDEN,
		FILE_ATTRIBUTE_ARCHIVE|FILE_ATTRIBUTE_READONLY|FILE_ATTRIBUTE_SYSTEM,
		FILE_ATTRIBUTE_ARCHIVE|FILE_ATTRIBUTE_HIDDEN|FILE_ATTRIBUTE_SYSTEM,

		FILE_ATTRIBUTE_READONLY|FILE_ATTRIBUTE_HIDDEN,
		FILE_ATTRIBUTE_READONLY|FILE_ATTRIBUTE_SYSTEM,
		FILE_ATTRIBUTE_READONLY|FILE_ATTRIBUTE_HIDDEN|FILE_ATTRIBUTE_SYSTEM,
		FILE_ATTRIBUTE_HIDDEN,FILE_ATTRIBUTE_SYSTEM,
};

struct trunc_open_results {
	unsigned int num;
	uint32_t init_attr;
	uint32_t trunc_attr;
	uint32_t result_attr;
};

static struct trunc_open_results attr_results[] = {
	{ 0, FILE_ATTRIBUTE_NORMAL, FILE_ATTRIBUTE_NORMAL, FILE_ATTRIBUTE_ARCHIVE },
	{ 1, FILE_ATTRIBUTE_NORMAL, FILE_ATTRIBUTE_ARCHIVE, FILE_ATTRIBUTE_ARCHIVE },
	{ 2, FILE_ATTRIBUTE_NORMAL, FILE_ATTRIBUTE_READONLY, FILE_ATTRIBUTE_ARCHIVE|FILE_ATTRIBUTE_READONLY },
	{ 16, FILE_ATTRIBUTE_ARCHIVE, FILE_ATTRIBUTE_NORMAL, FILE_ATTRIBUTE_ARCHIVE },
	{ 17, FILE_ATTRIBUTE_ARCHIVE, FILE_ATTRIBUTE_ARCHIVE, FILE_ATTRIBUTE_ARCHIVE },
	{ 18, FILE_ATTRIBUTE_ARCHIVE, FILE_ATTRIBUTE_READONLY, FILE_ATTRIBUTE_ARCHIVE|FILE_ATTRIBUTE_READONLY },
	{ 51, FILE_ATTRIBUTE_HIDDEN, FILE_ATTRIBUTE_HIDDEN, FILE_ATTRIBUTE_ARCHIVE|FILE_ATTRIBUTE_HIDDEN },
	{ 54, FILE_ATTRIBUTE_HIDDEN, FILE_ATTRIBUTE_ARCHIVE|FILE_ATTRIBUTE_HIDDEN, FILE_ATTRIBUTE_ARCHIVE|FILE_ATTRIBUTE_HIDDEN },
	{ 56, FILE_ATTRIBUTE_HIDDEN, FILE_ATTRIBUTE_ARCHIVE|FILE_ATTRIBUTE_READONLY|FILE_ATTRIBUTE_HIDDEN, FILE_ATTRIBUTE_ARCHIVE|FILE_ATTRIBUTE_READONLY|FILE_ATTRIBUTE_HIDDEN },
	{ 68, FILE_ATTRIBUTE_SYSTEM, FILE_ATTRIBUTE_SYSTEM, FILE_ATTRIBUTE_ARCHIVE|FILE_ATTRIBUTE_SYSTEM },
	{ 71, FILE_ATTRIBUTE_SYSTEM, FILE_ATTRIBUTE_ARCHIVE|FILE_ATTRIBUTE_SYSTEM, FILE_ATTRIBUTE_ARCHIVE|FILE_ATTRIBUTE_SYSTEM },
	{ 73, FILE_ATTRIBUTE_SYSTEM, FILE_ATTRIBUTE_ARCHIVE|FILE_ATTRIBUTE_READONLY|FILE_ATTRIBUTE_SYSTEM, FILE_ATTRIBUTE_ARCHIVE|FILE_ATTRIBUTE_READONLY|FILE_ATTRIBUTE_SYSTEM },
	{ 99, FILE_ATTRIBUTE_ARCHIVE|FILE_ATTRIBUTE_HIDDEN, FILE_ATTRIBUTE_HIDDEN,FILE_ATTRIBUTE_ARCHIVE|FILE_ATTRIBUTE_HIDDEN },
	{ 102, FILE_ATTRIBUTE_ARCHIVE|FILE_ATTRIBUTE_HIDDEN, FILE_ATTRIBUTE_ARCHIVE|FILE_ATTRIBUTE_HIDDEN, FILE_ATTRIBUTE_ARCHIVE|FILE_ATTRIBUTE_HIDDEN },
	{ 104, FILE_ATTRIBUTE_ARCHIVE|FILE_ATTRIBUTE_HIDDEN, FILE_ATTRIBUTE_ARCHIVE|FILE_ATTRIBUTE_READONLY|FILE_ATTRIBUTE_HIDDEN, FILE_ATTRIBUTE_ARCHIVE|FILE_ATTRIBUTE_READONLY|FILE_ATTRIBUTE_HIDDEN },
	{ 116, FILE_ATTRIBUTE_ARCHIVE|FILE_ATTRIBUTE_SYSTEM, FILE_ATTRIBUTE_SYSTEM, FILE_ATTRIBUTE_ARCHIVE|FILE_ATTRIBUTE_SYSTEM },
	{ 119,  FILE_ATTRIBUTE_ARCHIVE|FILE_ATTRIBUTE_SYSTEM,  FILE_ATTRIBUTE_ARCHIVE|FILE_ATTRIBUTE_SYSTEM, FILE_ATTRIBUTE_ARCHIVE|FILE_ATTRIBUTE_SYSTEM },
	{ 121, FILE_ATTRIBUTE_ARCHIVE|FILE_ATTRIBUTE_SYSTEM, FILE_ATTRIBUTE_ARCHIVE|FILE_ATTRIBUTE_READONLY|FILE_ATTRIBUTE_SYSTEM, FILE_ATTRIBUTE_ARCHIVE|FILE_ATTRIBUTE_READONLY|FILE_ATTRIBUTE_SYSTEM },
	{ 170, FILE_ATTRIBUTE_ARCHIVE|FILE_ATTRIBUTE_SYSTEM|FILE_ATTRIBUTE_HIDDEN, FILE_ATTRIBUTE_ARCHIVE|FILE_ATTRIBUTE_SYSTEM|FILE_ATTRIBUTE_HIDDEN, FILE_ATTRIBUTE_ARCHIVE|FILE_ATTRIBUTE_SYSTEM|FILE_ATTRIBUTE_HIDDEN },
	{ 173, FILE_ATTRIBUTE_ARCHIVE|FILE_ATTRIBUTE_SYSTEM|FILE_ATTRIBUTE_HIDDEN, FILE_ATTRIBUTE_READONLY|FILE_ATTRIBUTE_HIDDEN|FILE_ATTRIBUTE_SYSTEM, FILE_ATTRIBUTE_ARCHIVE|FILE_ATTRIBUTE_READONLY|FILE_ATTRIBUTE_HIDDEN|FILE_ATTRIBUTE_SYSTEM },
	{ 227, FILE_ATTRIBUTE_HIDDEN, FILE_ATTRIBUTE_HIDDEN, FILE_ATTRIBUTE_ARCHIVE|FILE_ATTRIBUTE_HIDDEN },
	{ 230, FILE_ATTRIBUTE_HIDDEN, FILE_ATTRIBUTE_ARCHIVE|FILE_ATTRIBUTE_HIDDEN, FILE_ATTRIBUTE_ARCHIVE|FILE_ATTRIBUTE_HIDDEN },
	{ 232, FILE_ATTRIBUTE_HIDDEN, FILE_ATTRIBUTE_ARCHIVE|FILE_ATTRIBUTE_READONLY|FILE_ATTRIBUTE_HIDDEN, FILE_ATTRIBUTE_ARCHIVE|FILE_ATTRIBUTE_READONLY|FILE_ATTRIBUTE_HIDDEN },
	{ 244, FILE_ATTRIBUTE_SYSTEM, FILE_ATTRIBUTE_SYSTEM, FILE_ATTRIBUTE_ARCHIVE|FILE_ATTRIBUTE_SYSTEM },
	{ 247, FILE_ATTRIBUTE_SYSTEM, FILE_ATTRIBUTE_ARCHIVE|FILE_ATTRIBUTE_SYSTEM, FILE_ATTRIBUTE_ARCHIVE|FILE_ATTRIBUTE_SYSTEM },
	{ 249, FILE_ATTRIBUTE_SYSTEM, FILE_ATTRIBUTE_ARCHIVE|FILE_ATTRIBUTE_READONLY|FILE_ATTRIBUTE_SYSTEM, FILE_ATTRIBUTE_ARCHIVE|FILE_ATTRIBUTE_READONLY|FILE_ATTRIBUTE_SYSTEM }
};

static bool run_openattrtest(int dummy)
{
	static struct cli_state *cli1;
	const char *fname = "\\openattr.file";
	uint16_t fnum1;
	bool correct = True;
	uint32_t attr;
	unsigned int i, j, k, l;
	NTSTATUS status;

	printf("starting open attr test\n");

	if (!torture_open_connection(&cli1, 0)) {
		return False;
	}

	smbXcli_conn_set_sockopt(cli1->conn, sockops);

	for (k = 0, i = 0; i < sizeof(open_attrs_table)/sizeof(uint32_t); i++) {
		cli_setatr(cli1, fname, 0, 0);
		cli_unlink(cli1, fname, FILE_ATTRIBUTE_SYSTEM | FILE_ATTRIBUTE_HIDDEN);

		status = cli_ntcreate(cli1, fname, 0, FILE_WRITE_DATA,
				       open_attrs_table[i], FILE_SHARE_NONE,
				       FILE_OVERWRITE_IF, 0, 0, &fnum1, NULL);
		if (!NT_STATUS_IS_OK(status)) {
			printf("open %d (1) of %s failed (%s)\n", i, fname, nt_errstr(status));
			return False;
		}

		status = cli_close(cli1, fnum1);
		if (!NT_STATUS_IS_OK(status)) {
			printf("close %d (1) of %s failed (%s)\n", i, fname, nt_errstr(status));
			return False;
		}

		for (j = 0; j < sizeof(open_attrs_table)/sizeof(uint32_t); j++) {
			status = cli_ntcreate(cli1, fname, 0,
					      FILE_READ_DATA|FILE_WRITE_DATA,
					      open_attrs_table[j],
					      FILE_SHARE_NONE, FILE_OVERWRITE,
					      0, 0, &fnum1, NULL);
			if (!NT_STATUS_IS_OK(status)) {
				for (l = 0; l < sizeof(attr_results)/sizeof(struct trunc_open_results); l++) {
					if (attr_results[l].num == k) {
						printf("[%d] trunc open 0x%x -> 0x%x of %s failed - should have succeeded !(0x%x:%s)\n",
								k, open_attrs_table[i],
								open_attrs_table[j],
								fname, NT_STATUS_V(status), nt_errstr(status));
						correct = False;
					}
				}

				if (!NT_STATUS_EQUAL(status, NT_STATUS_ACCESS_DENIED)) {
					printf("[%d] trunc open 0x%x -> 0x%x failed with wrong error code %s\n",
							k, open_attrs_table[i], open_attrs_table[j],
							nt_errstr(status));
					correct = False;
				}
#if 0
				printf("[%d] trunc open 0x%x -> 0x%x failed\n", k, open_attrs_table[i], open_attrs_table[j]);
#endif
				k++;
				continue;
			}

			status = cli_close(cli1, fnum1);
			if (!NT_STATUS_IS_OK(status)) {
				printf("close %d (2) of %s failed (%s)\n", j, fname, nt_errstr(status));
				return False;
			}

			status = cli_getatr(cli1, fname, &attr, NULL, NULL);
			if (!NT_STATUS_IS_OK(status)) {
				printf("getatr(2) failed (%s)\n", nt_errstr(status));
				return False;
			}

#if 0
			printf("[%d] getatr check [0x%x] trunc [0x%x] got attr 0x%x\n",
					k,  open_attrs_table[i],  open_attrs_table[j], attr );
#endif

			for (l = 0; l < sizeof(attr_results)/sizeof(struct trunc_open_results); l++) {
				if (attr_results[l].num == k) {
					if (attr != attr_results[l].result_attr ||
							open_attrs_table[i] != attr_results[l].init_attr ||
							open_attrs_table[j] != attr_results[l].trunc_attr) {
						printf("getatr check failed. [0x%x] trunc [0x%x] got attr 0x%x, should be 0x%x\n",
						open_attrs_table[i],
						open_attrs_table[j],
						(unsigned int)attr,
						attr_results[l].result_attr);
						correct = False;
					}
					break;
				}
			}
			k++;
		}
	}

	cli_setatr(cli1, fname, 0, 0);
	cli_unlink(cli1, fname, FILE_ATTRIBUTE_SYSTEM | FILE_ATTRIBUTE_HIDDEN);

	printf("open attr test %s.\n", correct ? "passed" : "failed");

	if (!torture_close_connection(cli1)) {
		correct = False;
	}
	return correct;
}

static NTSTATUS list_fn(struct file_info *finfo,
		    const char *name, void *state)
{
	int *matched = (int *)state;
	if (matched != NULL) {
		*matched += 1;
	}
	return NT_STATUS_OK;
}

/*
  test directory listing speed
 */
static bool run_dirtest(int dummy)
{
	int i;
	static struct cli_state *cli;
	uint16_t fnum;
	struct timeval core_start;
	bool correct = True;
	int matched;

	printf("starting directory test\n");

	if (!torture_open_connection(&cli, 0)) {
		return False;
	}

	smbXcli_conn_set_sockopt(cli->conn, sockops);

	srandom(0);
	for (i=0;i<torture_numops;i++) {
		fstring fname;
		slprintf(fname, sizeof(fname), "\\%x", (int)random());
		if (!NT_STATUS_IS_OK(cli_openx(cli, fname, O_RDWR|O_CREAT, DENY_NONE, &fnum))) {
			fprintf(stderr,"Failed to open %s\n", fname);
			return False;
		}
		cli_close(cli, fnum);
	}

	core_start = timeval_current();

	matched = 0;
	cli_list(cli, "a*.*", 0, list_fn, &matched);
	printf("Matched %d\n", matched);

	matched = 0;
	cli_list(cli, "b*.*", 0, list_fn, &matched);
	printf("Matched %d\n", matched);

	matched = 0;
	cli_list(cli, "xyzabc", 0, list_fn, &matched);
	printf("Matched %d\n", matched);

	printf("dirtest core %g seconds\n", timeval_elapsed(&core_start));

	srandom(0);
	for (i=0;i<torture_numops;i++) {
		fstring fname;
		slprintf(fname, sizeof(fname), "\\%x", (int)random());
		cli_unlink(cli, fname, FILE_ATTRIBUTE_SYSTEM | FILE_ATTRIBUTE_HIDDEN);
	}

	if (!torture_close_connection(cli)) {
		correct = False;
	}

	printf("finished dirtest\n");

	return correct;
}

static NTSTATUS del_fn(struct file_info *finfo, const char *mask,
		   void *state)
{
	struct cli_state *pcli = (struct cli_state *)state;
	fstring fname;
	slprintf(fname, sizeof(fname), "\\LISTDIR\\%s", finfo->name);

	if (strcmp(finfo->name, ".") == 0 || strcmp(finfo->name, "..") == 0)
		return NT_STATUS_OK;

	if (finfo->attr & FILE_ATTRIBUTE_DIRECTORY) {
		if (!NT_STATUS_IS_OK(cli_rmdir(pcli, fname)))
			printf("del_fn: failed to rmdir %s\n,", fname );
	} else {
		if (!NT_STATUS_IS_OK(cli_unlink(pcli, fname, FILE_ATTRIBUTE_SYSTEM | FILE_ATTRIBUTE_HIDDEN)))
			printf("del_fn: failed to unlink %s\n,", fname );
	}
	return NT_STATUS_OK;
}


/*
  sees what IOCTLs are supported
 */
bool torture_ioctl_test(int dummy)
{
	static struct cli_state *cli;
	uint16_t device, function;
	uint16_t fnum;
	const char *fname = "\\ioctl.dat";
	DATA_BLOB blob;
	NTSTATUS status;

	if (!torture_open_connection(&cli, 0)) {
		return False;
	}

	printf("starting ioctl test\n");

	cli_unlink(cli, fname, FILE_ATTRIBUTE_SYSTEM | FILE_ATTRIBUTE_HIDDEN);

	status = cli_openx(cli, fname, O_RDWR|O_CREAT|O_EXCL, DENY_NONE, &fnum);
	if (!NT_STATUS_IS_OK(status)) {
		printf("open of %s failed (%s)\n", fname, nt_errstr(status));
		return False;
	}

	status = cli_raw_ioctl(cli, fnum, 0x2d0000 | (0x0420<<2), &blob);
	printf("ioctl device info: %s\n", nt_errstr(status));

	status = cli_raw_ioctl(cli, fnum, IOCTL_QUERY_JOB_INFO, &blob);
	printf("ioctl job info: %s\n", nt_errstr(status));

	for (device=0;device<0x100;device++) {
		printf("ioctl test with device = 0x%x\n", device);
		for (function=0;function<0x100;function++) {
			uint32_t code = (device<<16) | function;

			status = cli_raw_ioctl(cli, fnum, code, &blob);

			if (NT_STATUS_IS_OK(status)) {
				printf("ioctl 0x%x OK : %d bytes\n", (int)code,
				       (int)blob.length);
				data_blob_free(&blob);
			}
		}
	}

	if (!torture_close_connection(cli)) {
		return False;
	}

	return True;
}


/*
  tries variants of chkpath
 */
bool torture_chkpath_test(int dummy)
{
	static struct cli_state *cli;
	uint16_t fnum;
	bool ret;
	NTSTATUS status;

	if (!torture_open_connection(&cli, 0)) {
		return False;
	}

	printf("starting chkpath test\n");

	/* cleanup from an old run */
	torture_deltree(cli, "\\chkpath.dir");

	status = cli_mkdir(cli, "\\chkpath.dir");
	if (!NT_STATUS_IS_OK(status)) {
		printf("mkdir1 failed : %s\n", nt_errstr(status));
		return False;
	}

	status = cli_mkdir(cli, "\\chkpath.dir\\dir2");
	if (!NT_STATUS_IS_OK(status)) {
		printf("mkdir2 failed : %s\n", nt_errstr(status));
		return False;
	}

	status = cli_openx(cli, "\\chkpath.dir\\foo.txt", O_RDWR|O_CREAT|O_EXCL,
			  DENY_NONE, &fnum);
	if (!NT_STATUS_IS_OK(status)) {
		printf("open1 failed (%s)\n", nt_errstr(status));
		return False;
	}
	cli_close(cli, fnum);

	status = cli_chkpath(cli, "\\chkpath.dir");
	if (!NT_STATUS_IS_OK(status)) {
		printf("chkpath1 failed: %s\n", nt_errstr(status));
		ret = False;
	}

	status = cli_chkpath(cli, "\\chkpath.dir\\dir2");
	if (!NT_STATUS_IS_OK(status)) {
		printf("chkpath2 failed: %s\n", nt_errstr(status));
		ret = False;
	}

	status = cli_chkpath(cli, "\\chkpath.dir\\foo.txt");
	if (!NT_STATUS_IS_OK(status)) {
		ret = check_error(__LINE__, status, ERRDOS, ERRbadpath,
				  NT_STATUS_NOT_A_DIRECTORY);
	} else {
		printf("* chkpath on a file should fail\n");
		ret = False;
	}

	status = cli_chkpath(cli, "\\chkpath.dir\\bar.txt");
	if (!NT_STATUS_IS_OK(status)) {
		ret = check_error(__LINE__, status, ERRDOS, ERRbadfile,
				  NT_STATUS_OBJECT_NAME_NOT_FOUND);
	} else {
		printf("* chkpath on a non existent file should fail\n");
		ret = False;
	}

	status = cli_chkpath(cli, "\\chkpath.dir\\dirxx\\bar.txt");
	if (!NT_STATUS_IS_OK(status)) {
		ret = check_error(__LINE__, status, ERRDOS, ERRbadpath,
				  NT_STATUS_OBJECT_PATH_NOT_FOUND);
	} else {
		printf("* chkpath on a non existent component should fail\n");
		ret = False;
	}

	torture_deltree(cli, "\\chkpath.dir");

	if (!torture_close_connection(cli)) {
		return False;
	}

	return ret;
}

static bool run_eatest(int dummy)
{
	static struct cli_state *cli;
	const char *fname = "\\eatest.txt";
	bool correct = True;
	uint16_t fnum;
	size_t i, num_eas;
	struct ea_struct *ea_list = NULL;
	TALLOC_CTX *mem_ctx = talloc_init("eatest");
	NTSTATUS status;

	printf("starting eatest\n");

	if (!torture_open_connection(&cli, 0)) {
		talloc_destroy(mem_ctx);
		return False;
	}

	cli_unlink(cli, fname, FILE_ATTRIBUTE_SYSTEM | FILE_ATTRIBUTE_HIDDEN);

	status = cli_ntcreate(cli, fname, 0,
                              FIRST_DESIRED_ACCESS, FILE_ATTRIBUTE_ARCHIVE,
                              FILE_SHARE_NONE, FILE_OVERWRITE_IF,
                              0x4044, 0, &fnum, NULL);
	if (!NT_STATUS_IS_OK(status)) {
		printf("open failed - %s\n", nt_errstr(status));
		talloc_destroy(mem_ctx);
		return False;
	}

	for (i = 0; i < 10; i++) {
		fstring ea_name, ea_val;

		slprintf(ea_name, sizeof(ea_name), "EA_%zu", i);
		memset(ea_val, (char)i+1, i+1);
		status = cli_set_ea_fnum(cli, fnum, ea_name, ea_val, i+1);
		if (!NT_STATUS_IS_OK(status)) {
			printf("ea_set of name %s failed - %s\n", ea_name,
			       nt_errstr(status));
			talloc_destroy(mem_ctx);
			return False;
		}
	}

	cli_close(cli, fnum);
	for (i = 0; i < 10; i++) {
		fstring ea_name, ea_val;

		slprintf(ea_name, sizeof(ea_name), "EA_%zu", i+10);
		memset(ea_val, (char)i+1, i+1);
		status = cli_set_ea_path(cli, fname, ea_name, ea_val, i+1);
		if (!NT_STATUS_IS_OK(status)) {
			printf("ea_set of name %s failed - %s\n", ea_name,
			       nt_errstr(status));
			talloc_destroy(mem_ctx);
			return False;
		}
	}

	status = cli_get_ea_list_path(cli, fname, mem_ctx, &num_eas, &ea_list);
	if (!NT_STATUS_IS_OK(status)) {
		printf("ea_get list failed - %s\n", nt_errstr(status));
		correct = False;
	}

	printf("num_eas = %d\n", (int)num_eas);

	if (num_eas != 20) {
		printf("Should be 20 EA's stored... failing.\n");
		correct = False;
	}

	for (i = 0; i < num_eas; i++) {
		printf("%zu: ea_name = %s. Val = ", i, ea_list[i].name);
		dump_data(0, ea_list[i].value.data,
			  ea_list[i].value.length);
	}

	/* Setting EA's to zero length deletes them. Test this */
	printf("Now deleting all EA's - case independent....\n");

#if 1
	cli_set_ea_path(cli, fname, "", "", 0);
#else
	for (i = 0; i < 20; i++) {
		fstring ea_name;
		slprintf(ea_name, sizeof(ea_name), "ea_%d", i);
		status = cli_set_ea_path(cli, fname, ea_name, "", 0);
		if (!NT_STATUS_IS_OK(status)) {
			printf("ea_set of name %s failed - %s\n", ea_name,
			       nt_errstr(status));
			talloc_destroy(mem_ctx);
			return False;
		}
	}
#endif

	status = cli_get_ea_list_path(cli, fname, mem_ctx, &num_eas, &ea_list);
	if (!NT_STATUS_IS_OK(status)) {
		printf("ea_get list failed - %s\n", nt_errstr(status));
		correct = False;
	}

	printf("num_eas = %d\n", (int)num_eas);
	for (i = 0; i < num_eas; i++) {
		printf("%zu: ea_name = %s. Val = ", i, ea_list[i].name);
		dump_data(0, ea_list[i].value.data,
			  ea_list[i].value.length);
	}

	if (num_eas != 0) {
		printf("deleting EA's failed.\n");
		correct = False;
	}

	/* Try and delete a non existent EA. */
	status = cli_set_ea_path(cli, fname, "foo", "", 0);
	if (!NT_STATUS_IS_OK(status)) {
		printf("deleting non-existent EA 'foo' should succeed. %s\n",
		       nt_errstr(status));
		correct = False;
	}

	talloc_destroy(mem_ctx);
	if (!torture_close_connection(cli)) {
		correct = False;
	}

	return correct;
}

static bool run_dirtest1(int dummy)
{
	int i;
	static struct cli_state *cli;
	uint16_t fnum;
	int num_seen;
	bool correct = True;

	printf("starting directory test\n");

	if (!torture_open_connection(&cli, 0)) {
		return False;
	}

	smbXcli_conn_set_sockopt(cli->conn, sockops);

	cli_list(cli, "\\LISTDIR\\*", 0, del_fn, cli);
	cli_list(cli, "\\LISTDIR\\*", FILE_ATTRIBUTE_DIRECTORY, del_fn, cli);
	cli_rmdir(cli, "\\LISTDIR");
	cli_mkdir(cli, "\\LISTDIR");

	/* Create 1000 files and 1000 directories. */
	for (i=0;i<1000;i++) {
		fstring fname;
		slprintf(fname, sizeof(fname), "\\LISTDIR\\f%d", i);
		if (!NT_STATUS_IS_OK(cli_ntcreate(cli, fname, 0, GENERIC_ALL_ACCESS, FILE_ATTRIBUTE_ARCHIVE,
				   FILE_SHARE_READ|FILE_SHARE_WRITE, FILE_OVERWRITE_IF,
				   0, 0, &fnum, NULL))) {
			fprintf(stderr,"Failed to open %s\n", fname);
			return False;
		}
		cli_close(cli, fnum);
	}
	for (i=0;i<1000;i++) {
		fstring fname;
		slprintf(fname, sizeof(fname), "\\LISTDIR\\d%d", i);
		if (!NT_STATUS_IS_OK(cli_mkdir(cli, fname))) {
			fprintf(stderr,"Failed to open %s\n", fname);
			return False;
		}
	}

	/* Now ensure that doing an old list sees both files and directories. */
	num_seen = 0;
	cli_list_old(cli, "\\LISTDIR\\*", FILE_ATTRIBUTE_DIRECTORY, list_fn, &num_seen);
	printf("num_seen = %d\n", num_seen );
	/* We should see 100 files + 1000 directories + . and .. */
	if (num_seen != 2002)
		correct = False;

	/* Ensure if we have the "must have" bits we only see the
	 * relevant entries.
	 */
	num_seen = 0;
	cli_list_old(cli, "\\LISTDIR\\*", (FILE_ATTRIBUTE_DIRECTORY<<8)|FILE_ATTRIBUTE_DIRECTORY, list_fn, &num_seen);
	printf("num_seen = %d\n", num_seen );
	if (num_seen != 1002)
		correct = False;

	num_seen = 0;
	cli_list_old(cli, "\\LISTDIR\\*", (FILE_ATTRIBUTE_ARCHIVE<<8)|FILE_ATTRIBUTE_DIRECTORY, list_fn, &num_seen);
	printf("num_seen = %d\n", num_seen );
	if (num_seen != 1000)
		correct = False;

	/* Delete everything. */
	cli_list(cli, "\\LISTDIR\\*", 0, del_fn, cli);
	cli_list(cli, "\\LISTDIR\\*", FILE_ATTRIBUTE_DIRECTORY, del_fn, cli);
	cli_rmdir(cli, "\\LISTDIR");

#if 0
	printf("Matched %d\n", cli_list(cli, "a*.*", 0, list_fn, NULL));
	printf("Matched %d\n", cli_list(cli, "b*.*", 0, list_fn, NULL));
	printf("Matched %d\n", cli_list(cli, "xyzabc", 0, list_fn, NULL));
#endif

	if (!torture_close_connection(cli)) {
		correct = False;
	}

	printf("finished dirtest1\n");

	return correct;
}

static bool run_error_map_extract(int dummy) {

	static struct cli_state *c_dos;
	static struct cli_state *c_nt;
	NTSTATUS status;

	uint32_t error;

	uint32_t errnum;
        uint8_t errclass;

	NTSTATUS nt_status;

	fstring user;

	/* NT-Error connection */

	disable_spnego = true;
	if (!(c_nt = open_nbt_connection())) {
		disable_spnego = false;
		return False;
	}
	disable_spnego = false;

	status = smbXcli_negprot(c_nt->conn, c_nt->timeout, PROTOCOL_CORE,
				 PROTOCOL_NT1);

	if (!NT_STATUS_IS_OK(status)) {
		printf("%s rejected the NT-error negprot (%s)\n", host,
		       nt_errstr(status));
		cli_shutdown(c_nt);
		return False;
	}

	status = cli_session_setup_anon(c_nt);
	if (!NT_STATUS_IS_OK(status)) {
		printf("%s rejected the NT-error initial session setup (%s)\n",host, nt_errstr(status));
		return False;
	}

	/* DOS-Error connection */

	disable_spnego = true;
	force_dos_errors = true;
	if (!(c_dos = open_nbt_connection())) {
		disable_spnego = false;
		force_dos_errors = false;
		return False;
	}
	disable_spnego = false;
	force_dos_errors = false;

	status = smbXcli_negprot(c_dos->conn, c_dos->timeout, PROTOCOL_CORE,
				 PROTOCOL_NT1);
	if (!NT_STATUS_IS_OK(status)) {
		printf("%s rejected the DOS-error negprot (%s)\n", host,
		       nt_errstr(status));
		cli_shutdown(c_dos);
		return False;
	}

	status = cli_session_setup_anon(c_dos);
	if (!NT_STATUS_IS_OK(status)) {
		printf("%s rejected the DOS-error initial session setup (%s)\n",
			host, nt_errstr(status));
		return False;
	}

	c_nt->map_dos_errors = false;
	c_dos->map_dos_errors = false;

	for (error=(0xc0000000 | 0x1); error < (0xc0000000| 0xFFF); error++) {
		struct cli_credentials *user_creds = NULL;

		fstr_sprintf(user, "%X", error);

		user_creds = cli_session_creds_init(talloc_tos(),
						    user,
						    workgroup,
						    NULL, /* realm */
						    password,
						    false, /* use_kerberos */
						    false, /* fallback_after_kerberos */
						    false, /* use_ccache */
						    false); /* password_is_nt_hash */
		if (user_creds == NULL) {
			printf("cli_session_creds_init(%s) failed\n", user);
			return false;
		}

		status = cli_session_setup_creds(c_nt, user_creds);
		if (NT_STATUS_IS_OK(status)) {
			printf("/** Session setup succeeded.  This shouldn't happen...*/\n");
		}

		/* Case #1: 32-bit NT errors */
		if (!NT_STATUS_IS_DOS(status)) {
			nt_status = status;
		} else {
			printf("/** Dos error on NT connection! (%s) */\n", 
			       nt_errstr(status));
			nt_status = NT_STATUS(0xc0000000);
		}

		status = cli_session_setup_creds(c_dos, user_creds);
		if (NT_STATUS_IS_OK(status)) {
			printf("/** Session setup succeeded.  This shouldn't happen...*/\n");
		}

		/* Case #1: 32-bit NT errors */
		if (NT_STATUS_IS_DOS(status)) {
			printf("/** NT error on DOS connection! (%s) */\n", 
			       nt_errstr(status));
			errnum = errclass = 0;
		} else {
			errclass = NT_STATUS_DOS_CLASS(status);
			errnum = NT_STATUS_DOS_CODE(status);
		}

		if (NT_STATUS_V(nt_status) != error) { 
			printf("/*\t{ This NT error code was 'sqashed'\n\t from %s to %s \n\t during the session setup }\n*/\n", 
			       get_nt_error_c_code(talloc_tos(), NT_STATUS(error)), 
			       get_nt_error_c_code(talloc_tos(), nt_status));
		}

		printf("\t{%s,\t%s,\t%s},\n", 
		       smb_dos_err_class(errclass), 
		       smb_dos_err_name(errclass, errnum), 
		       get_nt_error_c_code(talloc_tos(), NT_STATUS(error)));

		TALLOC_FREE(user_creds);
	}
	return True;
}

static bool run_sesssetup_bench(int dummy)
{
	static struct cli_state *c;
	const char *fname = "\\file.dat";
	uint16_t fnum;
	NTSTATUS status;
	int i;

	if (!torture_open_connection(&c, 0)) {
		return false;
	}

	status = cli_ntcreate(c, fname, 0, GENERIC_ALL_ACCESS|DELETE_ACCESS,
			      FILE_ATTRIBUTE_NORMAL, 0, FILE_OVERWRITE_IF,
			      FILE_DELETE_ON_CLOSE, 0, &fnum, NULL);
	if (!NT_STATUS_IS_OK(status)) {
		d_printf("open %s failed: %s\n", fname, nt_errstr(status));
		return false;
	}

	for (i=0; i<torture_numops; i++) {
		status = cli_session_setup_creds(c, torture_creds);
		if (!NT_STATUS_IS_OK(status)) {
			d_printf("(%s) cli_session_setup_creds failed: %s\n",
				 __location__, nt_errstr(status));
			return false;
		}

		d_printf("\r%d   ", (int)cli_state_get_uid(c));

		status = cli_ulogoff(c);
		if (!NT_STATUS_IS_OK(status)) {
			d_printf("(%s) cli_ulogoff failed: %s\n",
				 __location__, nt_errstr(status));
			return false;
		}
	}

	return true;
}

static bool subst_test(const char *str, const char *user, const char *domain,
		       uid_t uid, gid_t gid, const char *expected)
{
	char *subst;
	bool result = true;

	subst = talloc_sub_specified(talloc_tos(), str, user, NULL, domain, uid, gid);

	if (strcmp(subst, expected) != 0) {
		printf("sub_specified(%s, %s, %s, %d, %d) returned [%s], expected "
		       "[%s]\n", str, user, domain, (int)uid, (int)gid, subst,
		       expected);
		result = false;
	}

	TALLOC_FREE(subst);
	return result;
}

static void chain1_open_completion(struct tevent_req *req)
{
	uint16_t fnum;
	NTSTATUS status;
	status = cli_openx_recv(req, &fnum);
	TALLOC_FREE(req);

	d_printf("cli_openx_recv returned %s: %d\n",
		 nt_errstr(status),
		 NT_STATUS_IS_OK(status) ? fnum : -1);
}

static void chain1_write_completion(struct tevent_req *req)
{
	size_t written;
	NTSTATUS status;
	status = cli_write_andx_recv(req, &written);
	TALLOC_FREE(req);

	d_printf("cli_write_andx_recv returned %s: %d\n",
		 nt_errstr(status),
		 NT_STATUS_IS_OK(status) ? (int)written : -1);
}

static void chain1_close_completion(struct tevent_req *req)
{
	NTSTATUS status;
	bool *done = (bool *)tevent_req_callback_data_void(req);

	status = cli_close_recv(req);
	*done = true;

	TALLOC_FREE(req);

	d_printf("cli_close returned %s\n", nt_errstr(status));
}

static bool run_chain1(int dummy)
{
	struct cli_state *cli1;
	struct tevent_context *evt = samba_tevent_context_init(NULL);
	struct tevent_req *reqs[3], *smbreqs[3];
	bool done = false;
	const char *str = "foobar";
	const char *fname = "\\test_chain";
	NTSTATUS status;

	printf("starting chain1 test\n");
	if (!torture_open_connection(&cli1, 0)) {
		return False;
	}

	smbXcli_conn_set_sockopt(cli1->conn, sockops);

	cli_unlink(cli1, fname, FILE_ATTRIBUTE_SYSTEM | FILE_ATTRIBUTE_HIDDEN);

	reqs[0] = cli_openx_create(talloc_tos(), evt, cli1, fname,
				  O_CREAT|O_RDWR, 0, &smbreqs[0]);
	if (reqs[0] == NULL) return false;
	tevent_req_set_callback(reqs[0], chain1_open_completion, NULL);


	reqs[1] = cli_write_andx_create(talloc_tos(), evt, cli1, 0, 0,
					(const uint8_t *)str, 0, strlen(str)+1,
					smbreqs, 1, &smbreqs[1]);
	if (reqs[1] == NULL) return false;
	tevent_req_set_callback(reqs[1], chain1_write_completion, NULL);

	reqs[2] = cli_smb1_close_create(talloc_tos(), evt, cli1, 0, &smbreqs[2]);
	if (reqs[2] == NULL) return false;
	tevent_req_set_callback(reqs[2], chain1_close_completion, &done);

	status = smb1cli_req_chain_submit(smbreqs, ARRAY_SIZE(smbreqs));
	if (!NT_STATUS_IS_OK(status)) {
		return false;
	}

	while (!done) {
		tevent_loop_once(evt);
	}

	torture_close_connection(cli1);
	return True;
}

static void chain2_sesssetup_completion(struct tevent_req *req)
{
	NTSTATUS status;
	status = cli_session_setup_guest_recv(req);
	d_printf("sesssetup returned %s\n", nt_errstr(status));
}

static void chain2_tcon_completion(struct tevent_req *req)
{
	bool *done = (bool *)tevent_req_callback_data_void(req);
	NTSTATUS status;
	status = cli_tcon_andx_recv(req);
	d_printf("tcon_and_x returned %s\n", nt_errstr(status));
	*done = true;
}

static bool run_chain2(int dummy)
{
	struct cli_state *cli1;
	struct tevent_context *evt = samba_tevent_context_init(NULL);
	struct tevent_req *reqs[2], *smbreqs[2];
	bool done = false;
	NTSTATUS status;
	int flags = CLI_FULL_CONNECTION_FORCE_SMB1;

	printf("starting chain2 test\n");
	status = cli_start_connection(&cli1, lp_netbios_name(), host, NULL,
				      port_to_use, SMB_SIGNING_DEFAULT, flags);
	if (!NT_STATUS_IS_OK(status)) {
		return False;
	}

	smbXcli_conn_set_sockopt(cli1->conn, sockops);

	reqs[0] = cli_session_setup_guest_create(talloc_tos(), evt, cli1,
						 &smbreqs[0]);
	if (reqs[0] == NULL) return false;
	tevent_req_set_callback(reqs[0], chain2_sesssetup_completion, NULL);

	reqs[1] = cli_tcon_andx_create(talloc_tos(), evt, cli1, "IPC$",
				       "?????", NULL, 0, &smbreqs[1]);
	if (reqs[1] == NULL) return false;
	tevent_req_set_callback(reqs[1], chain2_tcon_completion, &done);

	status = smb1cli_req_chain_submit(smbreqs, ARRAY_SIZE(smbreqs));
	if (!NT_STATUS_IS_OK(status)) {
		return false;
	}

	while (!done) {
		tevent_loop_once(evt);
	}

	torture_close_connection(cli1);
	return True;
}


struct torture_createdel_state {
	struct tevent_context *ev;
	struct cli_state *cli;
};

static void torture_createdel_created(struct tevent_req *subreq);
static void torture_createdel_closed(struct tevent_req *subreq);

static struct tevent_req *torture_createdel_send(TALLOC_CTX *mem_ctx,
						 struct tevent_context *ev,
						 struct cli_state *cli,
						 const char *name)
{
	struct tevent_req *req, *subreq;
	struct torture_createdel_state *state;

	req = tevent_req_create(mem_ctx, &state,
				struct torture_createdel_state);
	if (req == NULL) {
		return NULL;
	}
	state->ev = ev;
	state->cli = cli;

	subreq = cli_ntcreate_send(
		state, ev, cli, name, 0,
		FILE_READ_DATA|FILE_WRITE_DATA|DELETE_ACCESS,
		FILE_ATTRIBUTE_NORMAL,
		FILE_SHARE_READ|FILE_SHARE_WRITE|FILE_SHARE_DELETE,
		FILE_OPEN_IF, FILE_DELETE_ON_CLOSE,
		SMB2_IMPERSONATION_IMPERSONATION, 0);

	if (tevent_req_nomem(subreq, req)) {
		return tevent_req_post(req, ev);
	}
	tevent_req_set_callback(subreq, torture_createdel_created, req);
	return req;
}

static void torture_createdel_created(struct tevent_req *subreq)
{
	struct tevent_req *req = tevent_req_callback_data(
		subreq, struct tevent_req);
	struct torture_createdel_state *state = tevent_req_data(
		req, struct torture_createdel_state);
	NTSTATUS status;
	uint16_t fnum;

	status = cli_ntcreate_recv(subreq, &fnum, NULL);
	TALLOC_FREE(subreq);
	if (tevent_req_nterror(req, status)) {
		DEBUG(10, ("cli_ntcreate_recv returned %s\n",
			   nt_errstr(status)));
		return;
	}

	subreq = cli_close_send(state, state->ev, state->cli, fnum);
	if (tevent_req_nomem(subreq, req)) {
		return;
	}
	tevent_req_set_callback(subreq, torture_createdel_closed, req);
}

static void torture_createdel_closed(struct tevent_req *subreq)
{
	struct tevent_req *req = tevent_req_callback_data(
		subreq, struct tevent_req);
	NTSTATUS status;

	status = cli_close_recv(subreq);
	if (tevent_req_nterror(req, status)) {
		DEBUG(10, ("cli_close_recv returned %s\n", nt_errstr(status)));
		return;
	}
	tevent_req_done(req);
}

static NTSTATUS torture_createdel_recv(struct tevent_req *req)
{
	return tevent_req_simple_recv_ntstatus(req);
}

struct torture_createdels_state {
	struct tevent_context *ev;
	struct cli_state *cli;
	const char *base_name;
	int sent;
	int received;
	int num_files;
	struct tevent_req **reqs;
};

static void torture_createdels_done(struct tevent_req *subreq);

static struct tevent_req *torture_createdels_send(TALLOC_CTX *mem_ctx,
						  struct tevent_context *ev,
						  struct cli_state *cli,
						  const char *base_name,
						  int num_parallel,
						  int num_files)
{
	struct tevent_req *req;
	struct torture_createdels_state *state;
	int i;

	req = tevent_req_create(mem_ctx, &state,
				struct torture_createdels_state);
	if (req == NULL) {
		return NULL;
	}
	state->ev = ev;
	state->cli = cli;
	state->base_name = talloc_strdup(state, base_name);
	if (tevent_req_nomem(state->base_name, req)) {
		return tevent_req_post(req, ev);
	}
	state->num_files = MAX(num_parallel, num_files);
	state->sent = 0;
	state->received = 0;

	state->reqs = talloc_array(state, struct tevent_req *, num_parallel);
	if (tevent_req_nomem(state->reqs, req)) {
		return tevent_req_post(req, ev);
	}

	for (i=0; i<num_parallel; i++) {
		char *name;

		name = talloc_asprintf(state, "%s%8.8d", state->base_name,
				       state->sent);
		if (tevent_req_nomem(name, req)) {
			return tevent_req_post(req, ev);
		}
		state->reqs[i] = torture_createdel_send(
			state->reqs, state->ev, state->cli, name);
		if (tevent_req_nomem(state->reqs[i], req)) {
			return tevent_req_post(req, ev);
		}
		name = talloc_move(state->reqs[i], &name);
		tevent_req_set_callback(state->reqs[i],
					torture_createdels_done, req);
		state->sent += 1;
	}
	return req;
}

static void torture_createdels_done(struct tevent_req *subreq)
{
	struct tevent_req *req = tevent_req_callback_data(
		subreq, struct tevent_req);
	struct torture_createdels_state *state = tevent_req_data(
		req, struct torture_createdels_state);
	size_t i, num_parallel = talloc_array_length(state->reqs);
	NTSTATUS status;
	char *name;

	status = torture_createdel_recv(subreq);
	if (!NT_STATUS_IS_OK(status)){
		DEBUG(10, ("torture_createdel_recv returned %s\n",
			   nt_errstr(status)));
		TALLOC_FREE(subreq);
		tevent_req_nterror(req, status);
		return;
	}

	for (i=0; i<num_parallel; i++) {
		if (subreq == state->reqs[i]) {
			break;
		}
	}
	if (i == num_parallel) {
		DEBUG(10, ("received something we did not send\n"));
		tevent_req_nterror(req, NT_STATUS_INTERNAL_ERROR);
		return;
	}
	TALLOC_FREE(state->reqs[i]);

	if (state->sent >= state->num_files) {
		tevent_req_done(req);
		return;
	}

	name = talloc_asprintf(state, "%s%8.8d", state->base_name,
			       state->sent);
	if (tevent_req_nomem(name, req)) {
		return;
	}
	state->reqs[i] = torture_createdel_send(state->reqs, state->ev,
						state->cli, name);
	if (tevent_req_nomem(state->reqs[i], req)) {
		return;
	}
	name = talloc_move(state->reqs[i], &name);
	tevent_req_set_callback(state->reqs[i],	torture_createdels_done, req);
	state->sent += 1;
}

static NTSTATUS torture_createdels_recv(struct tevent_req *req)
{
	return tevent_req_simple_recv_ntstatus(req);
}

struct swallow_notify_state {
	struct tevent_context *ev;
	struct cli_state *cli;
	uint16_t fnum;
	uint32_t completion_filter;
	bool recursive;
	bool (*fn)(uint32_t action, const char *name, void *priv);
	void *priv;
};

static void swallow_notify_done(struct tevent_req *subreq);

static struct tevent_req *swallow_notify_send(TALLOC_CTX *mem_ctx,
					      struct tevent_context *ev,
					      struct cli_state *cli,
					      uint16_t fnum,
					      uint32_t completion_filter,
					      bool recursive,
					      bool (*fn)(uint32_t action,
							 const char *name,
							 void *priv),
					      void *priv)
{
	struct tevent_req *req, *subreq;
	struct swallow_notify_state *state;

	req = tevent_req_create(mem_ctx, &state,
				struct swallow_notify_state);
	if (req == NULL) {
		return NULL;
	}
	state->ev = ev;
	state->cli = cli;
	state->fnum = fnum;
	state->completion_filter = completion_filter;
	state->recursive = recursive;
	state->fn = fn;
	state->priv = priv;

	subreq = cli_notify_send(state, state->ev, state->cli, state->fnum,
				 0xffff, state->completion_filter,
				 state->recursive);
	if (tevent_req_nomem(subreq, req)) {
		return tevent_req_post(req, ev);
	}
	tevent_req_set_callback(subreq, swallow_notify_done, req);
	return req;
}

static void swallow_notify_done(struct tevent_req *subreq)
{
	struct tevent_req *req = tevent_req_callback_data(
		subreq, struct tevent_req);
	struct swallow_notify_state *state = tevent_req_data(
		req, struct swallow_notify_state);
	NTSTATUS status;
	uint32_t i, num_changes;
	struct notify_change *changes;

	status = cli_notify_recv(subreq, state, &num_changes, &changes);
	TALLOC_FREE(subreq);
	if (!NT_STATUS_IS_OK(status)) {
		DEBUG(10, ("cli_notify_recv returned %s\n",
			   nt_errstr(status)));
		tevent_req_nterror(req, status);
		return;
	}

	for (i=0; i<num_changes; i++) {
		state->fn(changes[i].action, changes[i].name, state->priv);
	}
	TALLOC_FREE(changes);

	subreq = cli_notify_send(state, state->ev, state->cli, state->fnum,
				 0xffff, state->completion_filter,
				 state->recursive);
	if (tevent_req_nomem(subreq, req)) {
		return;
	}
	tevent_req_set_callback(subreq, swallow_notify_done, req);
}

static bool print_notifies(uint32_t action, const char *name, void *priv)
{
	if (DEBUGLEVEL > 5) {
		d_printf("%d %s\n", (int)action, name);
	}
	return true;
}

static void notify_bench_done(struct tevent_req *req)
{
	int *num_finished = (int *)tevent_req_callback_data_void(req);
	*num_finished += 1;
}

static bool run_notify_bench(int dummy)
{
	const char *dname = "\\notify-bench";
	struct tevent_context *ev;
	NTSTATUS status;
	uint16_t dnum;
	struct tevent_req *req1;
	struct tevent_req *req2 = NULL;
	int i, num_unc_names;
	int num_finished = 0;

	printf("starting notify-bench test\n");

	if (use_multishare_conn) {
		char **unc_list;
		unc_list = file_lines_load(multishare_conn_fname,
					   &num_unc_names, 0, NULL);
		if (!unc_list || num_unc_names <= 0) {
			d_printf("Failed to load unc names list from '%s'\n",
				 multishare_conn_fname);
			return false;
		}
		TALLOC_FREE(unc_list);
	} else {
		num_unc_names = 1;
	}

	ev = samba_tevent_context_init(talloc_tos());
	if (ev == NULL) {
		d_printf("tevent_context_init failed\n");
		return false;
	}

	for (i=0; i<num_unc_names; i++) {
		struct cli_state *cli;
		char *base_fname;

		base_fname = talloc_asprintf(talloc_tos(), "%s\\file%3.3d.",
					     dname, i);
		if (base_fname == NULL) {
			return false;
		}

		if (!torture_open_connection(&cli, i)) {
			return false;
		}

		status = cli_ntcreate(cli, dname, 0,
				      MAXIMUM_ALLOWED_ACCESS,
				      0, FILE_SHARE_READ|FILE_SHARE_WRITE|
				      FILE_SHARE_DELETE,
				      FILE_OPEN_IF, FILE_DIRECTORY_FILE, 0,
				      &dnum, NULL);

		if (!NT_STATUS_IS_OK(status)) {
			d_printf("Could not create %s: %s\n", dname,
				 nt_errstr(status));
			return false;
		}

		req1 = swallow_notify_send(talloc_tos(), ev, cli, dnum,
					   FILE_NOTIFY_CHANGE_FILE_NAME |
					   FILE_NOTIFY_CHANGE_DIR_NAME |
					   FILE_NOTIFY_CHANGE_ATTRIBUTES |
					   FILE_NOTIFY_CHANGE_LAST_WRITE,
					   false, print_notifies, NULL);
		if (req1 == NULL) {
			d_printf("Could not create notify request\n");
			return false;
		}

		req2 = torture_createdels_send(talloc_tos(), ev, cli,
					       base_fname, 10, torture_numops);
		if (req2 == NULL) {
			d_printf("Could not create createdels request\n");
			return false;
		}
		TALLOC_FREE(base_fname);

		tevent_req_set_callback(req2, notify_bench_done,
					&num_finished);
	}

	while (num_finished < num_unc_names) {
		int ret;
		ret = tevent_loop_once(ev);
		if (ret != 0) {
			d_printf("tevent_loop_once failed\n");
			return false;
		}
	}

	if (!tevent_req_poll(req2, ev)) {
		d_printf("tevent_req_poll failed\n");
	}

	status = torture_createdels_recv(req2);
	d_printf("torture_createdels_recv returned %s\n", nt_errstr(status));

	return true;
}

static bool run_mangle1(int dummy)
{
	struct cli_state *cli;
	const char *fname = "this_is_a_long_fname_to_be_mangled.txt";
	uint16_t fnum;
	fstring alt_name;
	NTSTATUS status;
	time_t change_time, access_time, write_time;
	off_t size;
	uint32_t attr;

	printf("starting mangle1 test\n");
	if (!torture_open_connection(&cli, 0)) {
		return False;
	}

	smbXcli_conn_set_sockopt(cli->conn, sockops);

	status = cli_ntcreate(cli, fname, 0, GENERIC_ALL_ACCESS|DELETE_ACCESS,
			      FILE_ATTRIBUTE_NORMAL, 0, FILE_OVERWRITE_IF,
			      0, 0, &fnum, NULL);
	if (!NT_STATUS_IS_OK(status)) {
		d_printf("open %s failed: %s\n", fname, nt_errstr(status));
		return false;
	}
	cli_close(cli, fnum);

	status = cli_qpathinfo_alt_name(cli, fname, alt_name);
	if (!NT_STATUS_IS_OK(status)) {
		d_printf("cli_qpathinfo_alt_name failed: %s\n",
			 nt_errstr(status));
		return false;
	}
	d_printf("alt_name: %s\n", alt_name);

	status = cli_openx(cli, alt_name, O_RDONLY, DENY_NONE, &fnum);
	if (!NT_STATUS_IS_OK(status)) {
		d_printf("cli_openx(%s) failed: %s\n", alt_name,
			 nt_errstr(status));
		return false;
	}
	cli_close(cli, fnum);

	status = cli_qpathinfo1(cli, alt_name, &change_time, &access_time,
				&write_time, &size, &attr);
	if (!NT_STATUS_IS_OK(status)) {
		d_printf("cli_qpathinfo1(%s) failed: %s\n", alt_name,
			 nt_errstr(status));
		return false;
	}

	return true;
}

static NTSTATUS mangle_illegal_list_shortname_fn(struct file_info *f,
						 const char *mask,
						 void *state)
{
	if (f->short_name == NULL) {
		return NT_STATUS_OK;
	}

	if (strlen(f->short_name) == 0) {
		return NT_STATUS_OK;
	}

	printf("unexpected shortname: %s\n", f->short_name);

	return NT_STATUS_OBJECT_NAME_INVALID;
}

static NTSTATUS mangle_illegal_list_name_fn(struct file_info *f,
					    const char *mask,
					    void *state)
{
	char *name = state;

	printf("name: %s\n", f->name);
	fstrcpy(name, f->name);
	return NT_STATUS_OK;
}

static bool run_mangle_illegal(int dummy)
{
	struct cli_state *cli = NULL;
	struct cli_state *cli_posix = NULL;
	const char *fname = "\\MANGLE_ILLEGAL\\this_is_a_long_fname_to_be_mangled.txt";
	const char *illegal_fname = "MANGLE_ILLEGAL/foo:bar";
	char *mangled_path = NULL;
	uint16_t fnum;
	fstring name;
	fstring alt_name;
	NTSTATUS status;

	printf("starting mangle-illegal test\n");

	if (!torture_open_connection(&cli, 0)) {
		return False;
	}

	smbXcli_conn_set_sockopt(cli->conn, sockops);

	if (!torture_open_connection(&cli_posix, 0)) {
		return false;
	}

	smbXcli_conn_set_sockopt(cli_posix->conn, sockops);

	status = torture_setup_unix_extensions(cli_posix);
	if (!NT_STATUS_IS_OK(status)) {
		return false;
	}

	cli_rmdir(cli, "\\MANGLE_ILLEGAL");
	status = cli_mkdir(cli, "\\MANGLE_ILLEGAL");
	if (!NT_STATUS_IS_OK(status)) {
		printf("mkdir1 failed : %s\n", nt_errstr(status));
		return False;
	}

	/*
	 * Create a file with illegal NTFS characters and test that we
	 * get a usable mangled name
	 */

	cli_setatr(cli_posix, illegal_fname, 0, 0);
	cli_posix_unlink(cli_posix, illegal_fname);

	status = cli_posix_open(cli_posix, illegal_fname, O_RDWR|O_CREAT|O_EXCL,
				0600, &fnum);
	if (!NT_STATUS_IS_OK(status)) {
		printf("POSIX create of %s failed (%s)\n",
		       illegal_fname, nt_errstr(status));
		return false;
	}

	status = cli_close(cli_posix, fnum);
	if (!NT_STATUS_IS_OK(status)) {
		printf("close failed (%s)\n", nt_errstr(status));
		return false;
	}

	status = cli_list(cli, "\\MANGLE_ILLEGAL\\*", 0, mangle_illegal_list_name_fn, &name);
	if (!NT_STATUS_IS_OK(status)) {
		d_printf("cli_list failed: %s\n", nt_errstr(status));
		return false;
	}

	mangled_path = talloc_asprintf(talloc_tos(), "\\MANGLE_ILLEGAL\\%s", name);
	if (mangled_path == NULL) {
		return false;
	}

	status = cli_openx(cli, mangled_path, O_RDONLY, DENY_NONE, &fnum);
	if (!NT_STATUS_IS_OK(status)) {
		d_printf("cli_openx(%s) failed: %s\n", mangled_path, nt_errstr(status));
		TALLOC_FREE(mangled_path);
		return false;
	}
	TALLOC_FREE(mangled_path);
	cli_close(cli, fnum);

	cli_setatr(cli_posix, illegal_fname, 0, 0);
	cli_posix_unlink(cli_posix, illegal_fname);

	/*
	 * Create a file with a long name and check that we got *no* short name.
	 */

	status = cli_ntcreate(cli, fname, 0, GENERIC_ALL_ACCESS|DELETE_ACCESS,
			      FILE_ATTRIBUTE_NORMAL, 0, FILE_OVERWRITE_IF,
			      0, 0, &fnum, NULL);
	if (!NT_STATUS_IS_OK(status)) {
		d_printf("open %s failed: %s\n", fname, nt_errstr(status));
		return false;
	}
	cli_close(cli, fnum);

	status = cli_list(cli, fname, 0, mangle_illegal_list_shortname_fn, &alt_name);
	if (!NT_STATUS_IS_OK(status)) {
		d_printf("cli_list failed\n");
		return false;
	}

	cli_unlink(cli, fname, 0);
	cli_rmdir(cli, "\\MANGLE_ILLEGAL");

	if (!torture_close_connection(cli_posix)) {
		return false;
	}

	if (!torture_close_connection(cli)) {
		return false;
	}

	return true;
}

static size_t null_source(uint8_t *buf, size_t n, void *priv)
{
	size_t *to_pull = (size_t *)priv;
	size_t thistime = *to_pull;

	thistime = MIN(thistime, n);
	if (thistime == 0) {
		return 0;
	}

	memset(buf, 0, thistime);
	*to_pull -= thistime;
	return thistime;
}

static bool run_windows_write(int dummy)
{
	struct cli_state *cli1;
	uint16_t fnum;
	int i;
	bool ret = false;
	const char *fname = "\\writetest.txt";
	struct timeval start_time;
	double seconds;
	double kbytes;
	NTSTATUS status;

	printf("starting windows_write test\n");
	if (!torture_open_connection(&cli1, 0)) {
		return False;
	}

	status = cli_openx(cli1, fname, O_RDWR|O_CREAT|O_EXCL, DENY_NONE, &fnum);
	if (!NT_STATUS_IS_OK(status)) {
		printf("open failed (%s)\n", nt_errstr(status));
		return False;
	}

	smbXcli_conn_set_sockopt(cli1->conn, sockops);

	start_time = timeval_current();

	for (i=0; i<torture_numops; i++) {
		uint8_t c = 0;
		off_t start = i * torture_blocksize;
		size_t to_pull = torture_blocksize - 1;

		status = cli_writeall(cli1, fnum, 0, &c,
				      start + torture_blocksize - 1, 1, NULL);
		if (!NT_STATUS_IS_OK(status)) {
			printf("cli_write failed: %s\n", nt_errstr(status));
			goto fail;
		}

		status = cli_push(cli1, fnum, 0, i * torture_blocksize, torture_blocksize,
				  null_source, &to_pull);
		if (!NT_STATUS_IS_OK(status)) {
			printf("cli_push returned: %s\n", nt_errstr(status));
			goto fail;
		}
	}

	seconds = timeval_elapsed(&start_time);
	kbytes = (double)torture_blocksize * torture_numops;
	kbytes /= 1024;

	printf("Wrote %d kbytes in %.2f seconds: %d kb/sec\n", (int)kbytes,
	       (double)seconds, (int)(kbytes/seconds));

	ret = true;
 fail:
	cli_close(cli1, fnum);
	cli_unlink(cli1, fname, FILE_ATTRIBUTE_SYSTEM | FILE_ATTRIBUTE_HIDDEN);
	torture_close_connection(cli1);
	return ret;
}

static size_t calc_expected_return(struct cli_state *cli, size_t len_requested)
{
	size_t max_pdu = 0x1FFFF;

	if (cli->server_posix_capabilities & CIFS_UNIX_LARGE_READ_CAP) {
		max_pdu = 0xFFFFFF;
	}

	if (smb1cli_conn_signing_is_active(cli->conn)) {
		max_pdu = 0x1FFFF;
	}

	if (smb1cli_conn_encryption_on(cli->conn)) {
		max_pdu = CLI_BUFFER_SIZE;
	}

	if ((len_requested & 0xFFFF0000) == 0xFFFF0000) {
		len_requested &= 0xFFFF;
	}

	return MIN(len_requested,
		   max_pdu - (MIN_SMB_SIZE + VWV(12) + 1 /* padding byte */));
}

static bool check_read_call(struct cli_state *cli,
			    uint16_t fnum,
			    uint8_t *buf,
			    size_t len_requested)
{
	NTSTATUS status;
	struct tevent_req *subreq = NULL;
	ssize_t len_read = 0;
	size_t len_expected = 0;
	struct tevent_context *ev = NULL;

	ev = samba_tevent_context_init(talloc_tos());
	if (ev == NULL) {
		return false;
	}

	subreq = cli_read_andx_send(talloc_tos(),
				    ev,
				    cli,
				    fnum,
				    0,
				    len_requested);

	if (!tevent_req_poll_ntstatus(subreq, ev, &status)) {
		return false;
	}

	status = cli_read_andx_recv(subreq, &len_read, &buf);
	if (!NT_STATUS_IS_OK(status)) {
		d_printf("cli_read_andx_recv failed: %s\n", nt_errstr(status));
		return false;
	}

	TALLOC_FREE(subreq);
	TALLOC_FREE(ev);

	len_expected = calc_expected_return(cli, len_requested);

	if (len_expected > 0x10000 && len_read == 0x10000) {
		/* Windows servers only return a max of 0x10000,
		   doesn't matter if you set CAP_LARGE_READX in
		   the client sessionsetupX call or not. */
		d_printf("Windows server - returned 0x10000 on a read of 0x%x\n",
			(unsigned int)len_requested);
	} else if (len_read != len_expected) {
		d_printf("read of 0x%x failed: got 0x%x, expected 0x%x\n",
			(unsigned int)len_requested,
			(unsigned int)len_read,
			(unsigned int)len_expected);
		return false;
	} else {
		d_printf("Correct read reply.\n");
	}

	return true;
}

/* Test large readX variants. */
static bool large_readx_tests(struct cli_state *cli,
				uint16_t fnum,
				uint8_t *buf)
{
	/* A read of 0xFFFF0001 should *always* return 1 byte. */
	if (check_read_call(cli, fnum, buf, 0xFFFF0001) == false) {
		return false;
	}
	/* A read of 0x10000 should return 0x10000 bytes. */
	if (check_read_call(cli, fnum, buf,    0x10000) == false) {
		return false;
	}
	/* A read of 0x10000 should return 0x10001 bytes. */
	if (check_read_call(cli, fnum, buf,    0x10001) == false) {
		return false;
	}
	/* A read of 0x1FFFF - (MIN_SMB_SIZE + VWV(12) should return
	   the requested number of bytes. */
	if (check_read_call(cli, fnum, buf, 0x1FFFF - (MIN_SMB_SIZE + VWV(12))) == false) {
		return false;
	}
	/* A read of 1MB should return 1MB bytes (on Samba). */
	if (check_read_call(cli, fnum, buf,   0x100000) == false) {
		return false;
	}

	if (check_read_call(cli, fnum, buf,    0x20001) == false) {
		return false;
	}
	if (check_read_call(cli, fnum, buf, 0x22000001) == false) {
		return false;
	}
	if (check_read_call(cli, fnum, buf, 0xFFFE0001) == false) {
		return false;
	}
	return true;
}

static bool run_large_readx(int dummy)
{
	uint8_t *buf = NULL;
	struct cli_state *cli1 = NULL;
	struct cli_state *cli2 = NULL;
	bool correct = false;
	const char *fname = "\\large_readx.dat";
	NTSTATUS status;
	uint16_t fnum1 = UINT16_MAX;
	uint32_t normal_caps = 0;
	size_t file_size = 20*1024*1024;
	TALLOC_CTX *frame = talloc_stackframe();
	size_t i;
	struct {
		const char *name;
		enum smb_signing_setting signing_setting;
		enum protocol_types protocol;
	} runs[] = {
		{
			.name = "NT1",
			.signing_setting = SMB_SIGNING_IF_REQUIRED,
			.protocol = PROTOCOL_NT1,
		},{
			.name = "NT1 - SIGNING_REQUIRED",
			.signing_setting = SMB_SIGNING_REQUIRED,
			.protocol = PROTOCOL_NT1,
		},
	};

	printf("starting large_readx test\n");

	if (!torture_open_connection(&cli1, 0)) {
		goto out;
	}

	normal_caps = smb1cli_conn_capabilities(cli1->conn);

	if (!(normal_caps & CAP_LARGE_READX)) {
		d_printf("Server doesn't have CAP_LARGE_READX 0x%x\n",
			(unsigned int)normal_caps);
		goto out;
	}

	/* Create a file of size 4MB. */
	status = cli_ntcreate(cli1, fname, 0, GENERIC_ALL_ACCESS,
			FILE_ATTRIBUTE_NORMAL, 0, FILE_OVERWRITE_IF,
			0, 0, &fnum1, NULL);

	if (!NT_STATUS_IS_OK(status)) {
		d_printf("open %s failed: %s\n", fname, nt_errstr(status));
		goto out;
	}

	/* Write file_size bytes. */
	buf = talloc_zero_array(frame, uint8_t, file_size);
	if (buf == NULL) {
		goto out;
	}

	status = cli_writeall(cli1,
			      fnum1,
			      0,
			      buf,
			      0,
			      file_size,
			      NULL);
	if (!NT_STATUS_IS_OK(status)) {
		d_printf("cli_writeall failed: %s\n", nt_errstr(status));
		goto out;
	}

	status = cli_close(cli1, fnum1);
	if (!NT_STATUS_IS_OK(status)) {
		d_printf("cli_close failed: %s\n", nt_errstr(status));
		goto out;
	}

	fnum1 = UINT16_MAX;

	for (i=0; i < ARRAY_SIZE(runs); i++) {
		enum smb_signing_setting saved_signing_setting = signing_state;
		uint16_t fnum2 = -1;

		if (do_encrypt &&
		    (runs[i].signing_setting == SMB_SIGNING_REQUIRED))
		{
			d_printf("skip[%u] - %s\n", (unsigned)i, runs[i].name);
			continue;
		}

		d_printf("run[%u] - %s\n", (unsigned)i, runs[i].name);

		signing_state = runs[i].signing_setting;
		cli2 = open_nbt_connection();
		signing_state = saved_signing_setting;
		if (cli2 == NULL) {
			goto out;
		}

		status = smbXcli_negprot(cli2->conn,
					 cli2->timeout,
					 runs[i].protocol,
					 runs[i].protocol);
		if (!NT_STATUS_IS_OK(status)) {
			goto out;
		}

		status = cli_session_setup_creds(cli2, torture_creds);
		if (!NT_STATUS_IS_OK(status)) {
			goto out;
		}

		status = cli_tree_connect(cli2,
					share,
					"?????",
					password);
		if (!NT_STATUS_IS_OK(status)) {
			goto out;
		}

		cli_set_timeout(cli2, 120000); /* set a really long timeout (2 minutes) */

		normal_caps = smb1cli_conn_capabilities(cli2->conn);

		if (!(normal_caps & CAP_LARGE_READX)) {
			d_printf("Server doesn't have CAP_LARGE_READX 0x%x\n",
				(unsigned int)normal_caps);
			goto out;
		}

		if (do_encrypt) {
			if (force_cli_encryption(cli2, share) == false) {
				goto out;
			}
		} else if (SERVER_HAS_UNIX_CIFS(cli2)) {
			uint16_t major, minor;
			uint32_t caplow, caphigh;

			status = cli_unix_extensions_version(cli2,
							     &major, &minor,
							     &caplow, &caphigh);
			if (!NT_STATUS_IS_OK(status)) {
				goto out;
			}
		}

		status = cli_ntcreate(cli2, fname, 0, FILE_READ_DATA,
				FILE_ATTRIBUTE_NORMAL, 0, FILE_OPEN,
				0, 0, &fnum2, NULL);
		if (!NT_STATUS_IS_OK(status)) {
			d_printf("Second open %s failed: %s\n", fname, nt_errstr(status));
			goto out;
		}

		/* All reads must return less than file_size bytes. */
		if (!large_readx_tests(cli2, fnum2, buf)) {
			goto out;
		}

		status = cli_close(cli2, fnum2);
		if (!NT_STATUS_IS_OK(status)) {
			d_printf("cli_close failed: %s\n", nt_errstr(status));
			goto out;
		}
		fnum2 = -1;

		if (!torture_close_connection(cli2)) {
			goto out;
		}
		cli2 = NULL;
	}

	correct = true;
	printf("Success on large_readx test\n");

  out:

	if (cli2) {
		if (!torture_close_connection(cli2)) {
			correct = false;
		}
	}

	if (cli1) {
		if (fnum1 != UINT16_MAX) {
			status = cli_close(cli1, fnum1);
			if (!NT_STATUS_IS_OK(status)) {
				d_printf("cli_close failed: %s\n", nt_errstr(status));
			}
			fnum1 = UINT16_MAX;
		}

		status = cli_unlink(cli1, fname,
				    FILE_ATTRIBUTE_SYSTEM | FILE_ATTRIBUTE_HIDDEN);
		if (!NT_STATUS_IS_OK(status)) {
			printf("unlink failed (%s)\n", nt_errstr(status));
		}

		if (!torture_close_connection(cli1)) {
			correct = false;
		}
	}

	TALLOC_FREE(frame);

	printf("finished large_readx test\n");
	return correct;
}

static NTSTATUS msdfs_attribute_list_fn(struct file_info *finfo,
				  const char *mask,
				  void *private_data)
{
	uint32_t *p_attr = (uint32_t *)private_data;

	if (strequal(finfo->name, test_filename)) {
		*p_attr = finfo->attr;
	}

	return NT_STATUS_OK;
}

static bool run_msdfs_attribute(int dummy)
{
	static struct cli_state *cli;
	bool correct = false;
	uint32_t attr = 0;
	NTSTATUS status;

	printf("Starting MSDFS-ATTRIBUTE test\n");

	if (test_filename == NULL || test_filename[0] == '\0') {
		printf("MSDFS-ATTRIBUTE test "
			"needs -f filename-of-msdfs-link\n");
		return false;
	}

	/*
	 * NB. We use torture_open_connection_flags() not
	 * torture_open_connection() as the latter forces
	 * SMB1.
	 */
	if (!torture_open_connection_flags(&cli, 0, 0)) {
		return false;
	}

	smbXcli_conn_set_sockopt(cli->conn, sockops);

	status = cli_list(cli,
			"*",
			FILE_ATTRIBUTE_DIRECTORY,
			msdfs_attribute_list_fn,
			&attr);

	if (!NT_STATUS_IS_OK(status)) {
		printf("cli_list failed with %s\n",
			nt_errstr(status));
		goto out;
	}
	if ((attr & FILE_ATTRIBUTE_REPARSE_POINT) == 0) {
		printf("file %s should have "
			"FILE_ATTRIBUTE_REPARSE_POINT set. attr = 0x%x\n",
			test_filename,
			(unsigned int)attr);
		goto out;
	}

	if ((attr & FILE_ATTRIBUTE_DIRECTORY) == 0) {
		printf("file %s should have "
			"FILE_ATTRIBUTE_DIRECTORY set. attr = 0x%x\n",
			test_filename,
			(unsigned int)attr);
		goto out;
	}

	correct = true;

  out:

	torture_close_connection(cli);
	return correct;
}

static bool run_cli_echo(int dummy)
{
	struct cli_state *cli;
	NTSTATUS status;

	printf("starting cli_echo test\n");
	if (!torture_open_connection(&cli, 0)) {
		return false;
	}
	smbXcli_conn_set_sockopt(cli->conn, sockops);

	status = cli_echo(cli, 5, data_blob_const("hello", 5));

	d_printf("cli_echo returned %s\n", nt_errstr(status));

	torture_close_connection(cli);
	return NT_STATUS_IS_OK(status);
}

static int splice_status(off_t written, void *priv)
{
        return true;
}

static bool run_cli_splice(int dummy)
{
	uint8_t *buf = NULL;
	struct cli_state *cli1 = NULL;
	bool correct = false;
	const char *fname_src = "\\splice_src.dat";
	const char *fname_dst = "\\splice_dst.dat";
	NTSTATUS status;
	uint16_t fnum1 = UINT16_MAX;
	uint16_t fnum2 = UINT16_MAX;
	size_t file_size = 2*1024*1024;
	size_t splice_size = 1*1024*1024 + 713;
	uint8_t digest1[16], digest2[16];
	off_t written = 0;
	size_t nread = 0;
	TALLOC_CTX *frame = talloc_stackframe();

	printf("starting cli_splice test\n");

	if (!torture_open_connection(&cli1, 0)) {
		goto out;
	}

	cli_unlink(cli1, fname_src,
		FILE_ATTRIBUTE_SYSTEM | FILE_ATTRIBUTE_HIDDEN);
	cli_unlink(cli1, fname_dst,
		FILE_ATTRIBUTE_SYSTEM | FILE_ATTRIBUTE_HIDDEN);

	/* Create a file */
	status = cli_ntcreate(cli1, fname_src, 0, GENERIC_ALL_ACCESS,
			FILE_ATTRIBUTE_NORMAL, 0, FILE_OVERWRITE_IF,
			0, 0, &fnum1, NULL);

	if (!NT_STATUS_IS_OK(status)) {
		d_printf("open %s failed: %s\n", fname_src, nt_errstr(status));
		goto out;
	}

	/* Write file_size bytes - must be bigger than splice_size. */
	buf = talloc_zero_array(frame, uint8_t, file_size);
	if (buf == NULL) {
		d_printf("talloc_fail\n");
		goto out;
	}

	/* Fill it with random numbers. */
	generate_random_buffer(buf, file_size);

	/* MD5 the first 1MB + 713 bytes. */
	gnutls_hash_fast(GNUTLS_DIG_MD5,
			 buf,
			 splice_size,
			 digest1);

	status = cli_writeall(cli1,
			      fnum1,
			      0,
			      buf,
			      0,
			      file_size,
			      NULL);
	if (!NT_STATUS_IS_OK(status)) {
		d_printf("cli_writeall failed: %s\n", nt_errstr(status));
		goto out;
	}

	status = cli_ntcreate(cli1, fname_dst, 0, GENERIC_ALL_ACCESS,
			FILE_ATTRIBUTE_NORMAL, 0, FILE_OVERWRITE_IF,
			0, 0, &fnum2, NULL);

	if (!NT_STATUS_IS_OK(status)) {
		d_printf("open %s failed: %s\n", fname_dst, nt_errstr(status));
		goto out;
	}

	/* Now splice 1MB + 713 bytes. */
	status = cli_splice(cli1,
				cli1,
				fnum1,
				fnum2,
				splice_size,
				0,
				0,
				&written,
				splice_status,
				NULL);

	if (!NT_STATUS_IS_OK(status)) {
		d_printf("cli_splice failed: %s\n", nt_errstr(status));
		goto out;
	}

	/* Clear the old buffer. */
	memset(buf, '\0', file_size);

	/* Read the new file. */
	status = cli_read(cli1, fnum2, (char *)buf, 0, splice_size, &nread);
	if (!NT_STATUS_IS_OK(status)) {
		d_printf("cli_read failed: %s\n", nt_errstr(status));
		goto out;
	}
	if (nread != splice_size) {
		d_printf("bad read of 0x%x, should be 0x%x\n",
			(unsigned int)nread,
			(unsigned int)splice_size);
		goto out;
	}

	/* MD5 the first 1MB + 713 bytes. */
	gnutls_hash_fast(GNUTLS_DIG_MD5,
			 buf,
			 splice_size,
			 digest2);

	/* Must be the same. */
	if (memcmp(digest1, digest2, 16) != 0) {
		d_printf("bad MD5 compare\n");
		goto out;
	}

	correct = true;
	printf("Success on cli_splice test\n");

  out:

	if (cli1) {
		if (fnum1 != UINT16_MAX) {
			cli_close(cli1, fnum1);
		}
		if (fnum2 != UINT16_MAX) {
			cli_close(cli1, fnum2);
		}

		cli_unlink(cli1, fname_src,
			FILE_ATTRIBUTE_SYSTEM | FILE_ATTRIBUTE_HIDDEN);
		cli_unlink(cli1, fname_dst,
			FILE_ATTRIBUTE_SYSTEM | FILE_ATTRIBUTE_HIDDEN);

		if (!torture_close_connection(cli1)) {
			correct = false;
		}
	}

	TALLOC_FREE(frame);
	return correct;
}

static bool run_uid_regression_test(int dummy)
{
	static struct cli_state *cli;
	int16_t old_vuid;
	int32_t old_cnum;
	bool correct = True;
	struct smbXcli_tcon *tcon_copy = NULL;
	NTSTATUS status;

	printf("starting uid regression test\n");

	if (!torture_open_connection(&cli, 0)) {
		return False;
	}

	smbXcli_conn_set_sockopt(cli->conn, sockops);

	/* Ok - now save then logoff our current user. */
	old_vuid = cli_state_get_uid(cli);

	status = cli_ulogoff(cli);
	if (!NT_STATUS_IS_OK(status)) {
		d_printf("(%s) cli_ulogoff failed: %s\n",
			 __location__, nt_errstr(status));
		correct = false;
		goto out;
	}

	cli_state_set_uid(cli, old_vuid);

	/* Try an operation. */
	status = cli_mkdir(cli, "\\uid_reg_test");
	if (NT_STATUS_IS_OK(status)) {
		d_printf("(%s) cli_mkdir succeeded\n",
			 __location__);
		correct = false;
		goto out;
	} else {
		/* Should be bad uid. */
		if (!check_error(__LINE__, status, ERRSRV, ERRbaduid,
				 NT_STATUS_USER_SESSION_DELETED)) {
			correct = false;
			goto out;
		}
	}

	old_cnum = cli_state_get_tid(cli);
	/*
	 * This is an SMB1-only test.
	 * Copy the tcon, not "save/restore".
	 *
	 * In SMB1 the cli_tdis() below frees
	 * cli->smb1.tcon so we need a copy
	 * of the struct to put back for the
	 * second tdis call with invalid vuid.
	 *
	 * This is a test-only hack. Real client code
	 * uses cli_state_save_tcon_share()/cli_state_restore_tcon_share().
	 */
	tcon_copy = smbXcli_tcon_copy(cli, cli->smb1.tcon);
	if (tcon_copy == NULL) {
		correct = false;
		goto out;
	}

	/* Now try a SMBtdis with the invalid vuid set to zero. */
	cli_state_set_uid(cli, 0);

	/* This should succeed. */
	status = cli_tdis(cli);

	if (NT_STATUS_IS_OK(status)) {
		d_printf("First tdis with invalid vuid should succeed.\n");
	} else {
		d_printf("First tdis failed (%s)\n", nt_errstr(status));
		correct = false;
		cli->smb1.tcon = tcon_copy;
		goto out;
	}

	cli->smb1.tcon = tcon_copy;
	cli_state_set_uid(cli, old_vuid);
	cli_state_set_tid(cli, old_cnum);

	/* This should fail. */
	status = cli_tdis(cli);
	if (NT_STATUS_IS_OK(status)) {
		d_printf("Second tdis with invalid vuid should fail - succeeded instead !.\n");
		correct = false;
		goto out;
	} else {
		/* Should be bad tid. */
		if (!check_error(__LINE__, status, ERRSRV, ERRinvnid,
				NT_STATUS_NETWORK_NAME_DELETED)) {
			correct = false;
			goto out;
		}
	}

	cli_rmdir(cli, "\\uid_reg_test");

  out:

	cli_shutdown(cli);
	return correct;
}


static const char *illegal_chars = "*\\/?<>|\":";
static char force_shortname_chars[] = " +,.[];=\177";

static NTSTATUS shortname_del_fn(struct file_info *finfo,
			     const char *mask, void *state)
{
	struct cli_state *pcli = (struct cli_state *)state;
	fstring fname;
	NTSTATUS status = NT_STATUS_OK;

	slprintf(fname, sizeof(fname), "\\shortname\\%s", finfo->name);

	if (strcmp(finfo->name, ".") == 0 || strcmp(finfo->name, "..") == 0)
		return NT_STATUS_OK;

	if (finfo->attr & FILE_ATTRIBUTE_DIRECTORY) {
		status = cli_rmdir(pcli, fname);
		if (!NT_STATUS_IS_OK(status)) {
			printf("del_fn: failed to rmdir %s\n,", fname );
		}
	} else {
		status = cli_unlink(pcli, fname, FILE_ATTRIBUTE_SYSTEM | FILE_ATTRIBUTE_HIDDEN);
		if (!NT_STATUS_IS_OK(status)) {
			printf("del_fn: failed to unlink %s\n,", fname );
		}
	}
	return status;
}

struct sn_state {
	int matched;
	int i;
	bool val;
};

static NTSTATUS shortname_list_fn(struct file_info *finfo,
			      const char *name, void *state)
{
	struct sn_state *s = (struct sn_state  *)state;
	int i = s->i;

#if 0
	printf("shortname list: i = %d, name = |%s|, shortname = |%s|\n",
		i, finfo->name, finfo->short_name);
#endif

	if (strchr(force_shortname_chars, i)) {
		if (!finfo->short_name) {
			/* Shortname not created when it should be. */
			d_printf("(%s) ERROR: Shortname was not created for file %s containing %d\n",
				__location__, finfo->name, i);
			s->val = true;
		}
	} else if (finfo->short_name){
		/* Shortname created when it should not be. */
		d_printf("(%s) ERROR: Shortname %s was created for file %s\n",
			__location__, finfo->short_name, finfo->name);
		s->val = true;
	}
	s->matched += 1;
	return NT_STATUS_OK;
}

static bool run_shortname_test(int dummy)
{
	static struct cli_state *cli;
	bool correct = True;
	int i;
	struct sn_state s;
	char fname[40];
	NTSTATUS status;

	printf("starting shortname test\n");

	if (!torture_open_connection(&cli, 0)) {
		return False;
	}

	smbXcli_conn_set_sockopt(cli->conn, sockops);

	cli_list(cli, "\\shortname\\*", 0, shortname_del_fn, cli);
	cli_list(cli, "\\shortname\\*", FILE_ATTRIBUTE_DIRECTORY, shortname_del_fn, cli);
	cli_rmdir(cli, "\\shortname");

	status = cli_mkdir(cli, "\\shortname");
	if (!NT_STATUS_IS_OK(status)) {
		d_printf("(%s) cli_mkdir of \\shortname failed: %s\n",
			__location__, nt_errstr(status));
		correct = false;
		goto out;
	}

	if (strlcpy(fname, "\\shortname\\", sizeof(fname)) >= sizeof(fname)) {
		correct = false;
		goto out;
	}
	if (strlcat(fname, "test .txt", sizeof(fname)) >= sizeof(fname)) {
		correct = false;
		goto out;
	}

	s.val = false;

	for (i = 32; i < 128; i++) {
		uint16_t fnum = (uint16_t)-1;

		s.i = i;

		if (strchr(illegal_chars, i)) {
			continue;
		}
		fname[15] = i;

		status = cli_ntcreate(cli, fname, 0, GENERIC_ALL_ACCESS, FILE_ATTRIBUTE_NORMAL,
                                   FILE_SHARE_READ|FILE_SHARE_WRITE,
				   FILE_OVERWRITE_IF, 0, 0, &fnum, NULL);
		if (!NT_STATUS_IS_OK(status)) {
			d_printf("(%s) cli_nt_create of %s failed: %s\n",
				__location__, fname, nt_errstr(status));
			correct = false;
			goto out;
		}
		cli_close(cli, fnum);

		s.matched = 0;
		status = cli_list(cli, "\\shortname\\test*.*", 0,
				  shortname_list_fn, &s);
		if (s.matched != 1) {
			d_printf("(%s) failed to list %s: %s\n",
				__location__, fname, nt_errstr(status));
			correct = false;
			goto out;
		}

		status = cli_unlink(cli, fname, FILE_ATTRIBUTE_SYSTEM | FILE_ATTRIBUTE_HIDDEN);
		if (!NT_STATUS_IS_OK(status)) {
			d_printf("(%s) failed to delete %s: %s\n",
				__location__, fname, nt_errstr(status));
			correct = false;
			goto out;
		}

		if (s.val) {
			correct = false;
			goto out;
		}
	}

  out:

	cli_list(cli, "\\shortname\\*", 0, shortname_del_fn, cli);
	cli_list(cli, "\\shortname\\*", FILE_ATTRIBUTE_DIRECTORY, shortname_del_fn, cli);
	cli_rmdir(cli, "\\shortname");
	torture_close_connection(cli);
	return correct;
}

TLDAPRC callback_code;

static void pagedsearch_cb(struct tevent_req *req)
{
	TLDAPRC rc;
	struct tldap_message *msg;
	char *dn;

	rc = tldap_search_paged_recv(req, talloc_tos(), &msg);
	if (!TLDAP_RC_IS_SUCCESS(rc)) {
		d_printf("tldap_search_paged_recv failed: %s\n",
			 tldap_rc2string(rc));
		callback_code = rc;
		return;
	}
	if (tldap_msg_type(msg) != TLDAP_RES_SEARCH_ENTRY) {
		TALLOC_FREE(msg);
		return;
	}
	if (!tldap_entry_dn(msg, &dn)) {
		d_printf("tldap_entry_dn failed\n");
		return;
	}
	d_printf("%s\n", dn);
	TALLOC_FREE(msg);
}

enum tldap_extended_val {
	EXTENDED_ZERO = 0,
	EXTENDED_ONE = 1,
	EXTENDED_NONE = 2,
};

/*
 * Construct an extended dn control with either no value, 0 or 1
 *
 * No value and 0 are equivalent (non-hyphenated GUID)
 * 1 has the hyphenated GUID
 */
static struct tldap_control *
tldap_build_extended_control(enum tldap_extended_val val)
{
	struct tldap_control empty_control;
	struct asn1_data *data;

	ZERO_STRUCT(empty_control);

	if (val != EXTENDED_NONE) {
		data = asn1_init(talloc_tos(), ASN1_MAX_TREE_DEPTH);

		if (!data) {
			return NULL;
		}

		if (!asn1_push_tag(data, ASN1_SEQUENCE(0))) {
			return NULL;
		}

		if (!asn1_write_Integer(data, (int)val)) {
			return NULL;
		}

		if (!asn1_pop_tag(data)) {
			return NULL;
		}

		if (!asn1_blob(data, &empty_control.value)) {
			return NULL;
		}
	}

	empty_control.oid = "1.2.840.113556.1.4.529";
	empty_control.critical = true;

	return tldap_add_control(talloc_tos(), NULL, 0, &empty_control);

}

static bool tldap_test_dn_guid_format(struct tldap_context *ld, const char *basedn,
				      enum tldap_extended_val control_val)
{
	struct tldap_control *control = tldap_build_extended_control(control_val);
	char *dn = NULL;
	struct tldap_message **msg;
	TLDAPRC rc;

	rc = tldap_search(ld, basedn, TLDAP_SCOPE_BASE,
			  "(objectClass=*)", NULL, 0, 0,
			  control, 1, NULL,
			  0, 0, 0, 0, talloc_tos(), &msg);
	if (!TLDAP_RC_IS_SUCCESS(rc)) {
		d_printf("tldap_search for domain DN failed: %s\n",
			 tldap_errstr(talloc_tos(), ld, rc));
		return false;
	}

	if (!tldap_entry_dn(msg[0], &dn)) {
		d_printf("tldap_search domain DN fetch failed: %s\n",
			 tldap_errstr(talloc_tos(), ld, rc));
		return false;
	}

	d_printf("%s\n", dn);
	{
		uint32_t time_low;
		uint32_t time_mid, time_hi_and_version;
		uint32_t clock_seq[2];
		uint32_t node[6];
		char next;

		switch (control_val) {
		case EXTENDED_NONE:
		case EXTENDED_ZERO:
			/*
			 * When reading GUIDs with hyphens, scanf will treat
			 * hyphen as a hex character (and counts as part of the
			 * width). This creates leftover GUID string which we
			 * check will for with 'next' and closing '>'.
			 */
			if (12 == sscanf(dn, "<GUID=%08x%04x%04x%02x%02x%02x%02x%02x%02x%02x%02x>%c",
					 &time_low, &time_mid,
					 &time_hi_and_version, &clock_seq[0],
					 &clock_seq[1], &node[0], &node[1],
					 &node[2], &node[3], &node[4],
					 &node[5], &next)) {
				/* This GUID is good */
			} else {
				d_printf("GUID format in control (no hyphens) doesn't match output\n");
				return false;
			}

			break;
		case EXTENDED_ONE:
			if (12 == sscanf(dn,
					 "<GUID=%08x-%04x-%04x-%02x%02x-%02x%02x%02x%02x%02x%02x>%c",
					 &time_low, &time_mid,
					 &time_hi_and_version, &clock_seq[0],
					 &clock_seq[1], &node[0], &node[1],
					 &node[2], &node[3], &node[4],
					 &node[5], &next)) {
				/* This GUID is good */
			} else {
				d_printf("GUID format in control (with hyphens) doesn't match output\n");
				return false;
			}

			break;
		default:
			return false;
		}
	}

	return true;
}

static bool run_tldap(int dummy)
{
	struct tldap_context *ld;
	int fd;
	TLDAPRC rc;
	NTSTATUS status;
	struct sockaddr_storage addr;
	struct tevent_context *ev;
	struct tevent_req *req;
	char *basedn;
	const char *filter;

	if (!resolve_name(host, &addr, 0, false)) {
		d_printf("could not find host %s\n", host);
		return false;
	}
	status = open_socket_out(&addr, 389, 9999, &fd);
	if (!NT_STATUS_IS_OK(status)) {
		d_printf("open_socket_out failed: %s\n", nt_errstr(status));
		return false;
	}

	ld = tldap_context_create(talloc_tos(), fd);
	if (ld == NULL) {
		close(fd);
		d_printf("tldap_context_create failed\n");
		return false;
	}

	rc = tldap_fetch_rootdse(ld);
	if (!TLDAP_RC_IS_SUCCESS(rc)) {
		d_printf("tldap_fetch_rootdse failed: %s\n",
			 tldap_errstr(talloc_tos(), ld, rc));
		return false;
	}

	basedn = tldap_talloc_single_attribute(
		tldap_rootdse(ld), "defaultNamingContext", talloc_tos());
	if (basedn == NULL) {
		d_printf("no defaultNamingContext\n");
		return false;
	}
	d_printf("defaultNamingContext: %s\n", basedn);

	ev = samba_tevent_context_init(talloc_tos());
	if (ev == NULL) {
		d_printf("tevent_context_init failed\n");
		return false;
	}

	rc = tldap_gensec_bind(ld, torture_creds, "ldap", host, NULL,
			       loadparm_init_s3(talloc_tos(),
						loadparm_s3_helpers()),
			       GENSEC_FEATURE_SIGN | GENSEC_FEATURE_SEAL);

	if (!TLDAP_RC_IS_SUCCESS(rc)) {
		d_printf("tldap_gensec_bind failed\n");
		return false;
	}

	callback_code = TLDAP_SUCCESS;

	req = tldap_search_paged_send(talloc_tos(), ev, ld, basedn,
				      TLDAP_SCOPE_SUB, "(objectclass=*)",
				      NULL, 0, 0,
				      NULL, 0, NULL, 0, 0, 0, 0, 5);
	if (req == NULL) {
		d_printf("tldap_search_paged_send failed\n");
		return false;
	}
	tevent_req_set_callback(req, pagedsearch_cb, NULL);

	tevent_req_poll(req, ev);

	TALLOC_FREE(req);

	rc = callback_code;

	if (!TLDAP_RC_IS_SUCCESS(rc)) {
		d_printf("tldap_search with paging failed: %s\n",
			 tldap_errstr(talloc_tos(), ld, rc));
		return false;
	}

	/* test search filters against rootDSE */
	filter = "(&(|(name=samba)(nextRid<=10000000)(usnChanged>=10)(samba~=ambas)(!(name=s*m*a)))"
		   "(|(name:=samba)(name:dn:2.5.13.5:=samba)(:dn:2.5.13.5:=samba)(!(name=*samba))))";

	rc = tldap_search(ld, "", TLDAP_SCOPE_BASE, filter,
			  NULL, 0, 0, NULL, 0, NULL, 0, 0, 0, 0,
			  talloc_tos(), NULL);
	if (!TLDAP_RC_IS_SUCCESS(rc)) {
		d_printf("tldap_search with complex filter failed: %s\n",
			 tldap_errstr(talloc_tos(), ld, rc));
		return false;
	}

	/*
	 * Tests to check for regression of:
	 *
	 * https://bugzilla.samba.org/show_bug.cgi?id=14029
	 *
	 * TLDAP used here to pick apart the original string DN (with GUID)
	 */
	if (!tldap_test_dn_guid_format(ld, basedn, EXTENDED_NONE)) {
		d_printf("tldap_search with extended dn (no val) failed: %s\n",
			 tldap_errstr(talloc_tos(), ld, rc));
		return false;
	}
	if (!tldap_test_dn_guid_format(ld, basedn, EXTENDED_ZERO)) {
		d_printf("tldap_search with extended dn (0) failed: %s\n",
			 tldap_errstr(talloc_tos(), ld, rc));
		return false;
	}
	if (!tldap_test_dn_guid_format(ld, basedn, EXTENDED_ONE)) {
		d_printf("tldap_search with extended dn (1) failed: %s\n",
			 tldap_errstr(talloc_tos(), ld, rc));
		return false;
	}

	TALLOC_FREE(ld);
	return true;
}

/* Torture test to ensure no regression of :
https://bugzilla.samba.org/show_bug.cgi?id=7084
*/

static bool run_dir_createtime(int dummy)
{
	struct cli_state *cli;
	const char *dname = "\\testdir_createtime";
	const char *fname = "\\testdir_createtime\\testfile";
	NTSTATUS status;
	struct timespec create_time;
	struct timespec create_time1;
	uint16_t fnum;
	bool ret = false;
	uint64_t ino;

	if (!torture_open_connection(&cli, 0)) {
		return false;
	}

	if (smbXcli_conn_protocol(cli->conn) >= PROTOCOL_SMB2_02) {
		/* Ensure ino is zero, SMB2 gets a real one. */
		ino = 0;
	} else {
		/* Ensure ino is -1, SMB1 never gets a real one. */
		ino = (uint64_t)-1;
	}

	cli_unlink(cli, fname, FILE_ATTRIBUTE_SYSTEM | FILE_ATTRIBUTE_HIDDEN);
	cli_rmdir(cli, dname);

	status = cli_mkdir(cli, dname);
	if (!NT_STATUS_IS_OK(status)) {
		printf("mkdir failed: %s\n", nt_errstr(status));
		goto out;
	}

	status = cli_qpathinfo2(cli, dname, &create_time, NULL, NULL, NULL,
				NULL, NULL, &ino);
	if (!NT_STATUS_IS_OK(status)) {
		printf("cli_qpathinfo2 returned %s\n",
		       nt_errstr(status));
		goto out;
	}

	if (smbXcli_conn_protocol(cli->conn) >= PROTOCOL_SMB2_02) {
		/* SMB2 should always return an inode. */
		if (ino == 0) {
			printf("SMB2 bad inode (0)\n");
			goto out;
		}
	} else {
		/* SMB1 must always return zero here. */
		if (ino != 0) {
			printf("SMB1 bad inode (!0)\n");
			goto out;
		}
	}

	/* Sleep 3 seconds, then create a file. */
	sleep(3);

	status = cli_openx(cli, fname, O_RDWR | O_CREAT | O_EXCL,
                         DENY_NONE, &fnum);
	if (!NT_STATUS_IS_OK(status)) {
		printf("cli_openx failed: %s\n", nt_errstr(status));
		goto out;
	}

	status = cli_qpathinfo2(cli, dname, &create_time1, NULL, NULL, NULL,
				NULL, NULL, NULL);
	if (!NT_STATUS_IS_OK(status)) {
		printf("cli_qpathinfo2 (2) returned %s\n",
		       nt_errstr(status));
		goto out;
	}

	if (timespec_compare(&create_time1, &create_time)) {
		printf("run_dir_createtime: create time was updated (error)\n");
	} else {
		printf("run_dir_createtime: create time was not updated (correct)\n");
		ret = true;
	}

  out:

	cli_unlink(cli, fname, FILE_ATTRIBUTE_SYSTEM | FILE_ATTRIBUTE_HIDDEN);
	cli_rmdir(cli, dname);
	if (!torture_close_connection(cli)) {
		ret = false;
	}
	return ret;
}


static bool run_streamerror(int dummy)
{
	struct cli_state *cli;
	const char *dname = "\\testdir_streamerror";
	const char *streamname =
		"testdir_streamerror:{4c8cc155-6c1e-11d1-8e41-00c04fb9386d}:$DATA";
	NTSTATUS status;
	time_t change_time, access_time, write_time;
	off_t size;
	uint16_t fnum;
	uint32_t attr;
	bool ret = true;

	if (!torture_open_connection(&cli, 0)) {
		return false;
	}

	torture_deltree(cli, dname);

	status = cli_mkdir(cli, dname);
	if (!NT_STATUS_IS_OK(status)) {
		printf("mkdir failed: %s\n", nt_errstr(status));
		return false;
	}

	status = cli_qpathinfo1(cli, streamname, &change_time, &access_time,
				&write_time, &size, &attr);
	if (!NT_STATUS_EQUAL(status, NT_STATUS_OBJECT_NAME_NOT_FOUND)) {
		printf("pathinfo returned %s, expected "
		       "NT_STATUS_OBJECT_NAME_NOT_FOUND\n",
		       nt_errstr(status));
		ret = false;
	}

	status = cli_ntcreate(cli, streamname, 0x16,
			      FILE_READ_DATA|FILE_READ_EA|
			      FILE_READ_ATTRIBUTES|READ_CONTROL_ACCESS,
			      FILE_ATTRIBUTE_NORMAL, FILE_SHARE_READ,
			      FILE_OPEN, 0, 0, &fnum, NULL);

	if (!NT_STATUS_EQUAL(status, NT_STATUS_OBJECT_NAME_NOT_FOUND)) {
		printf("ntcreate returned %s, expected "
		       "NT_STATUS_OBJECT_NAME_NOT_FOUND\n",
		       nt_errstr(status));
		ret = false;
	}


	cli_rmdir(cli, dname);
	return ret;
}

struct pidtest_state {
	bool success;
	uint16_t vwv[1];
	DATA_BLOB data;
};

static void pid_echo_done(struct tevent_req *subreq);

static struct tevent_req *pid_echo_send(TALLOC_CTX *mem_ctx,
			struct tevent_context *ev,
			struct cli_state *cli)
{
	struct tevent_req *req, *subreq;
	struct pidtest_state *state;

	req = tevent_req_create(mem_ctx, &state, struct pidtest_state);
	if (req == NULL) {
		return NULL;
	}

	SSVAL(state->vwv, 0, 1);
	state->data = data_blob_const("hello", 5);

	subreq = smb1cli_req_send(state,
				ev,
				cli->conn,
				SMBecho,
				0, 0, /* *_flags */
				0, 0, /* *_flags2 */
				cli->timeout,
				0xDEADBEEF, /* pid */
				NULL, /* tcon */
				NULL, /* session */
				ARRAY_SIZE(state->vwv), state->vwv,
				state->data.length, state->data.data);

	if (tevent_req_nomem(subreq, req)) {
		return tevent_req_post(req, ev);
	}
	tevent_req_set_callback(subreq, pid_echo_done, req);
	return req;
}

static void pid_echo_done(struct tevent_req *subreq)
{
	struct tevent_req *req = tevent_req_callback_data(
		subreq, struct tevent_req);
	struct pidtest_state *state = tevent_req_data(
		req, struct pidtest_state);
	NTSTATUS status;
	uint32_t num_bytes;
	uint8_t *bytes = NULL;
	struct iovec *recv_iov = NULL;
	uint8_t *phdr = NULL;
	uint16_t pidlow = 0;
	uint16_t pidhigh = 0;
	struct smb1cli_req_expected_response expected[] = {
	{
		.status = NT_STATUS_OK,
		.wct    = 1,
	},
	};

	status = smb1cli_req_recv(subreq, state,
				&recv_iov,
				&phdr,
				NULL, /* pwct */
				NULL, /* pvwv */
				NULL, /* pvwv_offset */
				&num_bytes,
				&bytes,
				NULL, /* pbytes_offset */
				NULL, /* pinbuf */
				expected, ARRAY_SIZE(expected));

	TALLOC_FREE(subreq);

	if (!NT_STATUS_IS_OK(status)) {
		tevent_req_nterror(req, status);
		return;
	}

	if (num_bytes != state->data.length) {
		tevent_req_nterror(req, NT_STATUS_INVALID_NETWORK_RESPONSE);
		return;
	}

	if (memcmp(bytes, state->data.data, num_bytes) != 0) {
		tevent_req_nterror(req, NT_STATUS_INVALID_NETWORK_RESPONSE);
		return;
	}

	/* Check pid low/high == DEADBEEF */
	pidlow = SVAL(phdr, HDR_PID);
	if (pidlow != 0xBEEF){
		printf("Incorrect pidlow 0x%x, should be 0xBEEF\n",
			(unsigned int)pidlow);
		tevent_req_nterror(req, NT_STATUS_INVALID_NETWORK_RESPONSE);
		return;
	}
	pidhigh = SVAL(phdr, HDR_PIDHIGH);
	if (pidhigh != 0xDEAD){
		printf("Incorrect pidhigh 0x%x, should be 0xDEAD\n",
			(unsigned int)pidhigh);
		tevent_req_nterror(req, NT_STATUS_INVALID_NETWORK_RESPONSE);
		return;
	}

	tevent_req_done(req);
}

static NTSTATUS pid_echo_recv(struct tevent_req *req)
{
	return tevent_req_simple_recv_ntstatus(req);
}

static bool run_pidhigh(int dummy)
{
	bool success = false;
	struct cli_state *cli = NULL;
	NTSTATUS status;
	struct tevent_context *ev = NULL;
	struct tevent_req *req = NULL;
	TALLOC_CTX *frame = talloc_stackframe();

	printf("starting pid high test\n");
	if (!torture_open_connection(&cli, 0)) {
		return false;
	}
	smbXcli_conn_set_sockopt(cli->conn, sockops);

	ev = samba_tevent_context_init(frame);
	if (ev == NULL) {
                goto fail;
	}

	req = pid_echo_send(frame, ev, cli);
	if (req == NULL) {
		goto fail;
	}

	if (!tevent_req_poll_ntstatus(req, ev, &status)) {
		goto fail;
	}

	status = pid_echo_recv(req);
	if (NT_STATUS_IS_OK(status)) {
		printf("pid high test ok\n");
		success = true;
	}

 fail:

	TALLOC_FREE(frame);
	torture_close_connection(cli);
	return success;
}

/*
  Test Windows open on a bad POSIX symlink.
 */
static bool run_symlink_open_test(int dummy)
{
	static struct cli_state *cli;
	const char *fname = "non_existant_file";
	const char *sname = "dangling_symlink";
	uint16_t fnum = (uint16_t)-1;
	bool correct = false;
	NTSTATUS status;
	TALLOC_CTX *frame = NULL;

	frame = talloc_stackframe();

	printf("Starting Windows bad symlink open test\n");

	if (!torture_open_connection(&cli, 0)) {
		TALLOC_FREE(frame);
		return false;
	}

	smbXcli_conn_set_sockopt(cli->conn, sockops);

	status = torture_setup_unix_extensions(cli);
	if (!NT_STATUS_IS_OK(status)) {
		TALLOC_FREE(frame);
		return false;
	}

	/* Ensure nothing exists. */
	cli_setatr(cli, fname, 0, 0);
	cli_posix_unlink(cli, fname);
	cli_setatr(cli, sname, 0, 0);
	cli_posix_unlink(cli, sname);

	/* Create a symlink pointing nowhere. */
	status = cli_posix_symlink(cli, fname, sname);
	if (!NT_STATUS_IS_OK(status)) {
		printf("cli_posix_symlink of %s -> %s failed (%s)\n",
			sname,
			fname,
			nt_errstr(status));
		goto out;
	}

	/* Now ensure that a Windows open doesn't hang. */
	status = cli_ntcreate(cli,
			sname,
			0,
			FILE_READ_DATA|FILE_WRITE_DATA,
			0,
			FILE_SHARE_READ|FILE_SHARE_WRITE|FILE_SHARE_DELETE,
			FILE_OPEN_IF,
			0x0,
			0x0,
			&fnum,
			NULL);

	/*
	 * We get either NT_STATUS_OBJECT_NAME_NOT_FOUND or
	 * NT_STATUS_OBJECT_PATH_NOT_FOUND depending on if
	 * we use O_NOFOLLOW on the server or not.
	 */
	if (NT_STATUS_EQUAL(status, NT_STATUS_OBJECT_NAME_NOT_FOUND) ||
	    NT_STATUS_EQUAL(status, NT_STATUS_OBJECT_PATH_NOT_FOUND))
	{
		correct = true;
	} else {
		printf("cli_ntcreate of %s returned %s - should return"
				" either (%s) or (%s)\n",
			sname,
			nt_errstr(status),
			nt_errstr(NT_STATUS_OBJECT_NAME_NOT_FOUND),
			nt_errstr(NT_STATUS_OBJECT_PATH_NOT_FOUND));
		goto out;
	}

	correct = true;

  out:

	if (fnum != (uint16_t)-1) {
		cli_close(cli, fnum);
		fnum = (uint16_t)-1;
	}

	cli_setatr(cli, sname, 0, 0);
	cli_posix_unlink(cli, sname);
	cli_setatr(cli, fname, 0, 0);
	cli_posix_unlink(cli, fname);

	if (!torture_close_connection(cli)) {
		correct = false;
	}

	TALLOC_FREE(frame);
	return correct;
}

static NTSTATUS smb1_wild_mangle_list_fn(struct file_info *finfo,
					const char *name,
					void *state)
{
	char **mangled_name_return = (char **)state;
	bool is_mangled = strchr(finfo->name, '~');

	if (is_mangled) {
		*mangled_name_return = talloc_strdup(NULL, finfo->name);
		if (*mangled_name_return == NULL) {
			return NT_STATUS_NO_MEMORY;
		}
	}
	return NT_STATUS_OK;
}

static bool run_smb1_wild_mangle_unlink_test(int dummy)
{
	static struct cli_state *cli_posix = NULL;
	static struct cli_state *cli = NULL;
	uint16_t fnum = (uint16_t)-1;
	bool correct = false;
	const char *dname = "smb1_wild_mangle_unlink";
	const char *aname = "smb1_wild_mangle_unlink/a";
	const char *star_name = "smb1_wild_mangle_unlink/*";
	char *windows_unlink_name = NULL;
	char *mangled_name = NULL;
	NTSTATUS status;

	printf("Starting SMB1 wild mangle unlink test\n");

	/* Open a Windows connection. */
	if (!torture_open_connection(&cli, 0)) {
		return false;
	}

	smbXcli_conn_set_sockopt(cli->conn, sockops);

	/* Open a POSIX connection. */
	if (!torture_open_connection(&cli_posix, 0)) {
		goto out;
	}

	smbXcli_conn_set_sockopt(cli_posix->conn, sockops);

	status = torture_setup_unix_extensions(cli_posix);
	if (!NT_STATUS_IS_OK(status)) {
		printf("server doesn't support POSIX\n");
		goto out;
	}

	/* Start fresh. */
	torture_deltree(cli, dname);

	/*
	 * Create two files - 'a' and '*'.
	 * We need POSIX extensions for this as '*'
	 * is not a valid Windows name.
	 */

	status = cli_mkdir(cli, dname);
	if (!NT_STATUS_IS_OK(status)) {
		printf("cli_mkdir of %s returned %s\n",
			dname,
			nt_errstr(status));
		goto out;
	}

	status = cli_posix_open(cli_posix,
				aname,
				O_RDWR|O_CREAT|O_EXCL,
				0660,
				&fnum);
	if (!NT_STATUS_IS_OK(status)) {
		printf("cli_posix_open (create) of %s returned %s\n",
			aname,
			nt_errstr(status));
		goto out;
	}
	status = cli_close(cli_posix, fnum);
	if (!NT_STATUS_IS_OK(status)) {
		goto out;
	}
	status = cli_posix_open(cli_posix,
				star_name,
				O_RDWR|O_CREAT|O_EXCL,
				0660,
				&fnum);
	if (!NT_STATUS_IS_OK(status)) {
		printf("cli_posix_open (create) of %s returned %s\n",
			star_name,
			nt_errstr(status));
		goto out;
	}
	status = cli_close(cli_posix, fnum);
	if (!NT_STATUS_IS_OK(status)) {
		goto out;
	}

	status = cli_list(cli,
			star_name,
			0,
			smb1_wild_mangle_list_fn,
			&mangled_name);
	if (!NT_STATUS_IS_OK(status)) {
		printf("cli_list of %s returned %s\n",
			star_name,
			nt_errstr(status));
		goto out;
	}

	if (mangled_name == NULL) {
		goto out;
	}

	printf("mangled_name = %s\n",
		mangled_name);

	/*
	 * Try a Windows unlink with the mangled name.
	 * This should *NOT* unlink the 'a' name.
	 */

	windows_unlink_name = talloc_asprintf(cli_posix,
					"%s\\%s",
					dname,
					mangled_name);

	status = cli_unlink(cli, windows_unlink_name, 0);
	if (!NT_STATUS_IS_OK(status)) {
		printf("cli_unlink of %s returned %s\n",
			windows_unlink_name,
			nt_errstr(status));
		goto out;
	}

	/* Does 'a' still exist ? */
	status = cli_posix_open(cli_posix,
				aname,
				O_RDONLY,
				0,
				&fnum);
	if (!NT_STATUS_IS_OK(status)) {
		printf("cli_posix_open O_RNONLY of %s returned %s\n",
			aname,
			nt_errstr(status));
		goto out;
	}

	status = cli_close(cli_posix, fnum);
	if (!NT_STATUS_IS_OK(status)) {
		goto out;
	}

	correct = true;

  out:

	TALLOC_FREE(windows_unlink_name);
	TALLOC_FREE(mangled_name);

	if (cli != NULL) {
		torture_deltree(cli, dname);
		torture_close_connection(cli);
	}

	if (cli_posix != NULL) {
		torture_close_connection(cli_posix);
	}

	return correct;
}

static bool run_smb1_wild_mangle_rename_test(int dummy)
{
	static struct cli_state *cli_posix = NULL;
	static struct cli_state *cli = NULL;
	uint16_t fnum = (uint16_t)-1;
	bool correct = false;
	const char *dname = "smb1_wild_mangle_rename";
	const char *fooname = "smb1_wild_mangle_rename/foo";
	const char *foostar_name = "smb1_wild_mangle_rename/fo*";
	const char *wild_name = "smb1_wild_mangle_rename/*";
	char *windows_rename_src = NULL;
	const char *windows_rename_dst = "smb1_wild_mangle_rename\\bar";
	char *mangled_name = NULL;
	NTSTATUS status;

	printf("Starting SMB1 wild mangle rename test\n");

	if (!torture_open_connection(&cli_posix, 0)) {
		return false;
	}

	smbXcli_conn_set_sockopt(cli_posix->conn, sockops);

	status = torture_setup_unix_extensions(cli_posix);
	if (!NT_STATUS_IS_OK(status)) {
		printf("server doesn't support POSIX\n");
		return false;
	}

	/* Open a Windows connection. */
	if (!torture_open_connection(&cli, 0)) {
		goto out;
	}

	smbXcli_conn_set_sockopt(cli->conn, sockops);

	/* Ensure we start from fresh. */
	torture_deltree(cli, dname);

	/*
	 * Create two files - 'foo' and 'fo*'.
	 * We need POSIX extensions for this as 'fo*'
	 * is not a valid Windows name.
	 */

	status = cli_posix_mkdir(cli_posix, dname, 0770);
	if (!NT_STATUS_IS_OK(status)) {
		printf("cli_posix_mkdir of %s returned %s\n",
			dname,
			nt_errstr(status));
		goto out;
	}

	status = cli_posix_open(cli_posix,
				fooname,
				O_RDWR|O_CREAT|O_EXCL,
				0660,
				&fnum);
	if (!NT_STATUS_IS_OK(status)) {
		printf("cli_posix_open (create) of %s returned %s\n",
			fooname,
			nt_errstr(status));
		goto out;
	}
	status = cli_close(cli_posix, fnum);
	if (!NT_STATUS_IS_OK(status)) {
		goto out;
	}
	status = cli_posix_open(cli_posix,
				foostar_name,
				O_RDWR|O_CREAT|O_EXCL,
				0660,
				&fnum);
	if (!NT_STATUS_IS_OK(status)) {
		printf("cli_posix_open (create) of %s returned %s\n",
			foostar_name,
			nt_errstr(status));
		goto out;
	}
	status = cli_close(cli_posix, fnum);
	if (!NT_STATUS_IS_OK(status)) {
		goto out;
	}

	/*
	 * Get the mangled name. We can re-use the
	 * previous smb1_wild_mangle_list_fn for this.
	 */

	status = cli_list(cli,
			wild_name,
			0,
			smb1_wild_mangle_list_fn,
			&mangled_name);
	if (!NT_STATUS_IS_OK(status)) {
		printf("cli_list of %s returned %s\n",
			wild_name,
			nt_errstr(status));
		goto out;
	}

	if (mangled_name == NULL) {
		goto out;
	}

	printf("mangled_name = %s\n",
		mangled_name);

	/*
	 * Try a Windows rename with the mangled name.
	 * This should *NOT* rename the 'foo' name.
	 */

	windows_rename_src = talloc_asprintf(cli_posix,
					"%s\\%s",
					dname,
					mangled_name);

	status = cli_rename(cli,
			windows_rename_src,
			windows_rename_dst,
			false);
	if (!NT_STATUS_IS_OK(status)) {
		printf("cli_rename of %s -> %s returned %s\n",
			windows_rename_src,
			windows_rename_dst,
			nt_errstr(status));
		goto out;
	}

	/* Does 'foo' still exist ? */
	status = cli_posix_open(cli_posix,
				fooname,
				O_RDONLY,
				0,
				&fnum);
	if (!NT_STATUS_IS_OK(status)) {
		printf("cli_posix_open O_RNONLY of %s returned %s\n",
			fooname,
			nt_errstr(status));
		goto out;
	}

	status = cli_close(cli_posix, fnum);
	if (!NT_STATUS_IS_OK(status)) {
		goto out;
	}

	correct = true;

  out:

	TALLOC_FREE(mangled_name);
	TALLOC_FREE(windows_rename_src);

	if (cli != NULL) {
		torture_deltree(cli, dname);
		torture_close_connection(cli);
	}

	torture_close_connection(cli_posix);

	return correct;
}

/*
 * Only testing minimal time strings, as the others
 * need (locale-dependent) guessing at what strftime does and
 * even may differ in builds.
 */
static bool timesubst_test(void)
{
	TALLOC_CTX *ctx = NULL;
	/* Sa 23. Dez 04:33:20 CET 2017 */
	const struct timeval tv = { 1514000000, 123 };
	const char* expect_minimal = "20171223_033320";
	const char* expect_minus   = "20171223_033320_000123";
	char *s;
	char *env_tz, *orig_tz = NULL;
	bool result = true;

	ctx = talloc_new(NULL);

	env_tz = getenv("TZ");
	if(env_tz) {
		orig_tz = talloc_strdup(ctx, env_tz);
	}
	setenv("TZ", "UTC", 1);

	s = minimal_timeval_string(ctx, &tv, false);

	if(!s || strcmp(s, expect_minimal)) {
		printf("minimal_timeval_string(ctx, tv, false) returned [%s], expected "
		       "[%s]\n", s ? s : "<nil>", expect_minimal);
		result = false;
	}
	TALLOC_FREE(s);
	s = minimal_timeval_string(ctx, &tv, true);
	if(!s || strcmp(s, expect_minus)) {
		printf("minimal_timeval_string(ctx, tv, true) returned [%s], expected "
		       "[%s]\n", s ? s : "<nil>", expect_minus);
		result = false;
	}
	TALLOC_FREE(s);

	if(orig_tz) {
		setenv("TZ", orig_tz, 1);
	}

	TALLOC_FREE(ctx);
	return result;
}

static bool run_local_substitute(int dummy)
{
	bool ok = true;

	ok &= subst_test("%U", "bla", "", -1, -1, "bla");
	ok &= subst_test("%u%U", "bla", "", -1, -1, "blabla");
	ok &= subst_test("%g", "", "", -1, -1, "NO_GROUP");
	ok &= subst_test("%G", "", "", -1, -1, "NO_GROUP");
	ok &= subst_test("%g", "", "", -1, 0, gidtoname(0));
	ok &= subst_test("%G", "", "", -1, 0, gidtoname(0));
	ok &= subst_test("%D%u", "u", "dom", -1, 0, "domu");
	ok &= subst_test("%i %I", "", "", -1, -1, "0.0.0.0 0.0.0.0");
	ok &= subst_test("%j %J", "", "", -1, -1, "0_0_0_0 0_0_0_0");
	/* Substitution depends on current time, so better test the underlying
	   formatting function. At least covers %t. */
	ok &= timesubst_test();

	/* Different captialization rules in sub_basic... */

	ok &=  (strcmp(talloc_sub_basic(talloc_tos(), "BLA", "dom", "%U%D"),
		       "blaDOM") == 0);

	return ok;
}

static bool run_local_base64(int dummy)
{
	int i;
	bool ret = true;

	for (i=1; i<2000; i++) {
		DATA_BLOB blob1, blob2;
		char *b64;

		blob1.data = talloc_array(talloc_tos(), uint8_t, i);
		blob1.length = i;
		generate_random_buffer(blob1.data, blob1.length);

		b64 = base64_encode_data_blob(talloc_tos(), blob1);
		if (b64 == NULL) {
			d_fprintf(stderr, "base64_encode_data_blob failed "
				  "for %d bytes\n", i);
			ret = false;
		}
		blob2 = base64_decode_data_blob(b64);
		TALLOC_FREE(b64);

		if (data_blob_cmp(&blob1, &blob2)) {
			d_fprintf(stderr, "data_blob_cmp failed for %d "
				  "bytes\n", i);
			ret = false;
		}
		TALLOC_FREE(blob1.data);
		data_blob_free(&blob2);
	}
	return ret;
}

static void parse_fn(const struct gencache_timeout *t,
		     DATA_BLOB blob,
		     void *private_data)
{
	return;
}

static bool run_local_gencache(int dummy)
{
	char *val;
	time_t tm;
	DATA_BLOB blob;
	char v;
	struct memcache *mem;
	int i;

	mem = memcache_init(NULL, 0);
	if (mem == NULL) {
		d_printf("%s: memcache_init failed\n", __location__);
		return false;
	}
	memcache_set_global(mem);

	if (!gencache_set("foo", "bar", time(NULL) + 1000)) {
		d_printf("%s: gencache_set() failed\n", __location__);
		return False;
	}

	if (!gencache_get("foo", NULL, NULL, NULL)) {
		d_printf("%s: gencache_get() failed\n", __location__);
		return False;
	}

	for (i=0; i<1000000; i++) {
		gencache_parse("foo", parse_fn, NULL);
	}

	if (!gencache_get("foo", talloc_tos(), &val, &tm)) {
		d_printf("%s: gencache_get() failed\n", __location__);
		return False;
	}
	TALLOC_FREE(val);

	if (!gencache_get("foo", talloc_tos(), &val, &tm)) {
		d_printf("%s: gencache_get() failed\n", __location__);
		return False;
	}

	if (strcmp(val, "bar") != 0) {
		d_printf("%s: gencache_get() returned %s, expected %s\n",
			 __location__, val, "bar");
		TALLOC_FREE(val);
		return False;
	}

	TALLOC_FREE(val);

	if (!gencache_del("foo")) {
		d_printf("%s: gencache_del() failed\n", __location__);
		return False;
	}
	if (gencache_del("foo")) {
		d_printf("%s: second gencache_del() succeeded\n",
			 __location__);
		return False;
	}

	if (gencache_get("foo", talloc_tos(), &val, &tm)) {
		d_printf("%s: gencache_get() on deleted entry "
			 "succeeded\n", __location__);
		return False;
	}

	blob = data_blob_string_const_null("bar");
	tm = time(NULL) + 60;

	if (!gencache_set_data_blob("foo", blob, tm)) {
		d_printf("%s: gencache_set_data_blob() failed\n", __location__);
		return False;
	}

	if (!gencache_get_data_blob("foo", talloc_tos(), &blob, NULL, NULL)) {
		d_printf("%s: gencache_get_data_blob() failed\n", __location__);
		return False;
	}

	if (strcmp((const char *)blob.data, "bar") != 0) {
		d_printf("%s: gencache_get_data_blob() returned %s, expected %s\n",
			 __location__, (const char *)blob.data, "bar");
		data_blob_free(&blob);
		return False;
	}

	data_blob_free(&blob);

	if (!gencache_del("foo")) {
		d_printf("%s: gencache_del() failed\n", __location__);
		return False;
	}
	if (gencache_del("foo")) {
		d_printf("%s: second gencache_del() succeeded\n",
			 __location__);
		return False;
	}

	if (gencache_get_data_blob("foo", talloc_tos(), &blob, NULL, NULL)) {
		d_printf("%s: gencache_get_data_blob() on deleted entry "
			 "succeeded\n", __location__);
		return False;
	}

	v = 1;
	blob.data = (uint8_t *)&v;
	blob.length = sizeof(v);

	if (!gencache_set_data_blob("blob", blob, tm)) {
		d_printf("%s: gencache_set_data_blob() failed\n",
			 __location__);
		return false;
	}
	if (gencache_get("blob", talloc_tos(), &val, &tm)) {
		d_printf("%s: gencache_get succeeded\n", __location__);
		return false;
	}

	return True;
}

static bool rbt_testflags(struct db_context *db, const char *key,
			  const char *value)
{
	bool ret = false;
	NTSTATUS status;
	struct db_record *rec;

	rec = dbwrap_fetch_locked(db, db, string_tdb_data(key));
	if (rec == NULL) {
		d_fprintf(stderr, "fetch_locked failed\n");
		goto done;
	}

	status = dbwrap_record_store(rec, string_tdb_data(value), TDB_MODIFY);
	if (!NT_STATUS_EQUAL(status, NT_STATUS_OBJECT_NAME_NOT_FOUND)) {
		d_fprintf(stderr, "store TDB_MODIFY unexpected status: %s\n",
			  nt_errstr(status));
		goto done;
	}

	status = dbwrap_record_store(rec, string_tdb_data("overwriteme"),
				     TDB_INSERT);
	if (!NT_STATUS_IS_OK(status)) {
		d_fprintf(stderr, "store TDB_INSERT failed: %s\n",
			  nt_errstr(status));
		goto done;
	}

	status = dbwrap_record_store(rec, string_tdb_data(value), TDB_INSERT);
	if (!NT_STATUS_EQUAL(status, NT_STATUS_OBJECT_NAME_COLLISION)) {
		d_fprintf(stderr, "store TDB_INSERT unexpected status: %s\n",
			  nt_errstr(status));
		goto done;
	}

	status = dbwrap_record_store(rec, string_tdb_data(value), TDB_MODIFY);
	if (!NT_STATUS_IS_OK(status)) {
		d_fprintf(stderr, "store TDB_MODIFY failed: %s\n",
			  nt_errstr(status));
		goto done;
	}

	ret = true;
done:
	TALLOC_FREE(rec);
	return ret;
}

static bool rbt_testval(struct db_context *db, const char *key,
			const char *value)
{
	struct db_record *rec;
	TDB_DATA data = string_tdb_data(value);
	bool ret = false;
	NTSTATUS status;
	TDB_DATA dbvalue;

	rec = dbwrap_fetch_locked(db, db, string_tdb_data(key));
	if (rec == NULL) {
		d_fprintf(stderr, "fetch_locked failed\n");
		goto done;
	}
	status = dbwrap_record_store(rec, data, 0);
	if (!NT_STATUS_IS_OK(status)) {
		d_fprintf(stderr, "store failed: %s\n", nt_errstr(status));
		goto done;
	}
	TALLOC_FREE(rec);

	rec = dbwrap_fetch_locked(db, db, string_tdb_data(key));
	if (rec == NULL) {
		d_fprintf(stderr, "second fetch_locked failed\n");
		goto done;
	}

	dbvalue = dbwrap_record_get_value(rec);
	if ((dbvalue.dsize != data.dsize)
	    || (memcmp(dbvalue.dptr, data.dptr, data.dsize) != 0)) {
		d_fprintf(stderr, "Got wrong data back\n");
		goto done;
	}

	ret = true;
 done:
	TALLOC_FREE(rec);
	return ret;
}

static int local_rbtree_traverse_read(struct db_record *rec, void *private_data)
{
	int *count2 = (int *)private_data;
	(*count2)++;
	return 0;
}

static int local_rbtree_traverse_delete(struct db_record *rec, void *private_data)
{
	int *count2 = (int *)private_data;
	(*count2)++;
	dbwrap_record_delete(rec);
	return 0;
}

static bool run_local_rbtree(int dummy)
{
	struct db_context *db;
	bool ret = false;
	int i;
	NTSTATUS status;
	int count = 0;
	int count2 = 0;

	db = db_open_rbt(NULL);

	if (db == NULL) {
		d_fprintf(stderr, "db_open_rbt failed\n");
		return false;
	}

	if (!rbt_testflags(db, "firstkey", "firstval")) {
		goto done;
	}

	for (i = 0; i < 999; i++) {
		char key[sizeof("key-9223372036854775807")];
		char value[sizeof("value-9223372036854775807")];

		snprintf(key, sizeof(key), "key%ld", random());
		snprintf(value, sizeof(value) ,"value%ld", random());

		if (!rbt_testval(db, key, value)) {
			goto done;
		}

		snprintf(value, sizeof(value) ,"value%ld", random());

		if (!rbt_testval(db, key, value)) {
			goto done;
		}
	}

	ret = true;
	count = 0; count2 = 0;
	status = dbwrap_traverse_read(db, local_rbtree_traverse_read,
				      &count2, &count);
	printf("%s: read1: %d %d, %s\n", __func__, count, count2, nt_errstr(status));
	if ((count != count2) || (count != 1000)) {
		ret = false;
	}
	count = 0; count2 = 0;
	status = dbwrap_traverse(db, local_rbtree_traverse_delete,
				 &count2, &count);
	printf("%s: delete: %d %d, %s\n", __func__, count, count2, nt_errstr(status));
	if ((count != count2) || (count != 1000)) {
		ret = false;
	}
	count = 0; count2 = 0;
	status = dbwrap_traverse_read(db, local_rbtree_traverse_read,
				      &count2, &count);
	printf("%s: read2: %d %d, %s\n", __func__, count, count2, nt_errstr(status));
	if ((count != count2) || (count != 0)) {
		ret = false;
	}

 done:
	TALLOC_FREE(db);
	return ret;
}


/*
  local test for character set functions

  This is a very simple test for the functionality in convert_string_error()
 */
static bool run_local_convert_string(int dummy)
{
	TALLOC_CTX *tmp_ctx = talloc_new(NULL);
	const char *test_strings[2] = { "March", "M\303\244rz" };
	char dst[7];
	int i;

	for (i=0; i<2; i++) {
		const char *str = test_strings[i];
		int len = strlen(str);
		size_t converted_size;
		bool ret;

		memset(dst, 'X', sizeof(dst));

		/* first try with real source length */
		ret = convert_string_error(CH_UNIX, CH_UTF8,
					   str, len,
					   dst, sizeof(dst),
					   &converted_size);
		if (ret != true) {
			d_fprintf(stderr, "Failed to convert '%s' to CH_DISPLAY\n", str);
			goto failed;
		}

		if (converted_size != len) {
			d_fprintf(stderr, "Converted size of '%s' should be %d - got %d\n",
				  str, len, (int)converted_size);
			goto failed;
		}

		if (strncmp(str, dst, converted_size) != 0) {
			d_fprintf(stderr, "Expected '%s' to match '%s'\n", str, dst);
			goto failed;
		}

		if (strlen(str) != converted_size) {
			d_fprintf(stderr, "Expected '%s' length %d - got %d\n", str,
				  (int)strlen(str), (int)converted_size);
			goto failed;
		}

		if (dst[converted_size] != 'X') {
			d_fprintf(stderr, "Expected no termination of '%s'\n", dst);
			goto failed;
		}

		/* now with srclen==-1, this causes the nul to be
		 * converted too */
		ret = convert_string_error(CH_UNIX, CH_UTF8,
					   str, -1,
					   dst, sizeof(dst),
					   &converted_size);
		if (ret != true) {
			d_fprintf(stderr, "Failed to convert '%s' to CH_DISPLAY\n", str);
			goto failed;
		}

		if (converted_size != len+1) {
			d_fprintf(stderr, "Converted size of '%s' should be %d - got %d\n",
				  str, len, (int)converted_size);
			goto failed;
		}

		if (strncmp(str, dst, converted_size) != 0) {
			d_fprintf(stderr, "Expected '%s' to match '%s'\n", str, dst);
			goto failed;
		}

		if (len+1 != converted_size) {
			d_fprintf(stderr, "Expected '%s' length %d - got %d\n", str,
				  len+1, (int)converted_size);
			goto failed;
		}

		if (dst[converted_size] != 'X') {
			d_fprintf(stderr, "Expected no termination of '%s'\n", dst);
			goto failed;
		}

	}


	TALLOC_FREE(tmp_ctx);
	return true;
failed:
	TALLOC_FREE(tmp_ctx);
	return false;
}

static bool run_local_string_to_sid(int dummy) {
	struct dom_sid sid;

	if (string_to_sid(&sid, "S--1-5-32-545")) {
		printf("allowing S--1-5-32-545\n");
		return false;
	}
	if (string_to_sid(&sid, "S-1-5-32-+545")) {
		printf("allowing S-1-5-32-+545\n");
		return false;
	}
	if (string_to_sid(&sid, "S-1-2-3-4-5-6-7-8-9-0-1-2-3-4-5-6-7-8-9-0")) {
		printf("allowing S-1-2-3-4-5-6-7-8-9-0-1-2-3-4-5-6-7-8-9-0\n");
		return false;
	}
	if (string_to_sid(&sid, "S-1-5-32-545-abc")) {
		printf("allowing S-1-5-32-545-abc\n");
		return false;
	}
	if (string_to_sid(&sid, "S-300-5-32-545")) {
		printf("allowing S-300-5-32-545\n");
		return false;
	}
	if (string_to_sid(&sid, "S-1-0xfffffffffffffe-32-545")) {
		printf("allowing S-1-0xfffffffffffffe-32-545\n");
		return false;
	}
	if (string_to_sid(&sid, "S-1-0xffffffffffff-5294967297-545")) {
		printf("allowing S-1-0xffffffffffff-5294967297-545\n");
		return false;
	}
	if (!string_to_sid(&sid, "S-1-0xfffffffffffe-32-545")) {
		printf("could not parse S-1-0xfffffffffffe-32-545\n");
		return false;
	}
	if (!string_to_sid(&sid, "S-1-5-32-545")) {
		printf("could not parse S-1-5-32-545\n");
		return false;
	}
	if (!dom_sid_equal(&sid, &global_sid_Builtin_Users)) {
		struct dom_sid_buf buf;
		printf("mis-parsed S-1-5-32-545 as %s\n",
		       dom_sid_str_buf(&sid, &buf));
		return false;
	}
	return true;
}

static bool sid_to_string_test(const char *expected) {
	char *str;
	bool res = true;
	struct dom_sid sid;

	if (!string_to_sid(&sid, expected)) {
		printf("could not parse %s\n", expected);
		return false;
	}

	str = dom_sid_string(NULL, &sid);
	if (strcmp(str, expected)) {
		printf("Comparison failed (%s != %s)\n", str, expected);
		res = false;
	}
	TALLOC_FREE(str);
	return res;
}

static bool run_local_sid_to_string(int dummy) {
	if (!sid_to_string_test("S-1-0xffffffffffff-1-1-1-1-1-1-1-1-1-1-1-1"))
		return false;
	if (!sid_to_string_test("S-1-545"))
		return false;
	if (!sid_to_string_test("S-255-3840-1-1-1-1"))
		return false;
	return true;
}

static bool run_local_binary_to_sid(int dummy) {
	ssize_t ret;
	struct dom_sid *sid = talloc(NULL, struct dom_sid);
	static const uint8_t good_binary_sid[] = {
		0x1, /* revision number */
		15, /* num auths */
		0x1, 0x1, 0x1, 0x1, 0x1, 0x1, /* id_auth */
		0x1, 0x1, 0x1, 0x1, /* auth[0] */
		0x1, 0x1, 0x1, 0x1, /* auth[1] */
		0x1, 0x1, 0x1, 0x1, /* auth[2] */
		0x1, 0x1, 0x1, 0x1, /* auth[3] */
		0x1, 0x1, 0x1, 0x1, /* auth[4] */
		0x1, 0x1, 0x1, 0x1, /* auth[5] */
		0x1, 0x1, 0x1, 0x1, /* auth[6] */
		0x1, 0x1, 0x1, 0x1, /* auth[7] */
		0x1, 0x1, 0x1, 0x1, /* auth[8] */
		0x1, 0x1, 0x1, 0x1, /* auth[9] */
		0x1, 0x1, 0x1, 0x1, /* auth[10] */
		0x1, 0x1, 0x1, 0x1, /* auth[11] */
		0x1, 0x1, 0x1, 0x1, /* auth[12] */
		0x1, 0x1, 0x1, 0x1, /* auth[13] */
		0x1, 0x1, 0x1, 0x1, /* auth[14] */
	};

	static const uint8_t long_binary_sid[] = {
		0x1, /* revision number */
		15, /* num auths */
		0x1, 0x1, 0x1, 0x1, 0x1, 0x1, /* id_auth */
		0x1, 0x1, 0x1, 0x1, /* auth[0] */
		0x1, 0x1, 0x1, 0x1, /* auth[1] */
		0x1, 0x1, 0x1, 0x1, /* auth[2] */
		0x1, 0x1, 0x1, 0x1, /* auth[3] */
		0x1, 0x1, 0x1, 0x1, /* auth[4] */
		0x1, 0x1, 0x1, 0x1, /* auth[5] */
		0x1, 0x1, 0x1, 0x1, /* auth[6] */
		0x1, 0x1, 0x1, 0x1, /* auth[7] */
		0x1, 0x1, 0x1, 0x1, /* auth[8] */
		0x1, 0x1, 0x1, 0x1, /* auth[9] */
		0x1, 0x1, 0x1, 0x1, /* auth[10] */
		0x1, 0x1, 0x1, 0x1, /* auth[11] */
		0x1, 0x1, 0x1, 0x1, /* auth[12] */
		0x1, 0x1, 0x1, 0x1, /* auth[13] */
		0x1, 0x1, 0x1, 0x1, /* auth[14] */
		0x1, 0x1, 0x1, 0x1, /* auth[15] */
		0x1, 0x1, 0x1, 0x1, /* auth[16] */
		0x1, 0x1, 0x1, 0x1, /* auth[17] */
	};

	static const uint8_t long_binary_sid2[] = {
		0x1, /* revision number */
		32, /* num auths */
		0x1, 0x1, 0x1, 0x1, 0x1, 0x1, /* id_auth */
		0x1, 0x1, 0x1, 0x1, /* auth[0] */
		0x1, 0x1, 0x1, 0x1, /* auth[1] */
		0x1, 0x1, 0x1, 0x1, /* auth[2] */
		0x1, 0x1, 0x1, 0x1, /* auth[3] */
		0x1, 0x1, 0x1, 0x1, /* auth[4] */
		0x1, 0x1, 0x1, 0x1, /* auth[5] */
		0x1, 0x1, 0x1, 0x1, /* auth[6] */
		0x1, 0x1, 0x1, 0x1, /* auth[7] */
		0x1, 0x1, 0x1, 0x1, /* auth[8] */
		0x1, 0x1, 0x1, 0x1, /* auth[9] */
		0x1, 0x1, 0x1, 0x1, /* auth[10] */
		0x1, 0x1, 0x1, 0x1, /* auth[11] */
		0x1, 0x1, 0x1, 0x1, /* auth[12] */
		0x1, 0x1, 0x1, 0x1, /* auth[13] */
		0x1, 0x1, 0x1, 0x1, /* auth[14] */
		0x1, 0x1, 0x1, 0x1, /* auth[15] */
		0x1, 0x1, 0x1, 0x1, /* auth[16] */
		0x1, 0x1, 0x1, 0x1, /* auth[17] */
		0x1, 0x1, 0x1, 0x1, /* auth[18] */
		0x1, 0x1, 0x1, 0x1, /* auth[19] */
		0x1, 0x1, 0x1, 0x1, /* auth[20] */
		0x1, 0x1, 0x1, 0x1, /* auth[21] */
		0x1, 0x1, 0x1, 0x1, /* auth[22] */
		0x1, 0x1, 0x1, 0x1, /* auth[23] */
		0x1, 0x1, 0x1, 0x1, /* auth[24] */
		0x1, 0x1, 0x1, 0x1, /* auth[25] */
		0x1, 0x1, 0x1, 0x1, /* auth[26] */
		0x1, 0x1, 0x1, 0x1, /* auth[27] */
		0x1, 0x1, 0x1, 0x1, /* auth[28] */
		0x1, 0x1, 0x1, 0x1, /* auth[29] */
		0x1, 0x1, 0x1, 0x1, /* auth[30] */
		0x1, 0x1, 0x1, 0x1, /* auth[31] */
	};

	ret = sid_parse(good_binary_sid, sizeof(good_binary_sid), sid);
	if (ret == -1) {
		return false;
	}
	ret = sid_parse(long_binary_sid2, sizeof(long_binary_sid2), sid);
	if (ret != -1) {
		return false;
	}
	ret = sid_parse(long_binary_sid, sizeof(long_binary_sid), sid);
	if (ret != -1) {
		return false;
	}
	return true;
}

/* Split a path name into filename and stream name components. Canonicalise
 * such that an implicit $DATA token is always explicit.
 *
 * The "specification" of this function can be found in the
 * run_local_stream_name() function in torture.c, I've tried those
 * combinations against a W2k3 server.
 */

static NTSTATUS split_ntfs_stream_name(TALLOC_CTX *mem_ctx, const char *fname,
				       char **pbase, char **pstream)
{
	char *base = NULL;
	char *stream = NULL;
	char *sname; /* stream name */
	const char *stype; /* stream type */

	DEBUG(10, ("split_ntfs_stream_name called for [%s]\n", fname));

	sname = strchr_m(fname, ':');

	if (sname == NULL) {
		if (pbase != NULL) {
			base = talloc_strdup(mem_ctx, fname);
			NT_STATUS_HAVE_NO_MEMORY(base);
		}
		goto done;
	}

	if (pbase != NULL) {
		base = talloc_strndup(mem_ctx, fname, PTR_DIFF(sname, fname));
		NT_STATUS_HAVE_NO_MEMORY(base);
	}

	sname += 1;

	stype = strchr_m(sname, ':');

	if (stype == NULL) {
		sname = talloc_strdup(mem_ctx, sname);
		stype = "$DATA";
	}
	else {
		if (strcasecmp_m(stype, ":$DATA") != 0) {
			/*
			 * If there is an explicit stream type, so far we only
			 * allow $DATA. Is there anything else allowed? -- vl
			 */
			DEBUG(10, ("[%s] is an invalid stream type\n", stype));
			TALLOC_FREE(base);
			return NT_STATUS_OBJECT_NAME_INVALID;
		}
		sname = talloc_strndup(mem_ctx, sname, PTR_DIFF(stype, sname));
		stype += 1;
	}

	if (sname == NULL) {
		TALLOC_FREE(base);
		return NT_STATUS_NO_MEMORY;
	}

	if (sname[0] == '\0') {
		/*
		 * no stream name, so no stream
		 */
		goto done;
	}

	if (pstream != NULL) {
		stream = talloc_asprintf(mem_ctx, "%s:%s", sname, stype);
		if (stream == NULL) {
			TALLOC_FREE(sname);
			TALLOC_FREE(base);
			return NT_STATUS_NO_MEMORY;
		}
		/*
		 * upper-case the type field
		 */
		(void)strupper_m(strchr_m(stream, ':')+1);
	}

 done:
	if (pbase != NULL) {
		*pbase = base;
	}
	if (pstream != NULL) {
		*pstream = stream;
	}
	return NT_STATUS_OK;
}

static bool test_stream_name(const char *fname, const char *expected_base,
			     const char *expected_stream,
			     NTSTATUS expected_status)
{
	NTSTATUS status;
	char *base = NULL;
	char *stream = NULL;

	status = split_ntfs_stream_name(talloc_tos(), fname, &base, &stream);
	if (!NT_STATUS_EQUAL(status, expected_status)) {
		goto error;
	}

	if (!NT_STATUS_IS_OK(status)) {
		return true;
	}

	if (base == NULL) goto error;

	if (strcmp(expected_base, base) != 0) goto error;

	if ((expected_stream != NULL) && (stream == NULL)) goto error;
	if ((expected_stream == NULL) && (stream != NULL)) goto error;

	if ((stream != NULL) && (strcmp(expected_stream, stream) != 0))
		goto error;

	TALLOC_FREE(base);
	TALLOC_FREE(stream);
	return true;

 error:
	d_fprintf(stderr, "Do test_stream(%s, %s, %s, %s)\n",
		  fname, expected_base ? expected_base : "<NULL>",
		  expected_stream ? expected_stream : "<NULL>",
		  nt_errstr(expected_status));
	d_fprintf(stderr, "-> base=%s, stream=%s, status=%s\n",
		  base ? base : "<NULL>", stream ? stream : "<NULL>",
		  nt_errstr(status));
	TALLOC_FREE(base);
	TALLOC_FREE(stream);
	return false;
}

static bool run_local_stream_name(int dummy)
{
	bool ret = true;

	ret &= test_stream_name(
		"bla", "bla", NULL, NT_STATUS_OK);
	ret &= test_stream_name(
		"bla::$DATA", "bla", NULL, NT_STATUS_OK);
	ret &= test_stream_name(
		"bla:blub:", "bla", NULL, NT_STATUS_OBJECT_NAME_INVALID);
	ret &= test_stream_name(
		"bla::", NULL, NULL, NT_STATUS_OBJECT_NAME_INVALID);
	ret &= test_stream_name(
		"bla::123", "bla", NULL, NT_STATUS_OBJECT_NAME_INVALID);
	ret &= test_stream_name(
		"bla:$DATA", "bla", "$DATA:$DATA", NT_STATUS_OK);
	ret &= test_stream_name(
		"bla:x:$DATA", "bla", "x:$DATA", NT_STATUS_OK);
	ret &= test_stream_name(
		"bla:x", "bla", "x:$DATA", NT_STATUS_OK);

	return ret;
}

static bool data_blob_equal(DATA_BLOB a, DATA_BLOB b)
{
	if (a.length != b.length) {
		printf("a.length=%d != b.length=%d\n",
		       (int)a.length, (int)b.length);
		return false;
	}
	if (memcmp(a.data, b.data, a.length) != 0) {
		printf("a.data and b.data differ\n");
		return false;
	}
	return true;
}

static bool run_local_memcache(int dummy)
{
	struct memcache *cache;
	DATA_BLOB k1, k2, k3, k4, k5;
	DATA_BLOB d1, d3;
	DATA_BLOB v1, v3;

	TALLOC_CTX *mem_ctx;
	char *ptr1 = NULL;
	char *ptr2 = NULL;
	char *ptr3 = NULL;

	char *str1, *str2;
	size_t size1, size2;
	bool ret = false;

	mem_ctx = talloc_init("foo");
	if (mem_ctx == NULL) {
		return false;
	}

	/* STAT_CACHE TESTS */

	cache = memcache_init(NULL, sizeof(void *) == 8 ? 200 : 100);

	if (cache == NULL) {
		printf("memcache_init failed\n");
		return false;
	}

	d1 = data_blob_const("d1", 2);
	d3 = data_blob_const("d3", 2);

	k1 = data_blob_const("d1", 2);
	k2 = data_blob_const("d2", 2);
	k3 = data_blob_const("d3", 2);
	k4 = data_blob_const("d4", 2);
	k5 = data_blob_const("d5", 2);

	memcache_add(cache, STAT_CACHE, k1, d1);

	if (!memcache_lookup(cache, STAT_CACHE, k1, &v1)) {
		printf("could not find k1\n");
		return false;
	}
	if (!data_blob_equal(d1, v1)) {
		return false;
	}

	memcache_add(cache, STAT_CACHE, k1, d3);

	if (!memcache_lookup(cache, STAT_CACHE, k1, &v3)) {
		printf("could not find replaced k1\n");
		return false;
	}
	if (!data_blob_equal(d3, v3)) {
		return false;
	}

	TALLOC_FREE(cache);

	/* GETWD_CACHE TESTS */
	str1 = talloc_strdup(mem_ctx, "string1");
	if (str1 == NULL) {
		return false;
	}
	ptr2 = str1; /* Keep an alias for comparison. */

	str2 = talloc_strdup(mem_ctx, "string2");
	if (str2 == NULL) {
		return false;
	}

	cache = memcache_init(NULL, sizeof(void *) == 8 ? 200 : 100);
	if (cache == NULL) {
		printf("memcache_init failed\n");
		return false;
	}

	memcache_add_talloc(cache, GETWD_CACHE, k2, &str1);
	/* str1 == NULL now. */
	ptr1 = memcache_lookup_talloc(cache, GETWD_CACHE, k2);
	if (ptr1 == NULL) {
		printf("could not find k2\n");
		return false;
	}
	if (ptr1 != ptr2) {
		printf("fetch of k2 got wrong string\n");
		return false;
	}

	/* Add a blob to ensure k2 gets purged. */
	d3 = data_blob_talloc_zero(mem_ctx, 180);
	memcache_add(cache, STAT_CACHE, k3, d3);

	ptr2 = memcache_lookup_talloc(cache, GETWD_CACHE, k2);
	if (ptr2 != NULL) {
		printf("Did find k2, should have been purged\n");
		return false;
	}

	/*
	 * Test that talloc size also is accounted in memcache and
	 * causes purge of other object.
	 */

	str1 = talloc_zero_size(mem_ctx, 100);
	str2 = talloc_zero_size(mem_ctx, 100);

	memcache_add_talloc(cache, GETWD_CACHE, k4, &str1);
	memcache_add_talloc(cache, GETWD_CACHE, k5, &str1);

	ptr3 = memcache_lookup_talloc(cache, GETWD_CACHE, k4);
	if (ptr3 != NULL) {
		printf("Did find k4, should have been purged\n");
		return false;
	}

	/*
	 * Test that adding a duplicate non-talloced
	 * key/value on top of a talloced key/value takes account
	 * of the talloc_freed value size.
	 */
	TALLOC_FREE(cache);
	TALLOC_FREE(mem_ctx);

	mem_ctx = talloc_init("key_replace");
	if (mem_ctx == NULL) {
		return false;
	}

	cache = memcache_init(NULL, sizeof(void *) == 8 ? 200 : 100);
	if (cache == NULL) {
		return false;
	}

	/*
	 * Add a 100 byte talloced string. This will
	 * store a (4 or 8 byte) pointer and record the
	 * total talloced size.
	 */
	str1 = talloc_zero_size(mem_ctx, 100);
	memcache_add_talloc(cache, GETWD_CACHE, k4, &str1);
	/*
	 * Now overwrite with a small talloced
	 * value. This should fit in the existing size
	 * and the total talloced size should be removed
	 * from the cache size.
	 */
	str1 = talloc_zero_size(mem_ctx, 2);
	memcache_add_talloc(cache, GETWD_CACHE, k4, &str1);
	/*
	 * Now store a 20 byte string. If the
	 * total talloced size wasn't accounted for
	 * and removed in the overwrite, then this
	 * will evict k4.
	 */
	str2 = talloc_zero_size(mem_ctx, 20);
	memcache_add_talloc(cache, GETWD_CACHE, k5, &str2);

	ptr3 = memcache_lookup_talloc(cache, GETWD_CACHE, k4);
	if (ptr3 == NULL) {
		printf("Did not find k4, should not have been purged\n");
		return false;
	}

	TALLOC_FREE(cache);
	TALLOC_FREE(mem_ctx);

	mem_ctx = talloc_init("foo");
	if (mem_ctx == NULL) {
		return false;
	}

	cache = memcache_init(NULL, 0);
	if (cache == NULL) {
		return false;
	}

	str1 = talloc_strdup(mem_ctx, "string1");
	if (str1 == NULL) {
		return false;
	}
	str2 = talloc_strdup(mem_ctx, "string2");
	if (str2 == NULL) {
		return false;
	}
	memcache_add_talloc(cache, SINGLETON_CACHE_TALLOC,
			    data_blob_string_const("torture"), &str1);
	size1 = talloc_total_size(cache);

	memcache_add_talloc(cache, SINGLETON_CACHE_TALLOC,
			    data_blob_string_const("torture"), &str2);
	size2 = talloc_total_size(cache);

	printf("size1=%d, size2=%d\n", (int)size1, (int)size2);

	if (size2 > size1) {
		printf("memcache leaks memory!\n");
		goto fail;
	}

	ret = true;
 fail:
	TALLOC_FREE(cache);
	return ret;
}

static void wbclient_done(struct tevent_req *req)
{
	wbcErr wbc_err;
	struct winbindd_response *wb_resp;
	int *i = (int *)tevent_req_callback_data_void(req);

	wbc_err = wb_trans_recv(req, req, &wb_resp);
	TALLOC_FREE(req);
	*i += 1;
	d_printf("wb_trans_recv %d returned %s\n", *i, wbcErrorString(wbc_err));
}

static bool run_wbclient_multi_ping(int dummy)
{
	struct tevent_context *ev;
	struct wb_context **wb_ctx;
	struct winbindd_request wb_req;
	bool result = false;
	int i, j;

	BlockSignals(True, SIGPIPE);

	ev = tevent_context_init(talloc_tos());
	if (ev == NULL) {
		goto fail;
	}

	wb_ctx = talloc_array(ev, struct wb_context *, torture_nprocs);
	if (wb_ctx == NULL) {
		goto fail;
	}

	ZERO_STRUCT(wb_req);
	wb_req.cmd = WINBINDD_PING;

	d_printf("torture_nprocs=%d, numops=%d\n", (int)torture_nprocs, (int)torture_numops);

	for (i=0; i<torture_nprocs; i++) {
		wb_ctx[i] = wb_context_init(ev, NULL);
		if (wb_ctx[i] == NULL) {
			goto fail;
		}
		for (j=0; j<torture_numops; j++) {
			struct tevent_req *req;
			req = wb_trans_send(ev, ev, wb_ctx[i],
					    (j % 2) == 0, &wb_req);
			if (req == NULL) {
				goto fail;
			}
			tevent_req_set_callback(req, wbclient_done, &i);
		}
	}

	i = 0;

	while (i < torture_nprocs * torture_numops) {
		tevent_loop_once(ev);
	}

	result = true;
 fail:
	TALLOC_FREE(ev);
	return result;
}

static bool dbtrans_inc(struct db_context *db)
{
	struct db_record *rec;
	uint32_t val;
	bool ret = false;
	NTSTATUS status;
	TDB_DATA value;

	rec = dbwrap_fetch_locked(db, db, string_term_tdb_data("transtest"));
	if (rec == NULL) {
		printf(__location__ "fetch_lock failed\n");
		return false;
	}

	value = dbwrap_record_get_value(rec);

	if (value.dsize != sizeof(uint32_t)) {
		printf(__location__ "value.dsize = %d\n",
		       (int)value.dsize);
		goto fail;
	}

	memcpy(&val, value.dptr, sizeof(val));
	val += 1;

	status = dbwrap_record_store(
		rec, make_tdb_data((uint8_t *)&val, sizeof(val)), 0);
	if (!NT_STATUS_IS_OK(status)) {
		printf(__location__ "store failed: %s\n",
		       nt_errstr(status));
		goto fail;
	}

	ret = true;
fail:
	TALLOC_FREE(rec);
	return ret;
}

static bool run_local_dbtrans(int dummy)
{
	struct db_context *db;
	struct db_record *rec;
	NTSTATUS status;
	uint32_t initial;
	int res;
	TDB_DATA value;

	db = db_open(talloc_tos(), "transtest.tdb", 0, TDB_DEFAULT,
		     O_RDWR|O_CREAT, 0600, DBWRAP_LOCK_ORDER_1,
		     DBWRAP_FLAG_NONE);
	if (db == NULL) {
		printf("Could not open transtest.db\n");
		return false;
	}

	res = dbwrap_transaction_start(db);
	if (res != 0) {
		printf(__location__ "transaction_start failed\n");
		return false;
	}

	rec = dbwrap_fetch_locked(db, db, string_term_tdb_data("transtest"));
	if (rec == NULL) {
		printf(__location__ "fetch_lock failed\n");
		return false;
	}

	value = dbwrap_record_get_value(rec);

	if (value.dptr == NULL) {
		initial = 0;
		status = dbwrap_record_store(
			rec, make_tdb_data((uint8_t *)&initial,
					   sizeof(initial)),
			0);
		if (!NT_STATUS_IS_OK(status)) {
			printf(__location__ "store returned %s\n",
			       nt_errstr(status));
			return false;
		}
	}

	TALLOC_FREE(rec);

	res = dbwrap_transaction_commit(db);
	if (res != 0) {
		printf(__location__ "transaction_commit failed\n");
		return false;
	}

	while (true) {
		uint32_t val, val2;
		int i;

		res = dbwrap_transaction_start(db);
		if (res != 0) {
			printf(__location__ "transaction_start failed\n");
			break;
		}

		status = dbwrap_fetch_uint32_bystring(db, "transtest", &val);
		if (!NT_STATUS_IS_OK(status)) {
			printf(__location__ "dbwrap_fetch_uint32 failed: %s\n",
			       nt_errstr(status));
			break;
		}

		for (i=0; i<10; i++) {
			if (!dbtrans_inc(db)) {
				return false;
			}
		}

		status = dbwrap_fetch_uint32_bystring(db, "transtest", &val2);
		if (!NT_STATUS_IS_OK(status)) {
			printf(__location__ "dbwrap_fetch_uint32 failed: %s\n",
			       nt_errstr(status));
			break;
		}

		if (val2 != val + 10) {
			printf(__location__ "val=%d, val2=%d\n",
			       (int)val, (int)val2);
			break;
		}

		printf("val2=%d\r", val2);

		res = dbwrap_transaction_commit(db);
		if (res != 0) {
			printf(__location__ "transaction_commit failed\n");
			break;
		}
	}

	TALLOC_FREE(db);
	return true;
}

/*
 * Just a dummy test to be run under a debugger. There's no real way
 * to inspect the tevent_poll specific function from outside of
 * tevent_poll.c.
 */

static bool run_local_tevent_poll(int dummy)
{
	struct tevent_context *ev;
	struct tevent_fd *fd1, *fd2;
	bool result = false;

	ev = tevent_context_init_byname(NULL, "poll");
	if (ev == NULL) {
		d_fprintf(stderr, "tevent_context_init_byname failed\n");
		goto fail;
	}

	fd1 = tevent_add_fd(ev, ev, 2, 0, NULL, NULL);
	if (fd1 == NULL) {
		d_fprintf(stderr, "tevent_add_fd failed\n");
		goto fail;
	}
	fd2 = tevent_add_fd(ev, ev, 3, 0, NULL, NULL);
	if (fd2 == NULL) {
		d_fprintf(stderr, "tevent_add_fd failed\n");
		goto fail;
	}
	TALLOC_FREE(fd2);

	fd2 = tevent_add_fd(ev, ev, 1, 0, NULL, NULL);
	if (fd2 == NULL) {
		d_fprintf(stderr, "tevent_add_fd failed\n");
		goto fail;
	}

	result = true;
fail:
	TALLOC_FREE(ev);
	return result;
}

static bool run_local_hex_encode_buf(int dummy)
{
	char buf[17];
	uint8_t src[8];
	size_t i;

	for (i=0; i<sizeof(src); i++) {
		src[i] = i;
	}
	hex_encode_buf(buf, src, sizeof(src));
	if (strcmp(buf, "0001020304050607") != 0) {
	       	return false;
	}
	hex_encode_buf(buf, NULL, 0);
	if (buf[0] != '\0') {
		return false;
	}
	return true;
}

static const char *remove_duplicate_addrs2_test_strings_vector[] = {
	"0.0.0.0",
	"::0",
	"1.2.3.1",
	"0.0.0.0",
	"0.0.0.0",
	"1.2.3.2",
	"1.2.3.3",
	"1.2.3.4",
	"1.2.3.5",
	"::0",
	"1.2.3.6",
	"1.2.3.7",
	"::0",
	"::0",
	"::0",
	"1.2.3.8",
	"1.2.3.9",
	"1.2.3.10",
	"1.2.3.11",
	"1.2.3.12",
	"1.2.3.13",
	"1001:1111:1111:1000:0:1111:1111:1111",
	"1.2.3.1",
	"1.2.3.2",
	"1.2.3.3",
	"1.2.3.12",
	"::0",
	"::0"
};

static const char *remove_duplicate_addrs2_test_strings_result[] = {
	"1.2.3.1",
	"1.2.3.2",
	"1.2.3.3",
	"1.2.3.4",
	"1.2.3.5",
	"1.2.3.6",
	"1.2.3.7",
	"1.2.3.8",
	"1.2.3.9",
	"1.2.3.10",
	"1.2.3.11",
	"1.2.3.12",
	"1.2.3.13",
	"1001:1111:1111:1000:0:1111:1111:1111"
};

static bool run_local_remove_duplicate_addrs2(int dummy)
{
	struct samba_sockaddr test_vector[28];
	size_t count, i;

	/* Construct the sockaddr_storage test vector. */
	for (i = 0; i < 28; i++) {
		struct addrinfo hints;
		struct addrinfo *res = NULL;
		int ret;

		memset(&hints, '\0', sizeof(hints));
		hints.ai_flags = AI_NUMERICHOST;
		ret = getaddrinfo(remove_duplicate_addrs2_test_strings_vector[i],
				NULL,
				&hints,
				&res);
		if (ret) {
			fprintf(stderr, "getaddrinfo failed on [%s]\n",
				remove_duplicate_addrs2_test_strings_vector[i]);
			return false;
		}
		memset(&test_vector[i], '\0', sizeof(test_vector[i]));
		memcpy(&test_vector[i].u.ss,
			res->ai_addr,
			res->ai_addrlen);
		freeaddrinfo(res);
	}

	count = remove_duplicate_addrs2(test_vector, i);

	if (count != 14) {
		fprintf(stderr, "count wrong (%zu) should be 14\n",
			count);
		return false;
	}

	for (i = 0; i < count; i++) {
		char addr[INET6_ADDRSTRLEN];

		print_sockaddr(addr, sizeof(addr), &test_vector[i].u.ss);

		if (strcmp(addr, remove_duplicate_addrs2_test_strings_result[i]) != 0) {
			fprintf(stderr, "mismatch on [%zu] [%s] [%s]\n",
				i,
				addr,
				remove_duplicate_addrs2_test_strings_result[i]);
			return false;
		}
	}

	printf("run_local_remove_duplicate_addrs2: success\n");
	return true;
}

static bool run_local_tdb_opener(int dummy)
{
	TDB_CONTEXT *t;
	unsigned v = 0;

	while (1) {
		t = tdb_open("test.tdb", 1000, TDB_CLEAR_IF_FIRST,
			     O_RDWR|O_CREAT, 0755);
		if (t == NULL) {
			perror("tdb_open failed");
			return false;
		}
		tdb_close(t);

		v += 1;
		printf("\r%u", v);
	}
	return true;
}

static bool run_local_tdb_writer(int dummy)
{
	TDB_CONTEXT *t;
	unsigned v = 0;
	TDB_DATA val;

	t = tdb_open("test.tdb", 1000, 0, O_RDWR|O_CREAT, 0755);
	if (t == 0) {
		perror("tdb_open failed");
		return 1;
	}

	val.dptr = (uint8_t *)&v;
	val.dsize = sizeof(v);

	while (1) {
		TDB_DATA data;
		int ret;

		ret = tdb_store(t, val, val, 0);
		if (ret != 0) {
			printf("%s\n", tdb_errorstr(t));
		}
		v += 1;
		printf("\r%u", v);

		data = tdb_fetch(t, val);
		if (data.dptr != NULL) {
			SAFE_FREE(data.dptr);
		}
	}
	return true;
}

static bool run_local_canonicalize_path(int dummy)
{
	const char *src[] = {
			"/foo/..",
			"/..",
			"/foo/bar/../baz",
			"/foo/././",
			"/../foo",
			".././././",
			".././././../../../boo",
			"./..",
			"/",
			"/../../",
			"/foo/../",
			"/./././",
			"/./././.",
			"/.../././.",
			"/./././.foo",
			"/./././.foo.",
			"/./././foo.",
			"/foo/bar/..",
			"/foo/bar/../baz/",
			"////////////////",
			"/////////./././././.",
			"/./.././../.boo/../baz",
			"/a/component/path",
			"/a/component/path/",
			"/a/component/path/..",
			"/a/component/../path/",
			"///a/./././///component/../////path/",
			NULL
			};
	const char *dst[] = {
			"/",
			"/",
			"/foo/baz",
			"/foo",
			"/foo",
			"/",
			"/boo",
			"/",
			"/",
			"/",
			"/",
			"/",
			"/",
			"/...",
			"/.foo",
			"/.foo.",
			"/foo.",
			"/foo",
			"/foo/baz",
			"/",
			"/",
			"/baz",
			"/a/component/path",
			"/a/component/path",
			"/a/component",
			"/a/path",
			"/a/path",
			NULL
			};
	unsigned int i;

	for (i = 0; src[i] != NULL; i++) {
		char *d = canonicalize_absolute_path(talloc_tos(), src[i]);
		if (d == NULL) {
			perror("talloc fail\n");
			return false;
		}
		if (strcmp(d, dst[i]) != 0) {
			d_fprintf(stderr,
				"canonicalize mismatch %s -> %s != %s",
				src[i], d, dst[i]);
			return false;
		}
		talloc_free(d);
	}
	return true;
}
struct session_setup_nt1_truncated_state {
	uint16_t vwv[13];
	uint8_t bytes[20];
};

static void smb1_session_setup_nt1_truncated_done(struct tevent_req *subreq);

static struct tevent_req *smb1_session_setup_nt1_truncated_send(
		TALLOC_CTX *mem_ctx,
		struct tevent_context *ev,
		struct smbXcli_conn *conn)
{
	uint16_t *vwv = NULL;
	uint8_t *bytes = NULL;
	const char *pass = "12345678";
	const char *uname = "z";
	struct session_setup_nt1_truncated_state *state = NULL;
	struct tevent_req *req = NULL;
	struct tevent_req *subreq = NULL;

	req = tevent_req_create(mem_ctx,
				&state,
				struct session_setup_nt1_truncated_state);
	if (req == NULL) {
		return NULL;
	}
	vwv = &state->vwv[0];
	bytes = &state->bytes[0];

	SCVAL(vwv+0,  0, 0xff);
	SCVAL(vwv+0,  1, 0);
	SSVAL(vwv+1,  0, 0);
	SSVAL(vwv+2,  0, 8192);
	SSVAL(vwv+3,  0, 2);
	SSVAL(vwv+4,  0, 1);
	SIVAL(vwv+5,  0, 0);
	SSVAL(vwv+7,  0, strlen(pass)); /* OEMPasswordLen */
	SSVAL(vwv+8,  0, 0); /* UnicodePasswordLen */
	SSVAL(vwv+9,  0, 0); /* reserved */
	SSVAL(vwv+10, 0, 0); /* reserved */
	SIVAL(vwv+11, 0, CAP_STATUS32);

	memcpy(bytes, pass, strlen(pass));
	bytes += strlen(pass);
	memcpy(bytes, uname, strlen(uname)+1);

	subreq = smb1cli_req_send(state, ev, conn,
				  SMBsesssetupX,
				  0, /*  additional_flags */
				  0, /*  clear_flags */
				  0, /*  additional_flags2 */
				  0, /*  clear_flags2 */
				  10000, /* timeout_msec */
				  getpid(),
				  NULL, /* tcon */
				  NULL, /* session */
				  13, /* wct */
				  state->vwv,
				  strlen(pass), /* Truncate length at password. */
				  state->bytes);
	if (tevent_req_nomem(subreq, req)) {
		return tevent_req_post(req, ev);
	}
	tevent_req_set_callback(subreq,
				smb1_session_setup_nt1_truncated_done,
				req);
	return req;
}

static void smb1_session_setup_nt1_truncated_done(struct tevent_req *subreq)
{
	struct tevent_req *req =
		tevent_req_callback_data(subreq,
		struct tevent_req);
	struct session_setup_nt1_truncated_state *state =
		tevent_req_data(req,
		struct session_setup_nt1_truncated_state);
	NTSTATUS status;
	struct smb1cli_req_expected_response expected[] = {
	{
		.status = NT_STATUS_OK,
		.wct    = 3,
	},
	};

	status = smb1cli_req_recv(subreq, state,
				  NULL,
				  NULL,
				  NULL,
				  NULL,
				  NULL, /* pvwv_offset */
				  NULL,
				  NULL,
				  NULL, /* pbytes_offset */
				  NULL,
				  expected, ARRAY_SIZE(expected));
	TALLOC_FREE(subreq);
	if (tevent_req_nterror(req, status)) {
		return;
	}
	tevent_req_done(req);
}

static NTSTATUS smb1_session_setup_nt1_truncated_recv(struct tevent_req *req)
{
	return tevent_req_simple_recv_ntstatus(req);
}

static bool run_smb1_truncated_sesssetup(int dummy)
{
	struct tevent_context *ev;
	struct tevent_req *req;
	struct smbXcli_conn *conn;
	struct sockaddr_storage ss;
	NTSTATUS status;
	int fd;
	bool ok;

	printf("Starting send truncated SMB1 sesssetup.\n");

	ok = resolve_name(host, &ss, 0x20, true);
	if (!ok) {
		d_fprintf(stderr, "Could not resolve name %s\n", host);
		return false;
	}

	status = open_socket_out(&ss, 445, 10000, &fd);
	if (!NT_STATUS_IS_OK(status)) {
		d_fprintf(stderr, "open_socket_out failed: %s\n",
			  nt_errstr(status));
		return false;
	}

	conn = smbXcli_conn_create(talloc_tos(), fd, host, SMB_SIGNING_OFF, 0,
				   NULL, 0, NULL);
	if (conn == NULL) {
		d_fprintf(stderr, "smbXcli_conn_create failed\n");
		return false;
	}

	status = smbXcli_negprot(conn, 0, PROTOCOL_NT1, PROTOCOL_NT1);
	if (!NT_STATUS_IS_OK(status)) {
		d_fprintf(stderr, "smbXcli_negprot failed!\n");
		return false;
	}

	ev = samba_tevent_context_init(talloc_tos());
	if (ev == NULL) {
		d_fprintf(stderr, "samba_tevent_context_init failed\n");
		return false;
	}

	req = smb1_session_setup_nt1_truncated_send(ev, ev, conn);
	if (req == NULL) {
		d_fprintf(stderr, "smb1_session_setup_nt1_truncated_send failed\n");
		return false;
	}

	ok = tevent_req_poll_ntstatus(req, ev, &status);
	if (!ok) {
		d_fprintf(stderr, "tevent_req_poll failed with status %s\n",
			nt_errstr(status));
		return false;
	}

	status = smb1_session_setup_nt1_truncated_recv(req);
	if (!NT_STATUS_IS_OK(status)) {
		d_fprintf(stderr, "smb1_session_setup_nt1_truncated_recv returned "
			  "%s, expected NT_STATUS_OK\n",
			  nt_errstr(status));
		return false;
	}

	TALLOC_FREE(conn);
	return true;
}

struct smb1_negotiate_exit_state {
	int dummy;
};

static void smb1_negotiate_exit_done(struct tevent_req *subreq);

static struct tevent_req *smb1_negotiate_exit_send(
		TALLOC_CTX *mem_ctx,
		struct tevent_context *ev,
		struct smbXcli_conn *conn)
{
	struct smb1_negotiate_exit_state *state = NULL;
	struct tevent_req *req = NULL;
	struct tevent_req *subreq = NULL;

	req = tevent_req_create(mem_ctx,
				&state,
				struct smb1_negotiate_exit_state);
	if (req == NULL) {
		return NULL;
	}
	subreq = smb1cli_req_send(state, ev, conn,
				  SMBexit,
				  0, /*  additional_flags */
				  0, /*  clear_flags */
				  0, /*  additional_flags2 */
				  0, /*  clear_flags2 */
				  10000, /* timeout_msec */
				  getpid(),
				  NULL, /* tcon */
				  NULL, /* session */
				  0, /* wct */
				  NULL,
				  0,
				  NULL);
	if (tevent_req_nomem(subreq, req)) {
		return tevent_req_post(req, ev);
	}
	tevent_req_set_callback(subreq,
				smb1_negotiate_exit_done,
				req);
	return req;
}

static void smb1_negotiate_exit_done(struct tevent_req *subreq)
{
	struct tevent_req *req =
		tevent_req_callback_data(subreq,
		struct tevent_req);
	struct smb1_negotiate_exit_state *state =
		tevent_req_data(req,
		struct smb1_negotiate_exit_state);
	NTSTATUS status;
	struct smb1cli_req_expected_response expected[] = {
	{
		.status = NT_STATUS_OK,
		.wct    = 0,
	},
	};

	status = smb1cli_req_recv(subreq, state,
				  NULL,
				  NULL,
				  NULL,
				  NULL,
				  NULL, /* pvwv_offset */
				  NULL,
				  NULL,
				  NULL, /* pbytes_offset */
				  NULL,
				  expected, ARRAY_SIZE(expected));
	TALLOC_FREE(subreq);
	if (tevent_req_nterror(req, status)) {
		return;
	}
	tevent_req_done(req);
}

static NTSTATUS smb1_negotiate_exit_recv(struct tevent_req *req)
{
	return tevent_req_simple_recv_ntstatus(req);
}

static bool do_smb1_exit(TALLOC_CTX *mem_ctx,
			 struct tevent_context *ev,
			 struct smbXcli_conn *conn)
{
	struct tevent_req *req;
	bool ok;
	NTSTATUS status;
	NTSTATUS expected_status = NT_STATUS_DOS(ERRSRV, ERRinvnid);;

	req = smb1_negotiate_exit_send(ev, ev, conn);
	if (req == NULL) {
		d_fprintf(stderr, "smb1_negotiate_exit_send failed\n");
		return false;
	}

	ok = tevent_req_poll_ntstatus(req, ev, &status);
	if (!ok) {
		d_fprintf(stderr, "tevent_req_poll failed with status %s\n",
			nt_errstr(status));
		return false;
	}

	status = smb1_negotiate_exit_recv(req);
	if (!NT_STATUS_EQUAL(status, expected_status)) {
		d_fprintf(stderr, "smb1_negotiate_exit_recv returned "
			  "%s, expected ERRSRV, ERRinvnid\n",
			  nt_errstr(status));
		return false;
	}
	return true;
}

static bool run_smb1_negotiate_exit(int dummy)
{
	struct tevent_context *ev;
	struct smbXcli_conn *conn;
	struct sockaddr_storage ss;
	NTSTATUS status;
	int fd;
	bool ok;

	printf("Starting send SMB1 negotiate+exit.\n");

	ok = resolve_name(host, &ss, 0x20, true);
	if (!ok) {
		d_fprintf(stderr, "Could not resolve name %s\n", host);
		return false;
	}

	status = open_socket_out(&ss, 445, 10000, &fd);
	if (!NT_STATUS_IS_OK(status)) {
		d_fprintf(stderr, "open_socket_out failed: %s\n",
			  nt_errstr(status));
		return false;
	}

	conn = smbXcli_conn_create(talloc_tos(), fd, host, SMB_SIGNING_OFF, 0,
				   NULL, 0, NULL);
	if (conn == NULL) {
		d_fprintf(stderr, "smbXcli_conn_create failed\n");
		return false;
	}

	status = smbXcli_negprot(conn, 0, PROTOCOL_NT1, PROTOCOL_NT1);
	if (!NT_STATUS_IS_OK(status)) {
		d_fprintf(stderr, "smbXcli_negprot failed!\n");
		return false;
	}

	ev = samba_tevent_context_init(talloc_tos());
	if (ev == NULL) {
		d_fprintf(stderr, "samba_tevent_context_init failed\n");
		return false;
	}

	/*
	 * Call do_smb1_exit twice to catch a server crash, the
	 * server sends the first return code then crashes.
	 */
	ok = do_smb1_exit(ev, ev, conn);
	if (!ok) {
		d_fprintf(stderr, "do_smb1_exit (1) failed\n");
		return false;
	}
	ok = do_smb1_exit(ev, ev, conn);
	if (!ok) {
		d_fprintf(stderr, "do_smb1_exit (2) failed\n");
		return false;
	}

	TALLOC_FREE(conn);
	return true;
}

static bool run_smb1_negotiate_tcon(int dummy)
{
	struct cli_state *cli = NULL;
	uint16_t cnum = 0;
	uint16_t max_xmit = 0;
	NTSTATUS status;

	printf("Starting send SMB1 negotiate+tcon.\n");
	cli = open_nbt_connection();
	if (cli == NULL) {
		d_fprintf(stderr, "open_nbt_connection failed!\n");
		return false;
	}
	smbXcli_conn_set_sockopt(cli->conn, sockops);

	status = smbXcli_negprot(cli->conn, 0, PROTOCOL_NT1, PROTOCOL_NT1);
	if (!NT_STATUS_IS_OK(status)) {
		d_fprintf(stderr, "smbXcli_negprot failed %s!\n",
			nt_errstr(status));
		return false;
	}
        status = cli_raw_tcon(cli,
			      share,
			      "",
			      "?????",
			      &max_xmit,
			      &cnum);
	if (!NT_STATUS_EQUAL(status, NT_STATUS_ACCESS_DENIED)) {
		d_fprintf(stderr, "cli_raw_tcon failed - got %s "
			"(should get NT_STATUS_ACCESS_DENIED)!\n",
			nt_errstr(status));
		return false;
	}
	return true;
}

static bool run_ign_bad_negprot(int dummy)
{
	struct tevent_context *ev;
	struct tevent_req *req;
	struct smbXcli_conn *conn;
	struct sockaddr_storage ss;
	NTSTATUS status;
	int fd;
	bool ok;

	printf("starting ignore bad negprot\n");

	ok = resolve_name(host, &ss, 0x20, true);
	if (!ok) {
		d_fprintf(stderr, "Could not resolve name %s\n", host);
		return false;
	}

	status = open_socket_out(&ss, 445, 10000, &fd);
	if (!NT_STATUS_IS_OK(status)) {
		d_fprintf(stderr, "open_socket_out failed: %s\n",
			  nt_errstr(status));
		return false;
	}

	conn = smbXcli_conn_create(talloc_tos(), fd, host, SMB_SIGNING_OFF, 0,
				   NULL, 0, NULL);
	if (conn == NULL) {
		d_fprintf(stderr, "smbXcli_conn_create failed\n");
		return false;
	}

	status = smbXcli_negprot(conn, 0, PROTOCOL_CORE, PROTOCOL_CORE);
	if (NT_STATUS_IS_OK(status)) {
		d_fprintf(stderr, "smbXcli_negprot succeeded!\n");
		return false;
	}

	ev = samba_tevent_context_init(talloc_tos());
	if (ev == NULL) {
		d_fprintf(stderr, "samba_tevent_context_init failed\n");
		return false;
	}

	req = smb1cli_session_setup_nt1_send(
		ev, ev, conn, 0, getpid(), NULL, 65503, 2, 1, 0, "", "",
		data_blob_null, data_blob_null, 0x40,
		"Windows 2000 2195", "Windows 2000 5.0");
	if (req == NULL) {
		d_fprintf(stderr, "smb1cli_session_setup_nt1_send failed\n");
		return false;
	}

	ok = tevent_req_poll_ntstatus(req, ev, &status);
	if (!ok) {
		d_fprintf(stderr, "tevent_req_poll failed\n");
		return false;
	}

	status = smb1cli_session_setup_nt1_recv(req, NULL, NULL, NULL, NULL,
						NULL, NULL);
	if (!NT_STATUS_EQUAL(status, NT_STATUS_CONNECTION_RESET)) {
		d_fprintf(stderr, "smb1cli_session_setup_nt1_recv returned "
			  "%s, expected NT_STATUS_CONNECTION_RESET\n",
			  nt_errstr(status));
		return false;
	}

	TALLOC_FREE(conn);

	printf("starting ignore bad negprot\n");

	return true;
}


static double create_procs(bool (*fn)(int), bool *result)
{
	int i, status;
	volatile pid_t *child_status;
	volatile bool *child_status_out;
	int synccount;
	int tries = 8;
	struct timeval start;

	synccount = 0;

	child_status = (volatile pid_t *)anonymous_shared_allocate(sizeof(pid_t)*torture_nprocs);
	if (!child_status) {
		printf("Failed to setup shared memory\n");
		return -1;
	}

	child_status_out = (volatile bool *)anonymous_shared_allocate(sizeof(bool)*torture_nprocs);
	if (!child_status_out) {
		printf("Failed to setup result status shared memory\n");
		return -1;
	}

	for (i = 0; i < torture_nprocs; i++) {
		child_status[i] = 0;
		child_status_out[i] = True;
	}

	start = timeval_current();

	for (i=0;i<torture_nprocs;i++) {
		procnum = i;
		if (fork() == 0) {
			pid_t mypid = getpid();
			sys_srandom(((int)mypid) ^ ((int)time(NULL)));

			slprintf(myname,sizeof(myname),"CLIENT%d", i);

			while (1) {
				if (torture_open_connection(&current_cli, i)) break;
				if (tries-- == 0) {
					printf("pid %d failed to start\n", (int)getpid());
					_exit(1);
				}
				smb_msleep(10);	
			}

			child_status[i] = getpid();

			while (child_status[i] && timeval_elapsed(&start) < 5) smb_msleep(2);

			child_status_out[i] = fn(i);
			_exit(0);
		}
	}

	do {
		synccount = 0;
		for (i=0;i<torture_nprocs;i++) {
			if (child_status[i]) synccount++;
		}
		if (synccount == torture_nprocs) break;
		smb_msleep(10);
	} while (timeval_elapsed(&start) < 30);

	if (synccount != torture_nprocs) {
		printf("FAILED TO START %d CLIENTS (started %d)\n", torture_nprocs, synccount);
		*result = False;
		return timeval_elapsed(&start);
	}

	/* start the client load */
	start = timeval_current();

	for (i=0;i<torture_nprocs;i++) {
		child_status[i] = 0;
	}

	printf("%d clients started\n", torture_nprocs);

	for (i=0;i<torture_nprocs;i++) {
		while (waitpid(0, &status, 0) == -1 && errno == EINTR) /* noop */ ;
	}

	printf("\n");

	for (i=0;i<torture_nprocs;i++) {
		if (!child_status_out[i]) {
			*result = False;
		}
	}
	return timeval_elapsed(&start);
}

#define FLAG_MULTIPROC 1

static struct {
	const char *name;
	bool (*fn)(int);
	unsigned flags;
} torture_ops[] = {
	{
		.name = "FDPASS",
		.fn   = run_fdpasstest,
	},
	{
		.name = "LOCK1",
		.fn   = run_locktest1,
	},
	{
		.name = "LOCK2",
		.fn   =  run_locktest2,
	},
	{
		.name = "LOCK3",
		.fn   =  run_locktest3,
	},
	{
		.name = "LOCK4",
		.fn   =  run_locktest4,
	},
	{
		.name = "LOCK5",
		.fn   =  run_locktest5,
	},
	{
		.name = "LOCK6",
		.fn   =  run_locktest6,
	},
	{
		.name = "LOCK7",
		.fn   =  run_locktest7,
	},
	{
		.name = "LOCK8",
		.fn   =  run_locktest8,
	},
	{
		.name = "LOCK9A",
		.fn   =  run_locktest9a,
	},
	{
		.name = "LOCK9B",
		.fn   =  run_locktest9b,
	},
	{
		.name = "LOCK10",
		.fn   =  run_locktest10,
	},
	{
		.name = "LOCK11",
		.fn   =  run_locktest11,
	},
	{
		.name = "LOCK12",
		.fn   =  run_locktest12,
	},
	{
		.name = "LOCK13",
		.fn   =  run_locktest13,
	},
	{
		.name = "UNLINK",
		.fn   = run_unlinktest,
	},
	{
		.name = "BROWSE",
		.fn   = run_browsetest,
	},
	{
		.name = "ATTR",
		.fn   =   run_attrtest,
	},
	{
		.name = "TRANS2",
		.fn   = run_trans2test,
	},
	{
		.name  = "MAXFID",
		.fn    = run_maxfidtest,
		.flags = FLAG_MULTIPROC,
	},
	{
		.name  = "TORTURE",
		.fn    = run_torture,
		.flags = FLAG_MULTIPROC,
	},
	{
		.name  = "RANDOMIPC",
		.fn    = run_randomipc,
	},
	{
		.name  = "NEGNOWAIT",
		.fn    = run_negprot_nowait,
	},
	{
		.name  = "NBENCH",
		.fn    =  run_nbench,
	},
	{
		.name  = "NBENCH2",
		.fn    = run_nbench2,
	},
	{
		.name  = "OPLOCK1",
		.fn    =  run_oplock1,
	},
	{
		.name  = "OPLOCK2",
		.fn    =  run_oplock2,
	},
	{
		.name  = "OPLOCK4",
		.fn    =  run_oplock4,
	},
#ifdef HAVE_KERNEL_OPLOCKS_LINUX
	{
		.name  = "OPLOCK5",
		.fn    =  run_oplock5,
	},
#endif
	{
		.name  = "DIR",
		.fn    =  run_dirtest,
	},
	{
		.name  = "DIR1",
		.fn    =  run_dirtest1,
	},
	{
		.name  = "DIR-CREATETIME",
		.fn    =  run_dir_createtime,
	},
	{
		.name  = "DENY1",
		.fn    =  torture_denytest1,
	},
	{
		.name  = "DENY2",
		.fn    =  torture_denytest2,
	},
	{
		.name  = "TCON",
		.fn    =  run_tcon_test,
	},
	{
		.name  = "TCONDEV",
		.fn    =  run_tcon_devtype_test,
	},
	{
		.name  = "RW1",
		.fn    =  run_readwritetest,
	},
	{
		.name  = "RW2",
		.fn    =  run_readwritemulti,
		.flags = FLAG_MULTIPROC
	},
	{
		.name  = "RW3",
		.fn    =  run_readwritelarge,
	},
	{
		.name  = "RW-SIGNING",
		.fn    =  run_readwritelarge_signtest,
	},
	{
		.name  = "OPEN",
		.fn    = run_opentest,
	},
	{
		.name  = "POSIX",
		.fn    = run_simple_posix_open_test,
	},
	{
		.name  = "POSIX-APPEND",
		.fn    = run_posix_append,
	},
	{
		.name  = "POSIX-SYMLINK-ACL",
		.fn    = run_acl_symlink_test,
	},
	{
		.name  = "POSIX-SYMLINK-EA",
		.fn    = run_ea_symlink_test,
	},
	{
		.name  = "POSIX-STREAM-DELETE",
		.fn    = run_posix_stream_delete,
	},
	{
		.name  = "POSIX-OFD-LOCK",
		.fn    = run_posix_ofd_lock_test,
	},
	{
		.name  = "POSIX-BLOCKING-LOCK",
		.fn    = run_posix_blocking_lock,
	},
	{
		.name  = "POSIX-MKDIR",
		.fn    = run_posix_mkdir_test,
	},
	{
		.name  = "POSIX-ACL-OPLOCK",
		.fn    = run_posix_acl_oplock_test,
	},
	{
		.name  = "POSIX-ACL-SHAREROOT",
		.fn    = run_posix_acl_shareroot_test,
	},
	{
		.name  = "POSIX-LS-WILDCARD",
		.fn    = run_posix_ls_wildcard_test,
	},
	{
		.name  = "POSIX-LS-SINGLE",
		.fn    = run_posix_ls_single_test,
	},
	{
		.name  = "POSIX-READLINK",
		.fn    = run_posix_readlink_test,
	},
	{
		.name  = "POSIX-STAT",
		.fn    = run_posix_stat_test,
	},
	{
		.name  = "POSIX-SYMLINK-PARENT",
		.fn    = run_posix_symlink_parent_test,
	},
	{
		.name  = "POSIX-SYMLINK-CHMOD",
		.fn    = run_posix_symlink_chmod_test,
	},
	{
		.name  = "POSIX-SYMLINK-RENAME",
		.fn    = run_posix_symlink_rename_test,
	},
	{
		.name  = "POSIX-DIR-DEFAULT-ACL",
		.fn    = run_posix_dir_default_acl_test,
	},
	{
		.name  = "POSIX-SYMLINK-GETPATHINFO",
		.fn    = run_posix_symlink_getpathinfo_test,
	},
	{
		.name  = "POSIX-SYMLINK-SETPATHINFO",
		.fn    = run_posix_symlink_setpathinfo_test,
	},
	{
		.name  = "WINDOWS-BAD-SYMLINK",
		.fn    = run_symlink_open_test,
	},
	{
		.name  = "SMB1-WILD-MANGLE-UNLINK",
		.fn    = run_smb1_wild_mangle_unlink_test,
	},
	{
		.name  = "SMB1-WILD-MANGLE-RENAME",
		.fn    = run_smb1_wild_mangle_rename_test,
	},
	{
		.name  = "CASE-INSENSITIVE-CREATE",
		.fn    = run_case_insensitive_create,
	},
	{
		.name  = "ASYNC-ECHO",
		.fn    = run_async_echo,
	},
	{
		.name  = "UID-REGRESSION-TEST",
		.fn    = run_uid_regression_test,
	},
	{
		.name  = "SHORTNAME-TEST",
		.fn    = run_shortname_test,
	},
	{
		.name  = "ADDRCHANGE",
		.fn    = run_addrchange,
	},
#if 1
	{
		.name  = "OPENATTR",
		.fn    = run_openattrtest,
	},
#endif
	{
		.name  = "XCOPY",
		.fn    = run_xcopy,
	},
	{
		.name  = "RENAME",
		.fn    = run_rename,
	},
	{
		.name  = "RENAME-ACCESS",
		.fn    = run_rename_access,
	},
	{
		.name  = "OWNER-RIGHTS",
		.fn    = run_owner_rights,
	},
	{
		.name  = "DELETE",
		.fn    = run_deletetest,
	},
	{
		.name  = "DELETE-STREAM",
		.fn    = run_delete_stream,
	},
	{
		.name  = "DELETE-PRINT",
		.fn    = run_delete_print_test,
	},
	{
		.name  = "DELETE-LN",
		.fn    = run_deletetest_ln,
	},
	{
		.name  = "PROPERTIES",
		.fn    = run_properties,
	},
	{
		.name  = "MANGLE",
		.fn    = torture_mangle,
	},
	{
		.name  = "MANGLE1",
		.fn    = run_mangle1,
	},
	{
		.name  = "MANGLE-ILLEGAL",
		.fn    = run_mangle_illegal,
	},
	{
		.name  = "W2K",
		.fn    = run_w2ktest,
	},
	{
		.name  = "TRANS2SCAN",
		.fn    = torture_trans2_scan,
	},
	{
		.name  = "NTTRANSSCAN",
		.fn    = torture_nttrans_scan,
	},
	{
		.name  = "UTABLE",
		.fn    = torture_utable,
	},
	{
		.name  = "CASETABLE",
		.fn    = torture_casetable,
	},
	{
		.name  = "ERRMAPEXTRACT",
		.fn    = run_error_map_extract,
	},
	{
		.name  = "PIPE_NUMBER",
		.fn    = run_pipe_number,
	},
	{
		.name  = "TCON2",
		.fn    =  run_tcon2_test,
	},
	{
		.name  = "IOCTL",
		.fn    =  torture_ioctl_test,
	},
	{
		.name  = "CHKPATH",
		.fn    =  torture_chkpath_test,
	},
	{
		.name  = "FDSESS",
		.fn    = run_fdsesstest,
	},
	{
		.name  = "EATEST",
		.fn    = run_eatest,
	},
	{
		.name  = "SESSSETUP_BENCH",
		.fn    = run_sesssetup_bench,
	},
	{
		.name  = "CHAIN1",
		.fn    = run_chain1,
	},
	{
		.name  = "CHAIN2",
		.fn    = run_chain2,
	},
	{
		.name  = "CHAIN3",
		.fn    = run_chain3,
	},
	{
		.name  = "WINDOWS-WRITE",
		.fn    = run_windows_write,
	},
	{
		.name  = "LARGE_READX",
		.fn    = run_large_readx,
	},
	{
		.name  = "MSDFS-ATTRIBUTE",
		.fn    = run_msdfs_attribute,
	},
	{
		.name  = "NTTRANS-CREATE",
		.fn    = run_nttrans_create,
	},
	{
		.name  = "NTTRANS-FSCTL",
		.fn    = run_nttrans_fsctl,
	},
	{
		.name  = "CLI_ECHO",
		.fn    = run_cli_echo,
	},
	{
		.name  = "CLI_SPLICE",
		.fn    = run_cli_splice,
	},
	{
		.name  = "TLDAP",
		.fn    = run_tldap,
	},
	{
		.name  = "STREAMERROR",
		.fn    = run_streamerror,
	},
	{
		.name  = "NOTIFY-BENCH",
		.fn    = run_notify_bench,
	},
	{
		.name  = "NOTIFY-BENCH2",
		.fn    = run_notify_bench2,
	},
	{
		.name  = "NOTIFY-BENCH3",
		.fn    = run_notify_bench3,
	},
	{
		.name  = "BAD-NBT-SESSION",
		.fn    = run_bad_nbt_session,
	},
	{
		.name  = "IGN-BAD-NEGPROT",
		.fn    = run_ign_bad_negprot,
	},
	{
		.name  = "SMB-ANY-CONNECT",
		.fn    = run_smb_any_connect,
	},
	{
		.name  = "NOTIFY-ONLINE",
		.fn    = run_notify_online,
	},
	{
		.name  = "SMB2-BASIC",
		.fn    = run_smb2_basic,
	},
	{
		.name  = "SMB2-NEGPROT",
		.fn    = run_smb2_negprot,
	},
	{
		.name  = "SMB2-ANONYMOUS",
		.fn    = run_smb2_anonymous,
	},
	{
		.name  = "SMB2-SESSION-RECONNECT",
		.fn    = run_smb2_session_reconnect,
	},
	{
		.name  = "SMB2-TCON-DEPENDENCE",
		.fn    = run_smb2_tcon_dependence,
	},
	{
		.name  = "SMB2-MULTI-CHANNEL",
		.fn    = run_smb2_multi_channel,
	},
	{
		.name  = "SMB2-SESSION-REAUTH",
		.fn    = run_smb2_session_reauth,
	},
	{
		.name  = "SMB2-FTRUNCATE",
		.fn    = run_smb2_ftruncate,
	},
	{
		.name  = "SMB2-DIR-FSYNC",
		.fn    = run_smb2_dir_fsync,
	},
	{
		.name  = "SMB2-PATH-SLASH",
		.fn    = run_smb2_path_slash,
	},
	{
		.name  = "SMB1-SYSTEM-SECURITY",
		.fn    = run_smb1_system_security,
	},
	{
		.name  = "SMB2-SACL",
		.fn    = run_smb2_sacl,
	},
	{
		.name  = "SMB2-QUOTA1",
		.fn    = run_smb2_quota1,
	},
	{
		.name  = "SMB2-STREAM-ACL",
		.fn    = run_smb2_stream_acl,
	},
	{
		.name  = "SMB2-LIST-DIR-ASYNC",
		.fn    = run_list_dir_async_test,
	},
	{
		.name  = "SMB2-DEL-ON-CLOSE-NONEMPTY",
		.fn    = run_delete_on_close_non_empty,
	},
	{
		.name  = "SMB2-DEL-ON-CLOSE-NONWRITE-DELETE-YES",
		.fn    = run_delete_on_close_nonwrite_delete_yes_test,
	},
	{
		.name  = "SMB2-DEL-ON-CLOSE-NONWRITE-DELETE-NO",
		.fn    = run_delete_on_close_nonwrite_delete_no_test,
	},
	{
		.name  = "SMB2-DFS-PATHS",
		.fn    = run_smb2_dfs_paths,
	},
	{
		.name  = "SMB2-NON-DFS-SHARE",
		.fn    = run_smb2_non_dfs_share,
	},
	{
		.name  = "SMB2-DFS-SHARE-NON-DFS-PATH",
		.fn    = run_smb2_dfs_share_non_dfs_path,
	},
	{
		.name  = "SMB2-DFS-FILENAME-LEADING-BACKSLASH",
		.fn    = run_smb2_dfs_filename_leading_backslash,
	},
	{
<<<<<<< HEAD
		.name  = "SMB2-PIPE-READ-ASYNC-DISCONNECT",
		.fn    = run_smb2_pipe_read_async_disconnect,
=======
		.name  = "SMB2-INVALID-PIPENAME",
		.fn    = run_smb2_invalid_pipename,
>>>>>>> 6872b662
	},
	{
		.name  = "SMB1-TRUNCATED-SESSSETUP",
		.fn    = run_smb1_truncated_sesssetup,
	},
	{
		.name  = "SMB1-NEGOTIATE-EXIT",
		.fn    = run_smb1_negotiate_exit,
	},
	{
		.name  = "SMB1-NEGOTIATE-TCON",
		.fn    = run_smb1_negotiate_tcon,
	},
	{
		.name  = "SMB1-DFS-PATHS",
		.fn    = run_smb1_dfs_paths,
	},
	{
		.name  = "SMB1-DFS-SEARCH-PATHS",
		.fn    = run_smb1_dfs_search_paths,
	},
	{
		.name  = "SMB1-DFS-OPERATIONS",
		.fn    = run_smb1_dfs_operations,
	},
	{
		.name  = "SMB1-DFS-BADPATH",
		.fn    = run_smb1_dfs_check_badpath,
	},
	{
		.name  = "CLEANUP1",
		.fn    = run_cleanup1,
	},
	{
		.name  = "CLEANUP2",
		.fn    = run_cleanup2,
	},
	{
		.name  = "CLEANUP4",
		.fn    = run_cleanup4,
	},
	{
		.name  = "OPLOCK-CANCEL",
		.fn    = run_oplock_cancel,
	},
	{
		.name  = "PIDHIGH",
		.fn    = run_pidhigh,
	},
	{
		.name  = "LOCAL-SUBSTITUTE",
		.fn    = run_local_substitute,
	},
	{
		.name  = "LOCAL-GENCACHE",
		.fn    = run_local_gencache,
	},
	{
		.name  = "LOCAL-DBWRAP-WATCH1",
		.fn    = run_dbwrap_watch1,
	},
	{
		.name  = "LOCAL-DBWRAP-WATCH2",
		.fn    = run_dbwrap_watch2,
	},
	{
		.name  = "LOCAL-DBWRAP-WATCH3",
		.fn    = run_dbwrap_watch3,
	},
	{
		.name  = "LOCAL-DBWRAP-WATCH4",
		.fn    = run_dbwrap_watch4,
	},
	{
		.name  = "LOCAL-DBWRAP-DO-LOCKED1",
		.fn    = run_dbwrap_do_locked1,
	},
	{
		.name  = "LOCAL-MESSAGING-READ1",
		.fn    = run_messaging_read1,
	},
	{
		.name  = "LOCAL-MESSAGING-READ2",
		.fn    = run_messaging_read2,
	},
	{
		.name  = "LOCAL-MESSAGING-READ3",
		.fn    = run_messaging_read3,
	},
	{
		.name  = "LOCAL-MESSAGING-READ4",
		.fn    = run_messaging_read4,
	},
	{
		.name  = "LOCAL-MESSAGING-FDPASS1",
		.fn    = run_messaging_fdpass1,
	},
	{
		.name  = "LOCAL-MESSAGING-FDPASS2",
		.fn    = run_messaging_fdpass2,
	},
	{
		.name  = "LOCAL-MESSAGING-FDPASS2a",
		.fn    = run_messaging_fdpass2a,
	},
	{
		.name  = "LOCAL-MESSAGING-FDPASS2b",
		.fn    = run_messaging_fdpass2b,
	},
	{
		.name  = "LOCAL-MESSAGING-SEND-ALL",
		.fn    = run_messaging_send_all,
	},
	{
		.name  = "LOCAL-BASE64",
		.fn    = run_local_base64,
	},
	{
		.name  = "LOCAL-RBTREE",
		.fn    = run_local_rbtree,
	},
	{
		.name  = "LOCAL-MEMCACHE",
		.fn    = run_local_memcache,
	},
	{
		.name  = "LOCAL-STREAM-NAME",
		.fn    = run_local_stream_name,
	},
	{
		.name  = "LOCAL-STR-MATCH-MSWILD",
		.fn    = run_str_match_mswild,
	},
	{
		.name  = "LOCAL-STR-MATCH-REGEX-SUB1",
		.fn    = run_str_match_regex_sub1,
	},
	{
		.name  = "WBCLIENT-MULTI-PING",
		.fn    = run_wbclient_multi_ping,
	},
	{
		.name  = "LOCAL-string_to_sid",
		.fn    = run_local_string_to_sid,
	},
	{
		.name  = "LOCAL-sid_to_string",
		.fn    = run_local_sid_to_string,
	},
	{
		.name  = "LOCAL-binary_to_sid",
		.fn    = run_local_binary_to_sid,
	},
	{
		.name  = "LOCAL-DBTRANS",
		.fn    = run_local_dbtrans,
	},
	{
		.name  = "LOCAL-TEVENT-POLL",
		.fn    = run_local_tevent_poll,
	},
	{
		.name  = "LOCAL-CONVERT-STRING",
		.fn    = run_local_convert_string,
	},
	{
		.name  = "LOCAL-CONV-AUTH-INFO",
		.fn    = run_local_conv_auth_info,
	},
	{
		.name  = "LOCAL-hex_encode_buf",
		.fn    = run_local_hex_encode_buf,
	},
	{
		.name  = "LOCAL-IDMAP-TDB-COMMON",
		.fn    = run_idmap_tdb_common_test,
	},
	{
		.name  = "LOCAL-remove_duplicate_addrs2",
		.fn    = run_local_remove_duplicate_addrs2,
	},
	{
		.name  = "local-tdb-opener",
		.fn    = run_local_tdb_opener,
	},
	{
		.name  = "local-tdb-writer",
		.fn    = run_local_tdb_writer,
	},
	{
		.name  = "LOCAL-DBWRAP-CTDB1",
		.fn    = run_local_dbwrap_ctdb1,
	},
	{
		.name  = "LOCAL-BENCH-PTHREADPOOL",
		.fn    = run_bench_pthreadpool,
	},
	{
		.name  = "LOCAL-PTHREADPOOL-TEVENT",
		.fn    = run_pthreadpool_tevent,
	},
	{
		.name  = "LOCAL-G-LOCK1",
		.fn    = run_g_lock1,
	},
	{
		.name  = "LOCAL-G-LOCK2",
		.fn    = run_g_lock2,
	},
	{
		.name  = "LOCAL-G-LOCK3",
		.fn    = run_g_lock3,
	},
	{
		.name  = "LOCAL-G-LOCK4",
		.fn    = run_g_lock4,
	},
	{
		.name  = "LOCAL-G-LOCK4A",
		.fn    = run_g_lock4a,
	},
	{
		.name  = "LOCAL-G-LOCK5",
		.fn    = run_g_lock5,
	},
	{
		.name  = "LOCAL-G-LOCK6",
		.fn    = run_g_lock6,
	},
	{
		.name  = "LOCAL-G-LOCK7",
		.fn    = run_g_lock7,
	},
	{
		.name  = "LOCAL-G-LOCK8",
		.fn    = run_g_lock8,
	},
	{
		.name  = "LOCAL-G-LOCK-PING-PONG",
		.fn    = run_g_lock_ping_pong,
	},
	{
		.name  = "LOCAL-CANONICALIZE-PATH",
		.fn    = run_local_canonicalize_path,
	},
	{
		.name  = "LOCAL-NAMEMAP-CACHE1",
		.fn    = run_local_namemap_cache1,
	},
	{
		.name  = "LOCAL-IDMAP-CACHE1",
		.fn    = run_local_idmap_cache1,
	},
	{
		.name  = "qpathinfo-bufsize",
		.fn    = run_qpathinfo_bufsize,
	},
	{
		.name  = "hide-new-files-timeout",
		.fn    = run_hidenewfiles,
	},
	{
		.name  = "hide-new-files-timeout-showdirs",
		.fn    = run_hidenewfiles_showdirs,
	},
#ifdef CLUSTER_SUPPORT
	{
		.name  = "ctdbd-conn1",
		.fn    = run_ctdbd_conn1,
	},
#endif
	{
		.name  = "readdir-timestamp",
		.fn    = run_readdir_timestamp,
	},
	{
		.name  = "rpc-scale",
		.fn    = run_rpc_scale,
	},
	{
		.name  = "LOCAL-TDB-VALIDATE",
		.fn    = run_tdb_validate,
	},
	{
		.name = NULL,
	},
};

/****************************************************************************
run a specified test or "ALL"
****************************************************************************/
static bool run_test(const char *name)
{
	bool ret = True;
	bool result = True;
	bool found = False;
	int i;
	double t;
	if (strequal(name,"ALL")) {
		for (i=0;torture_ops[i].name;i++) {
			run_test(torture_ops[i].name);
		}
		found = True;
	}

	for (i=0;torture_ops[i].name;i++) {
		fstr_sprintf(randomfname, "\\XX%x", 
			 (unsigned)random());

		if (strequal(name, torture_ops[i].name)) {
			found = True;
			printf("Running %s\n", name);
			if (torture_ops[i].flags & FLAG_MULTIPROC) {
				t = create_procs(torture_ops[i].fn, &result);
				if (!result) { 
					ret = False;
					printf("TEST %s FAILED!\n", name);
				}
			} else {
				struct timeval start;
				start = timeval_current();
				if (!torture_ops[i].fn(0)) {
					ret = False;
					printf("TEST %s FAILED!\n", name);
				}
				t = timeval_elapsed(&start);
			}
			printf("%s took %g secs\n\n", name, t);
		}
	}

	if (!found) {
		printf("Did not find a test named %s\n", name);
		ret = False;
	}

	return ret;
}


static void usage(void)
{
	int i;

	printf("WARNING samba4 test suite is much more complete nowadays.\n");
	printf("Please use samba4 torture.\n\n");

	printf("Usage: smbtorture //server/share <options> TEST1 TEST2 ...\n");

	printf("\t-d debuglevel\n");
	printf("\t-U user%%pass\n");
	printf("\t-k                    use kerberos\n");
	printf("\t-N numprocs\n");
	printf("\t-n my_netbios_name\n");
	printf("\t-W workgroup\n");
	printf("\t-o num_operations\n");
	printf("\t-O socket_options\n");
	printf("\t-m maximum protocol\n");
	printf("\t-L use oplocks\n");
	printf("\t-c CLIENT.TXT         specify client load file for NBENCH\n");
	printf("\t-A showall\n");
	printf("\t-p port\n");
	printf("\t-s seed\n");
	printf("\t-b unclist_filename   specify multiple shares for multiple connections\n");
	printf("\t-f filename           filename to test\n");
	printf("\t-e                    encrypt\n");
	printf("\n\n");

	printf("tests are:");
	for (i=0;torture_ops[i].name;i++) {
		printf(" %s", torture_ops[i].name);
	}
	printf("\n");

	printf("default test is ALL\n");

	exit(1);
}

/****************************************************************************
  main program
****************************************************************************/
 int main(int argc,char *argv[])
{
	int opt, i;
	char *p;
	int gotuser = 0;
	int gotpass = 0;
	bool correct = True;
	TALLOC_CTX *frame = talloc_stackframe();
	int seed = time(NULL);

#ifdef HAVE_SETBUFFER
	setbuffer(stdout, NULL, 0);
#endif

	setup_logging("smbtorture", DEBUG_STDOUT);

	smb_init_locale();
	fault_setup();

	if (is_default_dyn_CONFIGFILE()) {
		if(getenv("SMB_CONF_PATH")) {
			set_dyn_CONFIGFILE(getenv("SMB_CONF_PATH"));
		}
	}
	lp_load_global(get_dyn_CONFIGFILE());
	load_interfaces();

	if (argc < 2) {
		usage();
	}

        for(p = argv[1]; *p; p++)
          if(*p == '\\')
            *p = '/';

	if (strncmp(argv[1], "//", 2)) {
		usage();
	}

	fstrcpy(host, &argv[1][2]);
	p = strchr_m(&host[2],'/');
	if (!p) {
		usage();
	}
	*p = 0;
	fstrcpy(share, p+1);

	fstrcpy(myname, get_myname(talloc_tos()));
	if (!*myname) {
		fprintf(stderr, "Failed to get my hostname.\n");
		return 1;
	}

	if (*username == 0 && getenv("LOGNAME")) {
	  fstrcpy(username,getenv("LOGNAME"));
	}

	argc--;
	argv++;

	fstrcpy(workgroup, lp_workgroup());

	while ((opt = getopt(argc, argv, "p:hW:U:n:N:O:o:m:Ll:d:Aec:ks:b:B:f:"))
	       != EOF) {
		switch (opt) {
		case 'p':
			port_to_use = atoi(optarg);
			break;
		case 's':
			seed = atoi(optarg);
			break;
		case 'W':
			fstrcpy(workgroup,optarg);
			break;
		case 'm':
			lp_set_cmdline("client max protocol", optarg);
			break;
		case 'N':
			torture_nprocs = atoi(optarg);
			break;
		case 'o':
			torture_numops = atoi(optarg);
			break;
		case 'd':
			lp_set_cmdline("log level", optarg);
			break;
		case 'O':
			sockops = optarg;
			break;
		case 'L':
			use_oplocks = True;
			break;
		case 'l':
			local_path = optarg;
			break;
		case 'A':
			torture_showall = True;
			break;
		case 'n':
			fstrcpy(myname, optarg);
			break;
		case 'c':
			client_txt = optarg;
			break;
		case 'e':
			do_encrypt = true;
			break;
		case 'k':
#ifdef HAVE_KRB5
			use_kerberos = True;
#else
			d_printf("No kerberos support compiled in\n");
			exit(1);
#endif
			break;
		case 'U':
			gotuser = 1;
			fstrcpy(username,optarg);
			p = strchr_m(username,'%');
			if (p) {
				*p = 0;
				fstrcpy(password, p+1);
				gotpass = 1;
			}
			break;
		case 'b':
			fstrcpy(multishare_conn_fname, optarg);
			use_multishare_conn = True;
			break;
		case 'B':
			torture_blocksize = atoi(optarg);
			break;
		case 'f':
			test_filename = SMB_STRDUP(optarg);
			break;
		default:
			printf("Unknown option %c (%d)\n", (char)opt, opt);
			usage();
		}
	}

	d_printf("using seed %d\n", seed);

	srandom(seed);

	if(use_kerberos && !gotuser) gotpass = True;

	while (!gotpass) {
		char pwd[256] = {0};
		int rc;

		rc = samba_getpass("Password:", pwd, sizeof(pwd), false, false);
		if (rc == 0) {
			fstrcpy(password, pwd);
			gotpass = 1;
		}
	}

	printf("host=%s share=%s user=%s myname=%s\n", 
	       host, share, username, myname);

	torture_creds = cli_session_creds_init(frame,
					       username,
					       workgroup,
					       NULL, /* realm */
					       password,
					       use_kerberos,
					       false, /* fallback_after_kerberos */
					       false, /* use_ccache */
					       false); /* password_is_nt_hash */
	if (torture_creds == NULL) {
		d_printf("cli_session_creds_init() failed.\n");
		exit(1);
	}

	if (argc == optind) {
		correct = run_test("ALL");
	} else {
		for (i=optind;i<argc;i++) {
			if (!run_test(argv[i])) {
				correct = False;
			}
		}
	}

	TALLOC_FREE(frame);

	if (correct) {
		return(0);
	} else {
		return(1);
	}
}<|MERGE_RESOLUTION|>--- conflicted
+++ resolved
@@ -15728,6 +15728,10 @@
 		.fn    = run_smb2_quota1,
 	},
 	{
+		.name  = "SMB2-INVALID-PIPENAME",
+		.fn    = run_smb2_invalid_pipename,
+	},
+	{
 		.name  = "SMB2-STREAM-ACL",
 		.fn    = run_smb2_stream_acl,
 	},
@@ -15764,13 +15768,8 @@
 		.fn    = run_smb2_dfs_filename_leading_backslash,
 	},
 	{
-<<<<<<< HEAD
 		.name  = "SMB2-PIPE-READ-ASYNC-DISCONNECT",
 		.fn    = run_smb2_pipe_read_async_disconnect,
-=======
-		.name  = "SMB2-INVALID-PIPENAME",
-		.fn    = run_smb2_invalid_pipename,
->>>>>>> 6872b662
 	},
 	{
 		.name  = "SMB1-TRUNCATED-SESSSETUP",
