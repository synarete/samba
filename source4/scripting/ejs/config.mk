[SUBSYSTEM::EJSRPC]

EJSRPC_OBJ_FILES = scripting/ejs/ejsrpc.o

[MODULE::smbcalls_config]
OUTPUT_TYPE = MERGED_OBJ
SUBSYSTEM = smbcalls
INIT_FUNCTION = smb_setup_ejs_config

smbcalls_config_OBJ_FILES = scripting/ejs/smbcalls_config.o

[MODULE::smbcalls_ldb]
OUTPUT_TYPE = MERGED_OBJ
SUBSYSTEM = smbcalls
INIT_FUNCTION = smb_setup_ejs_ldb
PRIVATE_DEPENDENCIES = LIBLDB SAMDB LIBNDR

smbcalls_ldb_OBJ_FILES = scripting/ejs/smbcalls_ldb.o

[MODULE::smbcalls_reg]
SUBSYSTEM = smbcalls
OUTPUT_TYPE = MERGED_OBJ
INIT_FUNCTION = smb_setup_ejs_reg
PRIVATE_DEPENDENCIES = registry SAMDB LIBNDR

smbcalls_reg_OBJ_FILES = scripting/ejs/smbcalls_reg.o

[MODULE::smbcalls_nbt]
SUBSYSTEM = smbcalls
OUTPUT_TYPE = MERGED_OBJ
INIT_FUNCTION = smb_setup_ejs_nbt

smbcalls_nbt_OBJ_FILES = scripting/ejs/smbcalls_nbt.o

[MODULE::smbcalls_rand]
SUBSYSTEM = smbcalls
OUTPUT_TYPE = MERGED_OBJ
INIT_FUNCTION = smb_setup_ejs_random

smbcalls_rand_OBJ_FILES = scripting/ejs/smbcalls_rand.o

[MODULE::smbcalls_nss]
SUBSYSTEM = smbcalls
OUTPUT_TYPE = MERGED_OBJ
INIT_FUNCTION = smb_setup_ejs_nss
PRIVATE_DEPENDENCIES = NSS_WRAPPER

smbcalls_nss_OBJ_FILES = scripting/ejs/smbcalls_nss.o

[MODULE::smbcalls_data]
SUBSYSTEM = smbcalls
OUTPUT_TYPE = MERGED_OBJ
INIT_FUNCTION = smb_setup_ejs_datablob

smbcalls_data_OBJ_FILES = scripting/ejs/smbcalls_data.o

[MODULE::smbcalls_auth]
OUTPUT_TYPE = MERGED_OBJ
SUBSYSTEM = smbcalls
INIT_FUNCTION = smb_setup_ejs_auth
PRIVATE_DEPENDENCIES = service_auth

smbcalls_auth_OBJ_FILES = scripting/ejs/smbcalls_auth.o

[MODULE::smbcalls_string]
SUBSYSTEM = smbcalls
OUTPUT_TYPE = MERGED_OBJ
INIT_FUNCTION = smb_setup_ejs_string

smbcalls_string_OBJ_FILES = scripting/ejs/smbcalls_string.o

[MODULE::smbcalls_sys]
SUBSYSTEM = smbcalls
OUTPUT_TYPE = MERGED_OBJ
INIT_FUNCTION = smb_setup_ejs_system

smbcalls_sys_OBJ_FILES = scripting/ejs/smbcalls_sys.o

mkinclude ejsnet/config.mk

[SUBSYSTEM::smbcalls]
PRIVATE_PROTO_HEADER = proto.h
PRIVATE_DEPENDENCIES = \
		EJS LIBSAMBA-UTIL \
		EJSRPC MESSAGING \
		LIBSAMBA-NET LIBCLI_SMB LIBPOPT \
		CREDENTIALS POPT_CREDENTIALS POPT_SAMBA \
		dcerpc \
		NDR_TABLE

smbcalls_OBJ_FILES = $(addprefix scripting/ejs/, \
		smbcalls.o \
		smbcalls_cli.o \
		smbcalls_rpc.o \
		smbcalls_options.o \
		smbcalls_creds.o \
		smbcalls_param.o \
		mprutil.o \
		literal.o)

#######################
# Start BINARY SMBSCRIPT
[BINARY::smbscript]
INSTALLDIR = BINDIR
<<<<<<< HEAD
PRIVATE_DEPENDENCIES = EJS LIBSAMBA-UTIL smbcalls LIBSAMBA-CONFIG
=======
OBJ_FILES = \
		smbscript.o
PRIVATE_DEPENDENCIES = EJS LIBSAMBA-UTIL smbcalls LIBSAMBA-HOSTCONFIG
>>>>>>> 1f474f4a
# End BINARY SMBSCRIPT
#######################

smbscript_OBJ_FILES = scripting/ejs/smbscript.o<|MERGE_RESOLUTION|>--- conflicted
+++ resolved
@@ -102,13 +102,7 @@
 # Start BINARY SMBSCRIPT
 [BINARY::smbscript]
 INSTALLDIR = BINDIR
-<<<<<<< HEAD
-PRIVATE_DEPENDENCIES = EJS LIBSAMBA-UTIL smbcalls LIBSAMBA-CONFIG
-=======
-OBJ_FILES = \
-		smbscript.o
 PRIVATE_DEPENDENCIES = EJS LIBSAMBA-UTIL smbcalls LIBSAMBA-HOSTCONFIG
->>>>>>> 1f474f4a
 # End BINARY SMBSCRIPT
 #######################
 
